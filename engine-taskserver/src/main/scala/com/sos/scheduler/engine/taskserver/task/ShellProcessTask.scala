package com.sos.scheduler.engine.taskserver.task

import com.sos.scheduler.engine.agent.data.ProcessKillScript
import com.sos.scheduler.engine.base.process.ProcessSignal
import com.sos.scheduler.engine.base.process.ProcessSignal._
import com.sos.scheduler.engine.common.scalautil.AutoClosing.autoClosing
import com.sos.scheduler.engine.common.scalautil.Closers.implicits.RichClosersAutoCloseable
import com.sos.scheduler.engine.common.scalautil.FileUtils.implicits._
import com.sos.scheduler.engine.common.scalautil.{HasCloser, Logger, SetOnce}
import com.sos.scheduler.engine.common.utils.JavaShutdownHook
import com.sos.scheduler.engine.common.xml.VariableSets
import com.sos.scheduler.engine.taskserver.data.TaskServerConfiguration._
import com.sos.scheduler.engine.taskserver.module.shell.ShellModule
import com.sos.scheduler.engine.taskserver.task.ShellProcessTask._
import com.sos.scheduler.engine.taskserver.task.process.StdoutStderr.StdoutStderrType
import com.sos.scheduler.engine.taskserver.task.process.{ProcessConfiguration, RichProcess}
import java.nio.file.Files._
import java.nio.file.Path
import org.jetbrains.annotations.TestOnly
import org.scalactic.Requirements._
import scala.collection.immutable
import scala.concurrent.duration.Duration.Inf
import scala.concurrent.{Await, ExecutionContext, Future}

/**
 * @author Joacim Zschimmer
 *
 * @see spooler_module_process.cxx, C++ class Process_module_instance
 */
private[task] final class ShellProcessTask(
  module: ShellModule,
  protected val commonArguments: CommonArguments,
  environment: immutable.Iterable[(String, String)],
  variablePrefix: String,
  logDirectory: Path,
  logFilenamePart: String,
  killScriptOption: Option[ProcessKillScript],
  taskServerMainTerminatedOption: Option[Future[Unit]] = None)
<<<<<<< HEAD
(implicit executionContext: ExecutionContext)
extends HasCloser with Task with HasSendProcessSignal {
=======
extends HasCloser with Task {
>>>>>>> 223cff36

  import commonArguments.{agentTaskId, hasOrder, jobName, monitors, namedInvocables, stdFiles}
  import namedInvocables.spoolerTask

  private val monitorProcessor = new MonitorProcessor(monitors, namedInvocables, jobName = jobName).closeWithCloser
  private lazy val orderParamsFile = createTempFile("sos-", ".tmp")
  private lazy val processStdFileMap = if (stdFiles.isEmpty) RichProcess.createStdFiles(logDirectory, id = logFilenamePart) else Map[StdoutStderrType, Path]()
  private lazy val concurrentStdoutStderrWell = new ConcurrentStdoutAndStderrWell(s"Job $jobName",
    stdFiles.copy(stdFileMap = processStdFileMap ++ stdFiles.stdFileMap)).closeWithCloser
  private var startCalled = false
  private val richProcessOnce = new SetOnce[RichProcess]
  private val logger = Logger.withPrefix(getClass, toString)
  private var sigtermForwarder: JavaShutdownHook = null

  def start() = {
    requireState(!startCalled)
    startCalled = true
    monitorProcessor.preTask() &&
      monitorProcessor.preStep() && {
        startProcess()
        true
      }
  }

  private def startProcess() = {
    for (terminated ← taskServerMainTerminatedOption) {
      sigtermForwarder = JavaShutdownHook.add(ShellProcessTask.getClass.getName) {
        sendProcessSignal(SIGTERM)
        Await.ready(terminated, Inf)  // Delay until TaskServer has been terminated
      }
    }
    val env = {
      val params = spoolerTask.parameterMap ++ spoolerTask.orderParameterMap
      val paramEnv = params map { case (k, v) ⇒ (variablePrefix concat k.toUpperCase) → v }
      environment ++ List(ReturnValuesFileEnvironmentVariableName → orderParamsFile.toAbsolutePath.toString) ++ paramEnv
    }
    val (agentTaskIdOption, killScriptFileOption) =
      if (taskServerMainTerminatedOption.nonEmpty) (None, None)
      else (Some(agentTaskId), killScriptOption)  // No idString if this is an own process (due to a monitor), already started with idString
    richProcessOnce := RichProcess.startShellScript(
      ProcessConfiguration(
        processStdFileMap,
        additionalEnvironment = env,
        agentTaskIdOption = agentTaskIdOption,
        killScriptOption = killScriptFileOption),
      name = jobName,
      scriptString = module.script.string.trim)
    .closeWithCloser
    deleteFilesWhenProcessClosed(List(orderParamsFile))
    concurrentStdoutStderrWell.start()
  }

  def end() = {}  // Not called

  def step() = {
    requireState(startCalled)
    richProcessOnce.get match {
      case None ⇒
        <process.result spooler_process_result="false"/>.toString()
      case Some(richProcess) ⇒
        val rc = richProcess.waitForTermination()
        if (sigtermForwarder != null) sigtermForwarder.close()
        concurrentStdoutStderrWell.finish()
        transferReturnValuesToMaster()
        val success =
          try monitorProcessor.postStep(rc.isSuccess)
          finally monitorProcessor.postTask()
        <process.result spooler_process_result={success.toString} exit_code={rc.toInt.toString} state_text={concurrentStdoutStderrWell.firstStdoutLine}/>.toString()
    }
  }

  def callIfExists(javaSignature: String) = {
    requireState(startCalled)
    logger.debug(s"Ignoring call $javaSignature")
    true
  }

  private def transferReturnValuesToMaster(): Unit = {
    val variables = fetchReturnValues()
    if (variables.nonEmpty) {
      val xmlString = VariableSets.toXmlElem(fetchReturnValues()).toString()
      if (hasOrder)
        spoolerTask.orderParamsXml = xmlString
      else
        spoolerTask.paramsXml = xmlString
    }
  }

  private def fetchReturnValues() =
    autoClosing(io.Source.fromFile(orderParamsFile)(Encoding)) { source ⇒
      (source.getLines map lineToKeyValue).toMap
    }

  def sendProcessSignal(signal: ProcessSignal): Unit = {
    logger.trace(s"sendProcessSignal $signal")
    for (p ← richProcessOnce) p.sendProcessSignal(signal)
  }

  def deleteLogFiles() = deleteFilesWhenProcessClosed(processStdFileMap.values)

  private def deleteFilesWhenProcessClosed(files: Iterable[Path]): Unit = {
    if (files.nonEmpty) {
      for (richProcess ← richProcessOnce;
           _ ← richProcess.closed;
           _ ← concurrentStdoutStderrWell.closed)
      {
        RichProcess.tryDeleteFiles(files)
      }
    }
  }

  @TestOnly
  def files = {
    requireState(startCalled)
    richProcessOnce.toOption match {
      case None ⇒ Nil
      case Some(o) ⇒ o.processConfiguration.files
    }
  }

  override def toString = List(super.toString) ++ (richProcessOnce map { _.toString }) mkString " "

  def pidOption = richProcessOnce flatMap { _.pidOption }
}

private object ShellProcessTask {
  private val ReturnValuesFileEnvironmentVariableName = "SCHEDULER_RETURN_VALUES"
  private val ReturnValuesRegex = "([^=]+)=(.*)".r

  private def lineToKeyValue(line: String): (String, String) = line match {
    case ReturnValuesRegex(name, value) ⇒ name.trim → value.trim
    case _ ⇒ throw new IllegalArgumentException(s"Not the expected syntax NAME=VALUE in file denoted by environment variable $ReturnValuesFileEnvironmentVariableName: $line")
  }
}<|MERGE_RESOLUTION|>--- conflicted
+++ resolved
@@ -36,12 +36,8 @@
   logFilenamePart: String,
   killScriptOption: Option[ProcessKillScript],
   taskServerMainTerminatedOption: Option[Future[Unit]] = None)
-<<<<<<< HEAD
-(implicit executionContext: ExecutionContext)
-extends HasCloser with Task with HasSendProcessSignal {
-=======
+  (implicit executionContext: ExecutionContext)
 extends HasCloser with Task {
->>>>>>> 223cff36
 
   import commonArguments.{agentTaskId, hasOrder, jobName, monitors, namedInvocables, stdFiles}
   import namedInvocables.spoolerTask
