--- conflicted
+++ resolved
@@ -27,20 +27,13 @@
  *
  * @author Joacim Zschimmer
  */
-<<<<<<< HEAD
 final class SimpleTaskServer(val taskStartArguments: TaskStartArguments, isMain: Boolean = false)(implicit executionContext: ExecutionContext)
-=======
-final class SimpleTaskServer(val taskStartArguments: TaskStartArguments, isMain: Boolean = false)
->>>>>>> 223cff36
 extends TaskServer with HasCloser {
 
   private val logger = Logger.withPrefix(getClass, taskStartArguments.agentTaskId.toString)
   private lazy val master = TcpConnection.connect(taskStartArguments.masterInetSocketAddress).closeWithCloser
   private val terminatedPromise = Promise[Unit]()
   private val injector = Guice.createInjector(new TaskServerModule(taskStartArguments, taskServerMainTerminated = isMain option terminated))
-<<<<<<< HEAD
-  private val remoting = new Remoting(injector, new DialogConnection(master), IDispatchFactories, ProxyIDispatchFactories)
-=======
   private val remoting = new Remoting(
     injector,
     new DialogConnection(master),
@@ -49,7 +42,7 @@
     name = taskStartArguments.agentTaskId.toString,
     returnAfterReleaseOf = _.isInstanceOf[RemoteModuleInstanceServer],
     keepaliveDurationOption = taskStartArguments.rpcKeepaliveDurationOption)
->>>>>>> 223cff36
+
   def terminated = terminatedPromise.future
 
   def start(): Unit =
