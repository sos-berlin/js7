--- conflicted
+++ resolved
@@ -24,11 +24,7 @@
  *
  * @author Joacim Zschimmer
  */
-<<<<<<< HEAD
-final class SimpleTaskServer(val taskStartArguments: TaskStartArguments, isMain: Boolean = false)(implicit executionContext: ExecutionContext)
-=======
-final class SimpleTaskServer(val taskStartArguments: TaskStartArguments, isMain: Boolean = false)(injector: Injector)
->>>>>>> 7849c68f
+final class SimpleTaskServer(injector: Injector, val taskStartArguments: TaskStartArguments, isMain: Boolean = false)(implicit ec: ExecutionContext)
 extends TaskServer with HasCloser {
 
   private val logger = Logger.withPrefix(getClass, taskStartArguments.agentTaskId.toString)
@@ -80,9 +76,6 @@
 }
 
 object SimpleTaskServer {
-  import scala.concurrent.ExecutionContext.Implicits.global
-
   private val IDispatchFactories = List(RemoteModuleInstanceServer)
   private val ProxyIDispatchFactories = List(ProxySpooler, ProxySpoolerLog, ProxySpoolerTask)
-
 }