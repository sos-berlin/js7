package com.sos.scheduler.engine.taskserver.task.process

import com.sos.scheduler.engine.base.process.ProcessSignal
import com.sos.scheduler.engine.base.process.ProcessSignal.{SIGKILL, SIGTERM}
import com.sos.scheduler.engine.common.scalautil.FileUtils.implicits._
import com.sos.scheduler.engine.common.scalautil.{ClosedFuture, HasCloser, Logger}
import com.sos.scheduler.engine.common.system.OperatingSystem._
import com.sos.scheduler.engine.common.time.ScalaTime._
import com.sos.scheduler.engine.data.job.ReturnCode
import com.sos.scheduler.engine.taskserver.data.TaskServerConfiguration.Encoding
import com.sos.scheduler.engine.taskserver.task.process.Processes._
import com.sos.scheduler.engine.taskserver.task.process.RichProcess._
import com.sos.scheduler.engine.taskserver.task.process.StdoutStderr.{Stderr, Stdout, StdoutStderrType, StdoutStderrTypes}
import java.io.{BufferedOutputStream, OutputStreamWriter}
import java.lang.ProcessBuilder.Redirect
import java.lang.ProcessBuilder.Redirect.INHERIT
import java.nio.charset.StandardCharsets.UTF_8
import java.nio.file.Files.delete
import java.nio.file.Path
import java.util.concurrent.TimeUnit.MILLISECONDS
import org.jetbrains.annotations.TestOnly
import scala.collection.JavaConversions._
import scala.concurrent.{ExecutionContext, Future, Promise, blocking}
import scala.util.Try
import scala.util.control.NonFatal

/**
 * @author Joacim Zschimmer
 */
final class RichProcess private(val processConfiguration: ProcessConfiguration, process: Process)
(implicit executionContext: ExecutionContext)
extends HasCloser with ClosedFuture {

  val pidOption = processToPidOption(process)
  private val logger = Logger.withPrefix(getClass, toString)
  /**
   * UTF-8 encoded stdin.
   */
  lazy val stdinWriter = new OutputStreamWriter(new BufferedOutputStream(stdin), UTF_8)
  private val terminatedPromise = Promise[Unit]()

  Future {
    terminatedPromise complete Try {
      blocking {
        waitForTermination()
        logger.info(s"Process ended with ${ReturnCode(process.exitValue)}")
      }
    }
  }

  logger.info(s"Process started")

  def terminated: Future[Unit] = terminatedPromise.future

  def sendProcessSignal(signal: ProcessSignal): Unit =
    if (process.isAlive) {
      signal match {
        case SIGTERM ⇒
          if (isWindows) throw new UnsupportedOperationException("SIGTERM is a Unix process signal and cannot be handled by Microsoft Windows")
          logger.info("destroy (SIGTERM)")
          process.destroy()
        case SIGKILL ⇒
          processConfiguration.toCommandArgumentsOption match {
            case Some(args) ⇒
              executeKillScript(args) recover {
                case t ⇒ logger.error(s"Cannot start kill script command '$args': $t")
              } onComplete { case _ ⇒
                killNow()
              }
            case None ⇒
              killNow()
          }
      }
    }

  private def executeKillScript(args: Seq[String]) = Future[Unit] {
    logger.info("Executing kill script: " + (args mkString "  "))
    val onKillProcess = new ProcessBuilder(args).start()
    val promise = Promise[Unit]()
      blocking { waitForProcessTermination(onKillProcess) }
      onKillProcess.exitValue match {
        case 0 ⇒
        case o ⇒ logger.warn(s"Kill script '${args(0)}' has returned exit code $o")
      }
      promise.success(())
    }

  private def killNow(): Unit = {
    if (process.isAlive) {
      logger.info("destroyForcibly" + (if (!isWindows) " (SIGKILL)" else ""))
      process.destroyForcibly()
    }
  }

  @TestOnly
  private[task] def isAlive = process.isAlive

  def waitForTermination(): ReturnCode = {
    waitForProcessTermination(process)
    ReturnCode(process.exitValue)
  }

  def stdin = process.getOutputStream

  override def toString = (processConfiguration.agentTaskIdOption ++ List(processToString(process, pidOption)) ++ processConfiguration.fileOption) mkString " "
}

object RichProcess {
  private val WaitForProcessPeriod = 100.ms
  private val logger = Logger(getClass)

  def startShellScript(
    processConfiguration: ProcessConfiguration = ProcessConfiguration(),
    name: String = "shell-script",
    scriptString: String)
    (implicit exeuctionContext: ExecutionContext): RichProcess =
  {
    val shellFile = newTemporaryShellFile(name)
    try {
      shellFile.write(scriptString, Encoding)
      val process = startRobustly(processConfiguration.copy(fileOption = Some(shellFile)), shellFile)
      process.closed.onComplete { _ ⇒ tryDeleteFiles(List(shellFile)) }
      process.stdin.close() // Process gets an empty stdin
      process
    }
    catch { case NonFatal(t) ⇒
      shellFile.delete()
      throw t
    }
  }

<<<<<<< HEAD
  def start(
    processConfiguration: ProcessConfiguration,
    file: Path,
    arguments: Seq[String] = Nil)
    (implicit exeuctionContext: ExecutionContext): RichProcess =
=======
  /**
    * Like start, but retries after IOException("error=26, Text file busy").
    *
    * @see https://change.sos-berlin.com/browse/JS-1581
    * @see https://bugs.openjdk.java.net/browse/JDK-8068370
    */
  def startRobustly(processConfiguration: ProcessConfiguration, file: Path, arguments: Seq[String] = Nil): RichProcess =
    start2(processConfiguration, file, arguments) { _.startRobustly() }

  def start(processConfiguration: ProcessConfiguration, file: Path, arguments: Seq[String] = Nil): RichProcess =
    start2(processConfiguration, file, arguments) { _.start() }

  private def start2(processConfiguration: ProcessConfiguration, file: Path, arguments: Seq[String] = Nil)
      (builderToProcess: ProcessBuilder ⇒ Process): RichProcess =
>>>>>>> 7849c68f
  {
    import processConfiguration.{additionalEnvironment, stdFileMap}
    val processBuilder = new ProcessBuilder(toShellCommandArguments(file, arguments ++ processConfiguration.idArgumentOption))
    processBuilder.redirectOutput(toRedirect(stdFileMap.get(Stdout)))
    processBuilder.redirectError(toRedirect(stdFileMap.get(Stderr)))
    processBuilder.environment ++= additionalEnvironment
    logger.info("Start process " + (arguments map { o ⇒ s"'$o'" } mkString ", "))
    val process = builderToProcess(processBuilder)
    new RichProcess(processConfiguration, process)
  }

  private def toRedirect(pathOption: Option[Path]) = pathOption map { o ⇒ Redirect.to(o) } getOrElse INHERIT

  def createStdFiles(directory: Path, id: String): Map[StdoutStderrType, Path] = (StdoutStderrTypes map { o ⇒ o → newLogFile(directory, id, o) }).toMap

  private def waitForProcessTermination(process: Process): Unit = {
    logger.debug(s"waitFor ${processToString(process)} ...")
    while (!process.waitFor(WaitForProcessPeriod.toMillis, MILLISECONDS)) {}
    logger.debug(s"waitFor ${processToString(process)} exitCode=${process.exitValue}")
  }

  def tryDeleteFiles(files: Iterable[Path]): Boolean = {
    var allFilesDeleted = true
    for (file ← files) {
      try {
        logger.debug(s"Delete file '$file'")
        delete(file)
      }
      catch { case NonFatal(t) ⇒
        allFilesDeleted = false
        logger.error(t.toString)
      }
    }
    allFilesDeleted
  }
}<|MERGE_RESOLUTION|>--- conflicted
+++ resolved
@@ -129,28 +129,24 @@
     }
   }
 
-<<<<<<< HEAD
-  def start(
-    processConfiguration: ProcessConfiguration,
-    file: Path,
-    arguments: Seq[String] = Nil)
-    (implicit exeuctionContext: ExecutionContext): RichProcess =
-=======
   /**
     * Like start, but retries after IOException("error=26, Text file busy").
     *
     * @see https://change.sos-berlin.com/browse/JS-1581
     * @see https://bugs.openjdk.java.net/browse/JDK-8068370
     */
-  def startRobustly(processConfiguration: ProcessConfiguration, file: Path, arguments: Seq[String] = Nil): RichProcess =
+  def startRobustly(processConfiguration: ProcessConfiguration, file: Path, arguments: Seq[String] = Nil)
+    (implicit ec: ExecutionContext): RichProcess
+  =
     start2(processConfiguration, file, arguments) { _.startRobustly() }
 
-  def start(processConfiguration: ProcessConfiguration, file: Path, arguments: Seq[String] = Nil): RichProcess =
+  def start(processConfiguration: ProcessConfiguration, file: Path, arguments: Seq[String] = Nil)
+    (implicit ec: ExecutionContext): RichProcess
+  =
     start2(processConfiguration, file, arguments) { _.start() }
 
   private def start2(processConfiguration: ProcessConfiguration, file: Path, arguments: Seq[String] = Nil)
-      (builderToProcess: ProcessBuilder ⇒ Process): RichProcess =
->>>>>>> 7849c68f
+    (builderToProcess: ProcessBuilder ⇒ Process)(implicit ec: ExecutionContext): RichProcess =
   {
     import processConfiguration.{additionalEnvironment, stdFileMap}
     val processBuilder = new ProcessBuilder(toShellCommandArguments(file, arguments ++ processConfiguration.idArgumentOption))
