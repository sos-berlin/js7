package com.sos.scheduler.engine.taskserver.task.process

import com.sos.scheduler.engine.base.process.ProcessSignal
import com.sos.scheduler.engine.base.process.ProcessSignal.{SIGKILL, SIGTERM}
import com.sos.scheduler.engine.common.scalautil.FileUtils.implicits._
import com.sos.scheduler.engine.common.scalautil.{ClosedFuture, HasCloser, Logger}
import com.sos.scheduler.engine.common.system.OperatingSystem._
import com.sos.scheduler.engine.common.time.ScalaTime._
import com.sos.scheduler.engine.data.job.ReturnCode
import com.sos.scheduler.engine.taskserver.task.process.Processes._
import com.sos.scheduler.engine.taskserver.task.process.RichProcess._
import com.sos.scheduler.engine.taskserver.task.process.StdoutStderr.{Stderr, Stdout, StdoutStderrType, StdoutStderrTypes}
import java.io.{BufferedOutputStream, OutputStreamWriter}
import java.lang.ProcessBuilder.Redirect
import java.lang.ProcessBuilder.Redirect.INHERIT
import java.nio.charset.StandardCharsets.UTF_8
import java.nio.file.Files.delete
import java.nio.file.Path
import java.util.concurrent.TimeUnit.MILLISECONDS
import org.jetbrains.annotations.TestOnly
import scala.collection.JavaConversions._
import scala.concurrent.{ExecutionContext, Future, Promise, blocking}
import scala.util.Try
import scala.util.control.NonFatal

/**
 * @author Joacim Zschimmer
 */
<<<<<<< HEAD
final class RichProcess private(val processConfiguration: ProcessConfiguration, process: Process)
(implicit executionContext: ExecutionContext)
=======
class RichProcess protected[process](val processConfiguration: ProcessConfiguration, process: Process)
>>>>>>> 23c9f58f
extends HasCloser with ClosedFuture {

  val pidOption = processToPidOption(process)
  private val logger = Logger.withPrefix(getClass, toString)
  /**
   * UTF-8 encoded stdin.
   */
  lazy val stdinWriter = new OutputStreamWriter(new BufferedOutputStream(stdin), UTF_8)
  private val terminatedPromise = Promise[Unit]()

  Future {
    terminatedPromise complete Try {
      blocking {
        waitForTermination()
        logger.info(s"Process ended with ${ReturnCode(process.exitValue)}")
      }
    }
  }

  logger.info(s"Process started")

  final def terminated: Future[Unit] = terminatedPromise.future

  final def sendProcessSignal(signal: ProcessSignal): Unit =
    if (process.isAlive) {
      signal match {
        case SIGTERM ⇒
          if (isWindows) throw new UnsupportedOperationException("SIGTERM is a Unix process signal and cannot be handled by Microsoft Windows")
          logger.info("destroy (SIGTERM)")
          process.destroy()
        case SIGKILL ⇒
          processConfiguration.toCommandArgumentsOption match {
            case Some(args) ⇒
              executeKillScript(args) recover {
                case t ⇒ logger.error(s"Cannot start kill script command '$args': $t")
              } onComplete { case _ ⇒
                killNow()
              }
            case None ⇒
              killNow()
          }
      }
    }

  private def executeKillScript(args: Seq[String]) = Future[Unit] {
    logger.info("Executing kill script: " + (args mkString "  "))
    val onKillProcess = new ProcessBuilder(args).start()
    val promise = Promise[Unit]()
      blocking { waitForProcessTermination(onKillProcess) }
      onKillProcess.exitValue match {
        case 0 ⇒
        case o ⇒ logger.warn(s"Kill script '${args(0)}' has returned exit code $o")
      }
      promise.success(())
    }

  private def killNow(): Unit = {
    if (process.isAlive) {
      logger.info("destroyForcibly" + (if (!isWindows) " (SIGKILL)" else ""))
      process.destroyForcibly()
    }
  }

  @TestOnly
  private[task] final def isAlive = process.isAlive

  final def waitForTermination(): ReturnCode = {
    waitForProcessTermination(process)
    ReturnCode(process.exitValue)
  }

  final def stdin = process.getOutputStream

  override def toString = processConfiguration.agentTaskIdOption ++ List(processToString(process, pidOption)) ++ processConfiguration.fileOption mkString " "
}

object RichProcess {
  private val WaitForProcessPeriod = 100.ms
  private val logger = Logger(getClass)

<<<<<<< HEAD
  def startShellScript(
    processConfiguration: ProcessConfiguration = ProcessConfiguration(),
    name: String = "shell-script",
    scriptString: String)
    (implicit exeuctionContext: ExecutionContext): RichProcess =
  {
    val shellFile = newTemporaryShellFile(name)
    try {
      shellFile.write(scriptString, Encoding)
      val process = startRobustly(processConfiguration.copy(fileOption = Some(shellFile)), shellFile)
      process.closed.onComplete { _ ⇒ tryDeleteFiles(List(shellFile)) }
      process.stdin.close() // Process gets an empty stdin
      process
    }
    catch { case NonFatal(t) ⇒
      shellFile.delete()
      throw t
    }
  }

  /**
    * Like start, but retries after IOException("error=26, Text file busy").
    *
    * @see https://change.sos-berlin.com/browse/JS-1581
    * @see https://bugs.openjdk.java.net/browse/JDK-8068370
    */
  def startRobustly(processConfiguration: ProcessConfiguration, file: Path, arguments: Seq[String] = Nil)
    (implicit ec: ExecutionContext): RichProcess
  =
    start2(processConfiguration, file, arguments) { _.startRobustly() }

  def start(processConfiguration: ProcessConfiguration, file: Path, arguments: Seq[String] = Nil)
    (implicit ec: ExecutionContext): RichProcess
  =
    start2(processConfiguration, file, arguments) { _.start() }

  private def start2(processConfiguration: ProcessConfiguration, file: Path, arguments: Seq[String] = Nil)
    (builderToProcess: ProcessBuilder ⇒ Process)(implicit ec: ExecutionContext): RichProcess =
  {
=======
  def start(processConfiguration: ProcessConfiguration, file: Path, arguments: Seq[String] = Nil): RichProcess = {
    val process = startProcessBuilder(processConfiguration, file, arguments) { _.start() }
    new RichProcess(processConfiguration, process)
  }

  private[process] def startProcessBuilder(processConfiguration: ProcessConfiguration, file: Path, arguments: Seq[String] = Nil)
      (start: ProcessBuilder ⇒ Process): Process = {
>>>>>>> 23c9f58f
    import processConfiguration.{additionalEnvironment, stdFileMap}
    val processBuilder = new ProcessBuilder(toShellCommandArguments(file, arguments ++ processConfiguration.idArgumentOption))
    processBuilder.redirectOutput(toRedirect(stdFileMap.get(Stdout)))
    processBuilder.redirectError(toRedirect(stdFileMap.get(Stderr)))
    processBuilder.environment ++= additionalEnvironment
    logger.info("Start process " + (arguments map { o ⇒ s"'$o'" } mkString ", "))
    start(processBuilder)
  }

  private def toRedirect(pathOption: Option[Path]) = pathOption map { o ⇒ Redirect.to(o) } getOrElse INHERIT

  def createStdFiles(directory: Path, id: String): Map[StdoutStderrType, Path] = (StdoutStderrTypes map { o ⇒ o → newLogFile(directory, id, o) }).toMap

  private def waitForProcessTermination(process: Process): Unit = {
    logger.debug(s"waitFor ${processToString(process)} ...")
    while (!process.waitFor(WaitForProcessPeriod.toMillis, MILLISECONDS)) {}
    logger.debug(s"waitFor ${processToString(process)} exitCode=${process.exitValue}")
  }

  def tryDeleteFiles(files: Iterable[Path]): Boolean = {
    var allFilesDeleted = true
    for (file ← files) {
      try {
        logger.debug(s"Delete file '$file'")
        delete(file)
      }
      catch { case NonFatal(t) ⇒
        allFilesDeleted = false
        logger.error(t.toString)
      }
    }
    allFilesDeleted
  }
}<|MERGE_RESOLUTION|>--- conflicted
+++ resolved
@@ -26,12 +26,8 @@
 /**
  * @author Joacim Zschimmer
  */
-<<<<<<< HEAD
-final class RichProcess private(val processConfiguration: ProcessConfiguration, process: Process)
-(implicit executionContext: ExecutionContext)
-=======
 class RichProcess protected[process](val processConfiguration: ProcessConfiguration, process: Process)
->>>>>>> 23c9f58f
+  (implicit exeuctionContext: ExecutionContext)
 extends HasCloser with ClosedFuture {
 
   val pidOption = processToPidOption(process)
@@ -112,55 +108,15 @@
   private val WaitForProcessPeriod = 100.ms
   private val logger = Logger(getClass)
 
-<<<<<<< HEAD
-  def startShellScript(
-    processConfiguration: ProcessConfiguration = ProcessConfiguration(),
-    name: String = "shell-script",
-    scriptString: String)
-    (implicit exeuctionContext: ExecutionContext): RichProcess =
+  def start(processConfiguration: ProcessConfiguration, file: Path, arguments: Seq[String] = Nil)
+      (implicit exeuctionContext: ExecutionContext): RichProcess =
   {
-    val shellFile = newTemporaryShellFile(name)
-    try {
-      shellFile.write(scriptString, Encoding)
-      val process = startRobustly(processConfiguration.copy(fileOption = Some(shellFile)), shellFile)
-      process.closed.onComplete { _ ⇒ tryDeleteFiles(List(shellFile)) }
-      process.stdin.close() // Process gets an empty stdin
-      process
-    }
-    catch { case NonFatal(t) ⇒
-      shellFile.delete()
-      throw t
-    }
-  }
-
-  /**
-    * Like start, but retries after IOException("error=26, Text file busy").
-    *
-    * @see https://change.sos-berlin.com/browse/JS-1581
-    * @see https://bugs.openjdk.java.net/browse/JDK-8068370
-    */
-  def startRobustly(processConfiguration: ProcessConfiguration, file: Path, arguments: Seq[String] = Nil)
-    (implicit ec: ExecutionContext): RichProcess
-  =
-    start2(processConfiguration, file, arguments) { _.startRobustly() }
-
-  def start(processConfiguration: ProcessConfiguration, file: Path, arguments: Seq[String] = Nil)
-    (implicit ec: ExecutionContext): RichProcess
-  =
-    start2(processConfiguration, file, arguments) { _.start() }
-
-  private def start2(processConfiguration: ProcessConfiguration, file: Path, arguments: Seq[String] = Nil)
-    (builderToProcess: ProcessBuilder ⇒ Process)(implicit ec: ExecutionContext): RichProcess =
-  {
-=======
-  def start(processConfiguration: ProcessConfiguration, file: Path, arguments: Seq[String] = Nil): RichProcess = {
     val process = startProcessBuilder(processConfiguration, file, arguments) { _.start() }
     new RichProcess(processConfiguration, process)
   }
 
   private[process] def startProcessBuilder(processConfiguration: ProcessConfiguration, file: Path, arguments: Seq[String] = Nil)
       (start: ProcessBuilder ⇒ Process): Process = {
->>>>>>> 23c9f58f
     import processConfiguration.{additionalEnvironment, stdFileMap}
     val processBuilder = new ProcessBuilder(toShellCommandArguments(file, arguments ++ processConfiguration.idArgumentOption))
     processBuilder.redirectOutput(toRedirect(stdFileMap.get(Stdout)))
