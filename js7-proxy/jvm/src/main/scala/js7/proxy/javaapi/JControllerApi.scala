--- conflicted
+++ resolved
@@ -339,11 +339,7 @@
         case None =>
           ClusterWatchService
             .resource(clusterWatchId, asScala.apiResources.sequence, config, eventBus.asScala)
-<<<<<<< HEAD
-            .startService
-=======
             .toAllocated
->>>>>>> 3e7f91eb
             .flatTap(asScala.addStoppable)
             .map(Some(_))
       }
