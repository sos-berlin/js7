import sbt.*
import sbt.CrossVersion.for3Use2_13
import scala.language.implicitConversions

//noinspection TypeAnnotation
object Dependencies
{
  val scalaVersion = "2.13.11"

  val pekkoVersion = "1.0.1"
  val pekkoHttpVersion = "1.0.0"
  val slf4jVersion = "2.0.9"  // See also plugins.sbt
  val log4jVersion = "2.21.1"  // See also plugins.sbt
  val catsVersion = "2.9.0"
  val catsEffectVersion = "2.5.5"
  val izumiReflectVersion = "2.1.3"
  //val kittensVersion = "1.2.1"
  val catsParseVersion = "0.3.9"
  val circeVersion = "0.14.6"
  val circeGenericExtrasVersion = "0.14.3"
  val scalaTestVersion = "3.2.16"
  val scalaTestCheckVersion = "3.2.14.0"
  val scalaCheckVersion= "1.17.0"
  val sourcecodeVersion = "0.3.0"
  val disciplineVersion = "1.5.1"
  val disciplineScalaTestVersion = "2.2.0"
  val fs2Version = "2.5.11"
  val monixVersion = "3.4.1"
  val monocleVersion = "1.5.0"
  val scribeVersion = "3.6.7" // TODO "3.8.2"
  val scalaJsDomVersion = "2.2.0"
  val softwaremillTaggingVersion = "2.3.4"
  val diffxVersion = "0.8.3"
  val reactorVersion = "3.5.6"
  val vavrVersion = "0.10.4"
  val jnaVersion = "5.12.1"

  val slf4j               = "org.slf4j" % "slf4j-api"    % slf4jVersion
  val slf4jNop            = "org.slf4j" % "slf4j-nop"    % slf4jVersion
  val lmaxDisruptor       = "com.lmax" % "disruptor" % "3.4.4"
  val log4j               = "org.apache.logging.log4j" % "log4j-api" % log4jVersion ::
                            "org.apache.logging.log4j" % "log4j-core" % log4jVersion ::
                            "org.apache.logging.log4j" % "log4j-slf4j2-impl" % log4jVersion ::
                            /*jansi ::*/ Nil

  val scalaTest           = "org.scalatest" %% "scalatest" % scalaTestVersion :: Nil
  val scalactic           = "org.scalactic" %% "scalactic" % scalaTestVersion
  val scalaCheck          = "org.scalatestplus" %% "scalacheck-1-16" % scalaTestCheckVersion ::
                            "org.scalacheck" %% "scalacheck" % scalaCheckVersion :: Nil
  val scalaLogging        = "com.typesafe.scala-logging" %% "scala-logging" % "3.9.5" :: slf4j :: Nil
  val cats                = "org.typelevel" %% "cats-core" % catsVersion
  val tagging             = "com.softwaremill.common" %% "tagging" % softwaremillTaggingVersion
  val diffx               = "com.softwaremill.diffx" %% "diffx-core" % diffxVersion
  val diffxScalaTest      = "com.softwaremill.diffx" %% "diffx-scalatest-should" % diffxVersion
  val java8Compat         = "org.scala-lang.modules" %% "scala-java8-compat" % "1.0.2"

  val javaxInject         = "javax.inject" % "javax.inject" % "1"
<<<<<<< HEAD
=======
  val guava               = "com.google.guava" % "guava" % "32.1.1-jre"
  val guice               = ("com.google.inject" % "guice" % "5.1.0") :: javaxInject :: guava :: Nil
>>>>>>> e72ef61f

  val typesafeConfig      = "com.typesafe" % "config" % "1.4.2"

  val pekkoActor           = "org.apache.pekko" %% "pekko-actor" % pekkoVersion cross for3Use2_13
  val pekkoStream          = "org.apache.pekko" %% "pekko-stream" % pekkoVersion cross for3Use2_13
  val pekkoSlf4j           = "org.apache.pekko" %% "pekko-slf4j" % pekkoVersion cross for3Use2_13
  val pekkoHttp            = List(
    "org.apache.pekko" %% "pekko-http" % pekkoHttpVersion cross for3Use2_13,
    pekkoStream,
    pekkoActor/*force version*/)
  val pekkoHttpTestkit     = List(
    "org.apache.pekko" %% "pekko-http-testkit" % pekkoHttpVersion cross for3Use2_13,
    "org.apache.pekko" %% "pekko-stream-testkit" % pekkoVersion/*force version*/ cross for3Use2_13)

  val circe               = "io.circe" %% "circe-core" % circeVersion ::
                            "io.circe" %% "circe-parser" % circeVersion ::
                            "io.circe" %% "circe-generic" % circeVersion :: Nil

  val intelliJAnnotations = "com.intellij" % "annotations" % "12.0"

  val findbugs            = "com.google.code.findbugs" % "jsr305" % "3.0.2"
  val bouncyCastle        = "org.bouncycastle" % "bcpg-jdk15to18" % "1.75"
  val hamcrest            = "org.hamcrest" % "hamcrest" % "2.2" ::
                            "org.hamcrest" % "hamcrest-library" % "2.2" :: Nil
  val jna                 = "net.java.dev.jna" % "jna-platform" % jnaVersion ::
                            "net.java.dev.jna" % "jna" % jnaVersion :: Nil
}<|MERGE_RESOLUTION|>--- conflicted
+++ resolved
@@ -55,11 +55,6 @@
   val java8Compat         = "org.scala-lang.modules" %% "scala-java8-compat" % "1.0.2"
 
   val javaxInject         = "javax.inject" % "javax.inject" % "1"
-<<<<<<< HEAD
-=======
-  val guava               = "com.google.guava" % "guava" % "32.1.1-jre"
-  val guice               = ("com.google.inject" % "guice" % "5.1.0") :: javaxInject :: guava :: Nil
->>>>>>> e72ef61f
 
   val typesafeConfig      = "com.typesafe" % "config" % "1.4.2"
 
