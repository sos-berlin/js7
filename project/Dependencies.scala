import sbt.*
import sbt.CrossVersion.for3Use2_13
import scala.language.implicitConversions

//noinspection TypeAnnotation
object Dependencies
{
  val scalaVersion = "2.13.11"

  val akkaVersion = "2.6.20"      // Do not update to v2.7, due to restrictive Akka licences!
  val akkaHttpVersion = "10.2.10" // Do not update to v10.4, due to restrictive Akka licences!
  val slf4jVersion = "2.0.5"  // See also plugins.sbt
  val log4jVersion = "2.20.0"  // See also plugins.sbt
  val catsVersion = "2.9.0"
  val catsEffectVersion = "2.5.5"
  val izumiReflectVersion = "2.1.3"
  //val kittensVersion = "1.2.1"
  val catsParseVersion = "0.3.9"
  val circeVersion = "0.14.5"
  val circeGenericExtrasVersion = "0.14.3"
  val scalaTestVersion = "3.2.16"
  val scalaTestCheckVersion = "3.2.14.0"
  val scalaCheckVersion= "1.17.0"
  val sourcecodeVersion = "0.3.0"
  val disciplineVersion = "1.5.1"
  val disciplineScalaTestVersion = "2.2.0"
  val fs2Version = "2.5.11"
  val monixVersion = "3.4.1"
  val monocleVersion = "1.5.0"
  val scribeVersion = "3.6.7" // TODO "3.8.2"
  val scalaJsDomVersion = "2.2.0"
  val softwaremillTaggingVersion = "2.3.4"
  val diffxVersion = "0.8.3"
  val reactorVersion = "3.5.6"
  val vavrVersion = "0.10.4"
  val jnaVersion = "5.12.1"

  val slf4j               = "org.slf4j" % "slf4j-api"    % slf4jVersion
  val slf4jNop            = "org.slf4j" % "slf4j-nop"    % slf4jVersion
  val lmaxDisruptor       = "com.lmax" % "disruptor" % "3.4.4"
  val log4j               = "org.apache.logging.log4j" % "log4j-api" % log4jVersion ::
                            "org.apache.logging.log4j" % "log4j-core" % log4jVersion ::
                            "org.apache.logging.log4j" % "log4j-slf4j2-impl" % log4jVersion ::
                            /*jansi ::*/ Nil

  val scalaTest           = "org.scalatest" %% "scalatest" % scalaTestVersion :: Nil
  val scalactic           = "org.scalactic" %% "scalactic" % scalaTestVersion
  val scalaCheck          = "org.scalatestplus" %% "scalacheck-1-16" % scalaTestCheckVersion ::
                            "org.scalacheck" %% "scalacheck" % scalaCheckVersion :: Nil
  val scalaLogging        = "com.typesafe.scala-logging" %% "scala-logging" % "3.9.5" :: slf4j :: Nil
  val cats                = "org.typelevel" %% "cats-core" % catsVersion
  val tagging             = "com.softwaremill.common" %% "tagging" % softwaremillTaggingVersion
  val diffx               = "com.softwaremill.diffx" %% "diffx-core" % diffxVersion
  val diffxScalaTest      = "com.softwaremill.diffx" %% "diffx-scalatest-should" % diffxVersion

  val javaxInject         = "javax.inject" % "javax.inject" % "1"

  val typesafeConfig      = "com.typesafe" % "config" % "1.4.2"

  val akkaActor           = "com.typesafe.akka" %% "akka-actor" % akkaVersion cross for3Use2_13
  val akkaStream          = "com.typesafe.akka" %% "akka-stream" % akkaVersion cross for3Use2_13
  val akkaSlf4j           = "com.typesafe.akka" %% "akka-slf4j" % akkaVersion cross for3Use2_13
  val akkaHttp            = List(
    "com.typesafe.akka" %% "akka-http" % akkaHttpVersion cross for3Use2_13,
    akkaStream,
    akkaActor/*force version*/)
  val akkaHttpTestkit     = List(
    "com.typesafe.akka" %% "akka-http-testkit" % akkaHttpVersion cross for3Use2_13,
    "com.typesafe.akka" %% "akka-stream-testkit" % akkaVersion/*force version*/ cross for3Use2_13)

  val circe               = "io.circe" %% "circe-core" % circeVersion ::
                            "io.circe" %% "circe-parser" % circeVersion ::
                            "io.circe" %% "circe-generic" % circeVersion :: Nil

  val intelliJAnnotations = "com.intellij" % "annotations" % "12.0"

  val findbugs            = "com.google.code.findbugs" % "jsr305" % "3.0.2"
<<<<<<< HEAD
  //val guava               = "com.google.guava" % "guava" % "30.1.1-jre"
  val bouncyCastle        = "org.bouncycastle" % "bcpg-jdk15on" % "1.70"
=======
  val bouncyCastle        = "org.bouncycastle" % "bcpg-jdk15to18" % "1.75"
>>>>>>> aaed9f61
  val hamcrest            = "org.hamcrest" % "hamcrest" % "2.2" ::
                            "org.hamcrest" % "hamcrest-library" % "2.2" :: Nil
  val jna                 = "net.java.dev.jna" % "jna-platform" % jnaVersion ::
                            "net.java.dev.jna" % "jna" % jnaVersion :: Nil
}<|MERGE_RESOLUTION|>--- conflicted
+++ resolved
@@ -75,12 +75,7 @@
   val intelliJAnnotations = "com.intellij" % "annotations" % "12.0"
 
   val findbugs            = "com.google.code.findbugs" % "jsr305" % "3.0.2"
-<<<<<<< HEAD
-  //val guava               = "com.google.guava" % "guava" % "30.1.1-jre"
-  val bouncyCastle        = "org.bouncycastle" % "bcpg-jdk15on" % "1.70"
-=======
   val bouncyCastle        = "org.bouncycastle" % "bcpg-jdk15to18" % "1.75"
->>>>>>> aaed9f61
   val hamcrest            = "org.hamcrest" % "hamcrest" % "2.2" ::
                             "org.hamcrest" % "hamcrest-library" % "2.2" :: Nil
   val jna                 = "net.java.dev.jna" % "jna-platform" % jnaVersion ::
