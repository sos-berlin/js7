package js7.tester

import org.scalactic.{Prettifier, source}
import org.scalatest.Assertion
import scala.concurrent.blocking
import scala.concurrent.duration.Deadline.now
import scala.concurrent.duration.{Duration, FiniteDuration, MILLISECONDS, SECONDS}

<<<<<<< HEAD
object ScalaTestUtils extends org.scalatest.Assertions:
=======
object ScalaTestUtils extends org.scalatest.Assertions
{
  private val DefaultStep = Duration(10, MILLISECONDS)
  private val DefaultDuration = Duration(10, SECONDS)

>>>>>>> 832121e3
  def awaitAndAssert(condition: => Boolean)
    (implicit prettifier: Prettifier, pos: source.Position)
  : Assertion =
    awaitAndAssert(DefaultDuration, DefaultStep)(condition)

  def awaitAndAssert(timeLimit: FiniteDuration)
    (condition: => Boolean)
    (implicit prettifier: Prettifier, pos: source.Position)
  : Assertion =
    awaitAndAssert(timeLimit, DefaultStep)(condition)

  def awaitAndAssert(timeLimit: FiniteDuration, step: FiniteDuration = DefaultStep)
    (condition: => Boolean)
    (implicit prettifier: Prettifier, pos: source.Position)
  : Assertion =
    val until = now + timeLimit
<<<<<<< HEAD
    while now < until && !condition do Thread.sleep(10)
    assert(condition)
=======
    while (now < until && !condition)
      blocking {
        Thread.sleep(step.toMillis)
      }
    assert(condition)
  }
}
>>>>>>> 832121e3
<|MERGE_RESOLUTION|>--- conflicted
+++ resolved
@@ -6,15 +6,11 @@
 import scala.concurrent.duration.Deadline.now
 import scala.concurrent.duration.{Duration, FiniteDuration, MILLISECONDS, SECONDS}
 
-<<<<<<< HEAD
 object ScalaTestUtils extends org.scalatest.Assertions:
-=======
-object ScalaTestUtils extends org.scalatest.Assertions
-{
+
   private val DefaultStep = Duration(10, MILLISECONDS)
   private val DefaultDuration = Duration(10, SECONDS)
 
->>>>>>> 832121e3
   def awaitAndAssert(condition: => Boolean)
     (implicit prettifier: Prettifier, pos: source.Position)
   : Assertion =
@@ -31,15 +27,8 @@
     (implicit prettifier: Prettifier, pos: source.Position)
   : Assertion =
     val until = now + timeLimit
-<<<<<<< HEAD
-    while now < until && !condition do Thread.sleep(10)
-    assert(condition)
-=======
-    while (now < until && !condition)
+    while now < until && !condition do
       blocking {
         Thread.sleep(step.toMillis)
       }
-    assert(condition)
-  }
-}
->>>>>>> 832121e3
+    assert(condition)