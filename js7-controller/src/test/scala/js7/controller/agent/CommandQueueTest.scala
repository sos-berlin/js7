package js7.controller.agent

import cats.syntax.traverse.*
import com.typesafe.scalalogging.Logger as ScalaLogger
import js7.agent.data.commands.AgentCommand
import js7.agent.data.commands.AgentCommand.Batch
import js7.base.log.Logger
import js7.base.problem.Problem
import js7.base.test.OurTestSuite
import js7.base.thread.MonixBlocking.syntax.RichTask
import js7.base.time.ScalaTime.*
import js7.controller.agent.AgentDriver.Queueable
import js7.controller.agent.CommandQueue.QueueableResponse
import js7.controller.agent.CommandQueueTest.*
import js7.data.agent.AgentPath
import js7.data.job.PathExecutable
import js7.data.order.{Order, OrderId, OrderMark}
import js7.data.workflow.instructions.Execute
import js7.data.workflow.instructions.executable.WorkflowJob
import js7.data.workflow.position.Position
import js7.data.workflow.{Workflow, WorkflowPath}
import js7.tester.ScalaTestUtils.awaitAndAssert
import monix.eval.Task
import monix.execution.Scheduler.Implicits.traced
import monix.execution.atomic.AtomicInt
import org.scalatest.matchers.should.Matchers.*
import scala.collection.immutable.ArraySeq
import scala.collection.mutable

/**
  * @author Joacim Zschimmer
  */
final class CommandQueueTest extends OurTestSuite:
  "test" in:
    val commandQueueSucceeded = mutable.Buffer[Seq[QueueableResponse]]()
    val commandQueueFailed = mutable.Buffer[(Vector[Queueable], Problem)]()
    val commandQueue = new MyCommandQueue(logger, batchSize = 3):
      protected def asyncOnBatchSucceeded(queueableResponses: Seq[QueueableResponse]) =
        Task(commandQueueSucceeded += queueableResponses)

      protected def asyncOnBatchFailed(queueables: Vector[Queueable], problem: Problem) =
        Task(commandQueueFailed += ((queueables, problem)))

    val expected = mutable.Buffer[Seq[QueueableResponse]]()

    commandQueue.onCoupled(Set.empty).runSyncUnsafe(99.s)

    // The first Queueable is sent alone to the Agent regardless of commandBatchSize.
    val aOrder = toOrder("A")
    var ok = commandQueue.enqueue(AgentDriver.Queueable.AttachOrder(aOrder, TestAgentPath))
      .runSyncUnsafe(99.s)
    assert(ok)

    // Duplicate
    ok = commandQueue.enqueue(AgentDriver.Queueable.AttachOrder(aOrder, TestAgentPath))
      .runSyncUnsafe(99.s)
    assert(!ok)

    expected += toQueuedInputResponse(aOrder) :: Nil
    awaitAndAssert { commandQueueSucceeded == expected }
    assert(commandQueueSucceeded == expected)

    val twoOrders = toOrder("B") :: toOrder("C") :: Nil
    for o <- twoOrders do commandQueue.enqueue(AgentDriver.Queueable.AttachOrder(o, TestAgentPath))
      .runSyncUnsafe(99.s)
    awaitAndAssert { commandQueueSucceeded == expected }

    // After the Agent has processed the Queueable, the two queued commands are sent as a Batch to the Agent
    commandQueue.handleBatchSucceeded(commandQueueSucceeded.last).runSyncUnsafe(99.s) shouldEqual List(Queueable.AttachOrder(aOrder, TestAgentPath))
    expected += twoOrders map toQueuedInputResponse
    awaitAndAssert { commandQueueSucceeded == expected }

    val fiveOrders = toOrder("D") :: toOrder("E") :: toOrder("F") :: toOrder("G") :: toOrder("H") :: Nil
    for o <- fiveOrders do commandQueue.enqueue(AgentDriver.Queueable.AttachOrder(o, TestAgentPath))
      .runSyncUnsafe(99.s)
    expected += fiveOrders take 1 map toQueuedInputResponse
    awaitAndAssert { commandQueueSucceeded == expected }

    // After the Agent has processed the Queueable, three of the queued commands are sent as a Batch to the Agent
    commandQueue.handleBatchSucceeded(commandQueueSucceeded.last).runSyncUnsafe(99.s) shouldEqual fiveOrders.take(1).map(o => Queueable.AttachOrder(o, TestAgentPath))
    expected += fiveOrders drop 1 take 3 map toQueuedInputResponse
    awaitAndAssert { commandQueueSucceeded == expected }

    // Finally, the last queued Queueable is processed
    commandQueue.handleBatchSucceeded(commandQueueSucceeded.last).runSyncUnsafe(99.s)
    expected += fiveOrders drop 4 map toQueuedInputResponse
    awaitAndAssert { commandQueueSucceeded == expected }
    assert(commandQueueFailed.isEmpty)

  "Duplicate MarkOrder" in:
    // ControllerOrderQueue may send MarkOrder for each OrderEvent received from Agent
    // because MarkOrder is executeted asynchronously and effect occurs later.
    val queue = new MyCommandQueue(logger, batchSize = 3):
      protected def asyncOnBatchSucceeded(queueableResponses: Seq[QueueableResponse]) =
        Task.unit

      protected def asyncOnBatchFailed(queueables: Vector[Queueable], problem: Problem) =
        Task.unit
    var ok = queue.enqueue(Queueable.MarkOrder(OrderId("ORDER"), OrderMark.Suspending())).await(99.s)
    assert(ok)
    ok = queue.enqueue(Queueable.MarkOrder(OrderId("ORDER"), OrderMark.Suspending())).await(99.s)
    assert(!ok)
    ok = queue.enqueue(Queueable.MarkOrder(OrderId("ORDER"), OrderMark.Resuming())).await(99.s)
    assert(ok)

  "Performance with any orders" in:
    // Run with -DCommandQueueTest=10000000 (10 million) -Xmx3g
    val n = sys.props.get("CommandQueueTest").map(_.toInt) getOrElse 10000
    val commandQueueSucceeded = AtomicInt(0)

    val commandQueue = new MyCommandQueue(logger, batchSize = 100):
      protected def asyncOnBatchSucceeded(queueableResponses: Seq[QueueableResponse]) =
        commandQueueSucceeded += queueableResponses.size
        handleBatchSucceeded(queueableResponses).void
      protected def asyncOnBatchFailed(queueables: Vector[Queueable], problem: Problem) =
        fail(problem.toString)

    commandQueue.onCoupled(Set.empty).await(99.s)
    (1 to n).view
      .map(i => toOrder(i.toString))
      .to(ArraySeq)
      .traverse(order => commandQueue.enqueue(AgentDriver.Queueable.AttachOrder(order, TestAgentPath)))
      .await(99.s)
    commandQueue.maybeStartSending.await(99.s)
<<<<<<< HEAD
    waitForCondition(9.s, 10.ms) { commandQueueSucceeded.get() == n }
    assert(commandQueueSucceeded.get() == n)
=======
    awaitAndAssert { commandQueueSucceeded.get() == n }
  }
}
>>>>>>> 832121e3


object CommandQueueTest:
  private val logger = Logger[this.type]
  private val TestAgentPath = AgentPath("AGENT")
  private val TestWorkflow = Workflow.of(WorkflowPath("A") ~ "VERSION",
    Execute(WorkflowJob(TestAgentPath, PathExecutable("EXECUTABLE"))))

  private def toQueuedInputResponse(order: Order[Order.IsFreshOrReady]) =
    QueueableResponse(AgentDriver.Queueable.AttachOrder(order, TestAgentPath), Right(AgentCommand.Response.Accepted))

  private def toOrder(name: String) = Order(OrderId(name), TestWorkflow.id /: Position(0), Order.Fresh)

  private abstract class MyCommandQueue(logger: ScalaLogger, batchSize: Int)
  extends CommandQueue(TestAgentPath, batchSize = batchSize, commandErrorDelay = 1.s):
    protected def commandParallelism = 2

    protected def executeCommand(command: AgentCommand.Batch) =
      Task(Right(Batch.Response(Vector.fill(command.commands.size)(Right(AgentCommand.Response.Accepted)))))<|MERGE_RESOLUTION|>--- conflicted
+++ resolved
@@ -122,14 +122,8 @@
       .traverse(order => commandQueue.enqueue(AgentDriver.Queueable.AttachOrder(order, TestAgentPath)))
       .await(99.s)
     commandQueue.maybeStartSending.await(99.s)
-<<<<<<< HEAD
-    waitForCondition(9.s, 10.ms) { commandQueueSucceeded.get() == n }
-    assert(commandQueueSucceeded.get() == n)
-=======
-    awaitAndAssert { commandQueueSucceeded.get() == n }
-  }
-}
->>>>>>> 832121e3
+    awaitAndAssert:
+      commandQueueSucceeded.get() == n
 
 
 object CommandQueueTest:
