--- conflicted
+++ resolved
@@ -331,14 +331,9 @@
             .runToFuture
             .pipeTo(self)
 
-<<<<<<< HEAD
+          for path <- _controllerState.keyToItem(AgentRef).keys do
+            proceedWithItem(path)
           for path <- _controllerState.keyTo(WorkflowPathControl).keys do
-=======
-          for (path <- _controllerState.keyToItem(AgentRef).keys) {
-            proceedWithItem(path)
-          }
-          for (path <- _controllerState.keyTo(WorkflowPathControl).keys) {
->>>>>>> 00bff39b
             proceedWithItem(path)
           for itemKey <- _controllerState.keyTo(WorkflowControl).keys do
             proceedWithItem(itemKey)
