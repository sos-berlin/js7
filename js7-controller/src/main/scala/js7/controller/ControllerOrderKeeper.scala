--- conflicted
+++ resolved
@@ -1302,12 +1302,6 @@
 
   private def proceedWithItem(itemKey: InventoryItemKey): Unit = {
     itemKey match {
-<<<<<<< HEAD
-      case agentPath: AgentPath =>
-        // TODO Handle AgentRef here: agentEntry .actor ! AgentDriver.Queueable.StartFetchingEvents ...
-
-=======
->>>>>>> e72ef61f
       case itemKey: InventoryItemKey =>
         // TODO Handle AgentRef here: agentEntry .actor ! AgentDriver.Input.StartFetchingEvents ...
         for (agentToAttachedState <- _controllerState.itemToAgentToAttachedState.get(itemKey)) {
