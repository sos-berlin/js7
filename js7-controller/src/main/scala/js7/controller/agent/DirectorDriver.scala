--- conflicted
+++ resolved
@@ -107,12 +107,7 @@
               journal
                 .lock(agentPath)(
                   journal.persist(controllerState =>
-<<<<<<< HEAD
                     for a <- controllerState.keyTo(AgentRefState).checked(agentPath) yield
-                      (a.couplingState != Coupled || a.problem.nonEmpty)
-                        .thenList(agentPath <-: AgentCoupled)))
-=======
-                    for (a <- controllerState.keyTo(AgentRefState).checked(agentPath)) yield
                       Seq(
                         (a.couplingState != Coupled || a.problem.nonEmpty) ?
                           (agentPath <-: AgentCoupled),
@@ -128,7 +123,6 @@
                         agentDriver.send(AgentDriver.Queueable.AttachUnsignedItem(agentRef))))
                     .as(Checked.unit)
                 }
->>>>>>> 00bff39b
                 .rightAs(agentEventId)
             }
         }
