--- conflicted
+++ resolved
@@ -44,12 +44,8 @@
 import js7.data.controller.{ControllerRunId, ControllerState}
 import js7.data.event.{AnyKeyedEvent, EventId, KeyedEvent, Stamped}
 import js7.data.item.ItemAttachedState.{Attachable, Attached}
-<<<<<<< HEAD
-import js7.data.item.{InventoryItemKey, ItemAttachedState, SignableItem, UnsignedItem}
+import js7.data.item.{InventoryItemKey, ItemAttachedState, SignableItem, UnsignedItem, UnsignedSimpleItemPath}
 import js7.data.node.NodeId
-=======
-import js7.data.item.{InventoryItemEvent, InventoryItemKey, SignableItem, UnsignedItem, UnsignedSimpleItemPath}
->>>>>>> e72ef61f
 import js7.data.order.OrderEvent.{OrderAttachedToAgent, OrderDetached}
 import js7.data.order.{Order, OrderId, OrderMark}
 import js7.data.subagent.{SubagentId, SubagentItem}
@@ -366,7 +362,7 @@
                         agentPath <-: AgentDedicated(agentRunId, Some(agentEventId)))
                       .flatMapT { _ =>
                         lastAgentRunId = Some(agentRunId)
-                        reattachSubagents().map(Right(_))
+                        reattachSomeItems().map(Right(_))
                       }
                   ).rightAs(agentRunId -> agentEventId)
                 }
@@ -374,15 +370,16 @@
         }
     })
 
-  private def reattachSubagents(): Task[Unit] =
+  private def reattachSomeItems(): Task[Unit] =
     journal.state.flatMap(controllerState =>
       controllerState
         .itemToAgentToAttachedState
         .toVector
         .flatMap {
-          case (subagentId: SubagentId, agentToAttachedState) =>
-            // After Agent Reset, re-attach SubagentItems
-            controllerState.pathToUnsignedSimpleItem.get(subagentId)
+          case (itemPath: UnsignedSimpleItemPath, agentToAttachedState)
+            if itemPath.isInstanceOf[AgentPath] || itemPath.isInstanceOf[SubagentId] =>
+            // After Agent Reset, re-attach AgentRef and SubagentItems
+            controllerState.pathToUnsignedSimpleItem.get(itemPath)
               .flatMap(item => agentToAttachedState.get(agentPath).map(item -> _))
           case _ => Nil
         }
@@ -390,58 +387,10 @@
           case (item, Attachable) =>
             send(Queueable.AttachUnsignedItem(item))
 
-<<<<<<< HEAD
           case (item, Attached(rev)) =>
             Task.when(item.itemRevision == rev) {
               send(Queueable.AttachUnsignedItem(item))
             }
-=======
-  private def dedicateAgentIfNeeded: Task[Checked[(AgentRunId, EventId)]] =
-    Task.defer {
-      agentRunIdOnce.toOption match {
-        case Some(agentRunId) => Task.pure(Right(agentRunId -> lastFetchedEventId))
-        case None =>
-          client
-            .commandExecute(
-              DedicateAgentDirector(agentRef.director, controllerId, agentPath))
-            .flatMapT { case DedicateAgentDirector.Response(agentRunId, agentEventId) =>
-              (if (noJournal)
-                Task.pure(Checked.unit)
-              else
-                persistence
-                  .persistKeyedEvent(
-                    agentPath <-: AgentDedicated(agentRunId, Some(agentEventId)))
-                  .map(_.map { _ =>
-                    // Asynchronous assignment
-                    agentRunIdOnce := agentRunId
-                    reattachSomeItems()
-                  }))
-              .rightAs(agentRunId -> agentEventId)
-            }
-      }
-    }
-
-  private def reattachSomeItems(): Unit = {
-    val controllerState = persistence.currentState
-    controllerState.itemToAgentToAttachedState
-      .foreach {
-        case (itemPath: UnsignedSimpleItemPath, agentToAttachedState)
-        if itemPath.isInstanceOf[AgentPath] || itemPath.isInstanceOf[SubagentId] =>
-          // After Agent Reset, re-attach SubagentItems
-          controllerState.pathToUnsignedSimpleItem.get(itemPath)
-            .foreach(item => agentToAttachedState.get(agentPath)
-              .foreach {
-                case Attachable =>
-                  self ! Input.AttachUnsignedItem(item)
-
-                case Attached(rev) =>
-                  if (item.itemRevision == rev) {
-                    self ! Input.AttachUnsignedItem(item)
-                  }
-
-                case _ =>
-              })
->>>>>>> e72ef61f
 
           case _ =>
             Task.unit
