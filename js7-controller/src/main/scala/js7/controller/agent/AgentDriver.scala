package js7.controller.agent

import cats.data.NonEmptyList
import cats.effect.Resource
import cats.syntax.foldable.*
import cats.syntax.option.*
import cats.syntax.traverse.*
import com.typesafe.config.ConfigUtil
import js7.agent.client.AgentClient
import js7.agent.data.commands.AgentCommand
import js7.agent.data.commands.AgentCommand.DedicateAgentDirector
import js7.base.auth.{Admission, UserAndPassword}
import js7.base.configutils.Configs.ConvertibleConfig
import js7.base.crypt.Signed
import js7.base.generic.{Completed, SecretString}
import js7.base.log.Logger
import js7.base.log.Logger.syntax.*
import js7.base.monixutils.AsyncVariable
import js7.base.monixutils.MonixBase.syntax.*
import js7.base.problem.Checked.*
import js7.base.problem.Problems.InvalidSessionTokenProblem
import js7.base.problem.{Checked, Problem, ProblemException}
import js7.base.service.Service
import js7.base.session.SessionApi
import js7.base.time.ScalaTime.*
import js7.base.utils.Assertions.assertThat
import js7.base.utils.CatsUtils.Nel
import js7.base.utils.ScalaUtils.syntax.*
import js7.base.utils.{AsyncLock, MutableAllocated}
import js7.base.web.Uri
import js7.cluster.watch.ClusterWatchService
import js7.cluster.watch.api.ActiveClusterNodeSelector
import js7.common.http.{PekkoHttpClient, RecouplingStreamReader}
import js7.controller.agent.AgentDriver.*
import js7.controller.agent.CommandQueue.QueueableResponse
import js7.controller.agent.DirectorDriver.DirectorDriverStoppedProblem
import js7.controller.configuration.ControllerConfiguration
import js7.data.agent.AgentRefStateEvent.{AgentClusterWatchConfirmationRequired, AgentClusterWatchManuallyConfirmed, AgentCouplingFailed, AgentDedicated}
import js7.data.agent.Problems.AgentNotDedicatedProblem
import js7.data.agent.{AgentPath, AgentRef, AgentRefState, AgentRunId}
<<<<<<< HEAD
import js7.data.cluster.ClusterState.HasNodes
import js7.data.cluster.ClusterWatchId
import js7.data.cluster.ClusterWatchProblems.ClusterNodeLossNotConfirmedProblem
import js7.data.controller.{ControllerRunId, ControllerState}
import js7.data.event.{AnyKeyedEvent, EventId, KeyedEvent, Stamped}
=======
import js7.data.controller.ControllerState
import js7.data.delegate.DelegateCouplingState.{Coupled, Resetting}
import js7.data.event.KeyedEvent.NoKey
import js7.data.event.{AnyKeyedEvent, Event, EventId, EventRequest, KeyedEvent, Stamped}
import js7.data.item.BasicItemEvent.ItemAttachable
>>>>>>> 4b508678
import js7.data.item.ItemAttachedState.{Attachable, Attached}
import js7.data.item.{InventoryItemKey, ItemAttachedState, SignableItem, UnsignedItem, UnsignedSimpleItemPath}
import js7.data.node.NodeId
import js7.data.order.OrderEvent.{OrderAttachedToAgent, OrderDetached}
import js7.data.order.{Order, OrderId, OrderMark}
import js7.data.subagent.{SubagentId, SubagentItem}
import js7.journal.state.Journal
import monix.eval.{Fiber, Task}
import monix.execution.atomic.AtomicInt
import monix.execution.{Cancelable, Scheduler}
import org.apache.pekko.actor.ActorSystem

final class AgentDriver private(
  initialAgentRef: AgentRef,
  initialEventId: EventId,
  adoptEvents: (AgentRunId, Seq[Stamped[AnyKeyedEvent]]) => Task[Option[EventId]],
  onOrderMarked: Map[OrderId, OrderMark] => Task[Unit],
  journal: Journal[ControllerState],
  conf: AgentDriverConfiguration,
  controllerConfiguration: ControllerConfiguration,
  actorSystem: ActorSystem)
  (implicit protected val scheduler: Scheduler)
extends Service.StoppableByRequest
{
  agentDriver =>

  import controllerConfiguration.controllerId

  private val agentPath = initialAgentRef.path
  private val logger = Logger.withPrefix[this.type](agentPath.string)
  private val clusterWatchId = ClusterWatchId(
    controllerId.string + "/" +
      controllerConfiguration.clusterConf.ownId.string + "/" +
      agentPath.string)

  private var lastAgentRunId = none[AgentRunId] // Keep AgentRunId after ItemDeleted to allow reset
  private var isTerminating = false
  private val sessionNumber = AtomicInt(0) // Do we still need this ???
  @volatile private var lastCouplingFailed: Option[AgentCouplingFailed] = None
  private var noJournal = false
<<<<<<< HEAD
  private val clusterWatchAllocated = new MutableAllocated[ClusterWatchService]
  private val directorDriverAllocated = new MutableAllocated[DirectorDriver]
  private var clusterState: Option[HasNodes] = None
  private val startDirectorDriverFiber = AsyncVariable(Fiber(Task.unit, Task.unit))

  private object state {
    val lock = AsyncLock()
    var directors: Seq[SubagentId] = initialAgentRef.directors
    var adoptedEventId = initialEventId
    var releaseEventsCancelable: Option[Cancelable] = None
    var delayNextReleaseEvents = false
  }
=======
  private var isReset = false

  private val eventFetcher = new RecouplingStreamReader[EventId, Stamped[AnyKeyedEvent], AgentClient](
    _.eventId, conf.recouplingStreamReader)
  {
    private var attachedOrderIds: Set[OrderId] = null

    override protected def couple(eventId: EventId) =
      Task(persistence.currentState.keyTo(AgentRefState).checked(agentPath))
        .flatMapT(agentRefState =>
          ((agentRefState.couplingState, agentRefState.agentRunId) match {
            case (Resetting(false), None) =>
              Task.pure(Left(Problem.pure("Resetting, but no AgentRunId?")))  // Invalid state

            case (Resetting(force), maybeAgentRunId) if force || maybeAgentRunId.isDefined =>
              client.commandExecute(AgentCommand.Reset(maybeAgentRunId))
                .map {
                  case Left(AgentNotDedicatedProblem) => Checked.unit  // Already reset
                  case o => o
                }
                .flatMapT(_ =>
                  persistence.persistKeyedEvent(agentPath <-: AgentReset))

            case _ =>
              Task.pure(Checked.unit)
          })
        .flatMapT(_ => dedicateAgentIfNeeded)
        .flatMapT { case (agentRunId, agentEventId) =>
          client.commandExecute(CoupleController(agentPath, agentRunId, eventId = agentEventId))
            .flatMapT { case CoupleController.Response(orderIds) =>
              logger.trace(s"CoupleController returned attached OrderIds={${orderIds.toSeq.sorted.mkString(" ")}}")
              attachedOrderIds = orderIds
              persistence
                .lock(agentPath)(
                  persistence.persist(controllerState =>
                    for (a <- controllerState.keyTo(AgentRefState).checked(agentPath)) yield
                      Seq(
                        (a.couplingState != Coupled || a.problem.nonEmpty) ?
                          (agentPath <-: AgentCoupled),
                        // The coupled Agent may not yet have an AgentRef (containing the
                        // processLimit). So we need to check this:
                        !controllerState.itemToAgentToAttachedState.contains(agentPath) ?
                          (NoKey <-: ItemAttachable(agentPath, agentPath))
                      ).flatten))
                .flatTapT { case (stamepdSeq, _) =>
                  Task {
                    if (stamepdSeq.exists(_.value.event.isInstanceOf[ItemAttachable])) {
                      context.self ! AgentDriver.Input.AttachUnsignedItem(agentRef)
                    }
                    Checked.unit
                  }
                }
                .rightAs(agentEventId)
            }
        })

    protected def getObservable(api: AgentClient, after: EventId) =
      Task { logger.debug(s"getObservable(after=$after)") } *>
        api.eventObservable(EventRequest[Event](EventClasses, after = after,
          timeout = Some(requestTimeout)))
>>>>>>> 4b508678

  private def onCouplingFailed(problem: Problem): Task[Boolean] =
    Task.defer {
      // TODO Differentiate between the two Directors
      //  Lesser problem when the active one is reachable.
      val agentCouplingFailed = AgentCouplingFailed(problem)
      if (lastCouplingFailed contains agentCouplingFailed) {
        logger.debug(s"Coupling failed: $problem")
        Task.unit
      } else {
        lastCouplingFailed = Some(agentCouplingFailed)
        if (agentCouplingFailed.problem is InvalidSessionTokenProblem) {
          logger.debug(s"Coupling failed: $problem")
          Task.unit
        } else {
          logger.warn(s"Coupling failed: $problem")
          for (t <- problem.throwableOption if PekkoHttpClient.hasRelevantStackTrace(t))
            logger.debug(s"Coupling failed: $problem", t)
          Task.unless(noJournal)(
            journal.persistKeyedEvent(agentPath <-: agentCouplingFailed)
              .map(_.orThrow))
        }
      }
    } *>
      Task(!isTerminating)

  private def onCoupled(attachedOrderIds: Set[OrderId]): Task[Unit] =
    Task.defer {
      assertThat(attachedOrderIds != null)
      onCoupled(attachedOrderIds)
      sessionNumber += 1
      state
        .lock.lock(Task {
          lastCouplingFailed = None
          state.delayNextReleaseEvents = false
        })
        .*>(commandQueue.onCoupled(attachedOrderIds))
        .<*(attachAttachables)
        .as(Completed)
    }

  // TODO For v2.6 inserted, but maybe duplicate
  private def attachAttachables: Task[Unit] =
    journal.state.flatMap(controllerState => controllerState
      .itemToAgentToAttachedState
      .view
      .flatMap { case (itemKey, agentPathToAttachedState) =>
        agentPathToAttachedState
          .get(agentPath)
          .view
          .collect { case ItemAttachedState.Attachable => itemKey }
          .flatMap(controllerState.keyToItem.get)
          .collect {
            case item: UnsignedItem => Queueable.AttachUnsignedItem(item)
            //??? case signedItem: SignableItem => Queueable.AttachSignedItem(signedItem)
          }
      }
      .toVector
      .traverse(commandQueue.enqueue)
      .*>(commandQueue.maybeStartSending))

  private def onDecoupled =
    Task.defer {
      sessionNumber += 1
      commandQueue.onDecoupled()
    }

  private val commandQueue: CommandQueue = new CommandQueue(
    agentPath,
    batchSize = conf.commandBatchSize,
    conf.commandErrorDelay
  ) {
    protected def commandParallelism = conf.commandParallelism

    protected def executeCommand(command: AgentCommand.Batch) =
      executeCommandDirectly(command)

    protected def asyncOnBatchSucceeded(queueableResponses: Seq[QueueableResponse]) =
      Task.defer {
        lastCouplingFailed = None
        handleBatchSucceeded(queueableResponses)
          .flatMap { succeededInputs =>
            val markedOrders = succeededInputs.view
              .collect { case o: Queueable.MarkOrder => o.orderId -> o.mark }
              .toMap
            Task
              .when(markedOrders.nonEmpty)(
                onOrderMarked(markedOrders))
              .*>(Task {
                val releaseEvents = succeededInputs.collect {
                  case o: Queueable.ReleaseEventsQueueable => o
                }
                if (releaseEvents.nonEmpty) {
                  state.releaseEventsCancelable.foreach(_.cancel())
                  state.releaseEventsCancelable = None
                }
              })
          }
      }

    protected def asyncOnBatchFailed(queueables: Vector[Queueable], problem: Problem) =
      onBatchFailed(queueables, problem) *>
        Task.when(!problem.isInstanceOf[DirectorDriverStoppedProblem])(
          startAndForgetDirectorDriver)

    private def onBatchFailed(queueables: Seq[Queueable], problem: Problem): Task[Unit] =
      Task.defer {
        val msg = s"Command batch ${queueables.map(_.getClass.simpleScalaName)} failed: $problem"
        problem match {
          case DecoupledProblem | RecouplingStreamReader.TerminatedProblem =>
            logger.debug(msg)
          case _ =>
            logger.warn(msg)
        }
        commandQueue.handleBatchFailed(queueables)
      }
  }

  protected def start =
    startService(
      startNewClusterWatch
        .*>(startAndForgetDirectorDriver)
        .*>(untilStopRequested)
        .guarantee(Task {
          state.releaseEventsCancelable.foreach(_.cancel())
        })
        .guarantee(directorDriverAllocated.release)
        .guarantee(clusterWatchAllocated.release))

  def send(input: Queueable): Task[Unit] =
    /*logger.traceTask("send", input.toShortString)*/(Task.defer {
      if (isTerminating)
        Task.raiseError(new IllegalStateException(s"$agentDriver is terminating"))
      else
        commandQueue.enqueue(input)
          .flatMap(ok =>
            Task.when(ok)(Task
              .race(
                untilStopRequested,
                Task.sleep(conf.commandBatchDelay)/*TODO Set timer only for the first send*/)
              .flatMap {
                case Left(()) => Task.unit // stop requested
                case Right(()) => commandQueue.maybeStartSending
              }
              .onErrorHandle(t => logger.error(
                s"send(${input.toShortString}) => ${t.toStringWithCauses}", t))
              .raceFold(untilStopRequested)
              .startAndForget))
    })

  def executeCommandDirectly(command: AgentCommand): Task[Checked[command.Response]] =
    logger.traceTask(Task.defer {
      val expectedSessionNumber = sessionNumber.get()
      directorDriverAllocated.checked.flatMapT(directorDriver =>
        // Fail on recoupling, later read restarted Agent's attached OrderIds before issuing again AttachOrder
        if (sessionNumber.get() != expectedSessionNumber)
          Task.left(DecoupledProblem)
        else
          directorDriver.executeCommand(command, mustBeCoupled = true))
    })

  def changeAgentRef(agentRef: AgentRef): Task[Unit] =
    logger.traceTask("changeAgentRef", agentRef)(
      state.lock.lock(Task {
        state.directors = agentRef.directors
      }) *>
        // FIXME Handle Cluster node URI change or forbid this
        // TODO Restart DirectorDriver only if one of the URIs has changed
        startNewClusterWatch *>
        startAndForgetDirectorDriver)

  def terminate(noJournal: Boolean = false, reset: Boolean = false): Task[Unit] =
    logger.traceTask("terminate",
      (noJournal ? "noJournal") ++ (reset ? "reset").mkString(" "))(
      Task.defer {
        this.noJournal |= noJournal
        // Wait until all pending Agent commands are responded, and do not accept further commands
        Task
          .unless(isTerminating)(Task.defer {
            isTerminating = true
            Task.when(reset)(Task.defer {
              lastAgentRunId.fold(Task.unit)(agentRunId =>
                // Required only for ItemDeleted, redundant for ResetAgent
                resetAgent(Some(agentRunId)).void)
            })
          })
          .*>(stop)
      })

  def reset(force: Boolean): Task[Checked[Unit]] =
    if (force)
      resetAgent(None)
    else
      maybeAgentRunId.flatMap {
        case None => Task.left(AgentNotDedicatedProblem /*Nothing to reset*/)
        case Some(agentRunId) => resetAgent(Some(agentRunId))
      }

  private def resetAgent(agentRunId: Option[AgentRunId]): Task[Checked[Unit]] =
    logger.traceTask(
      directorDriverAllocated.value
        .flatMap(_.resetAgentAndStop(agentRunId)) // Stops the directorDriver, too
        .flatTapT(_ => stop.map(Right(_))))

  private def onEventsFetched(stampedEvents: Seq[Stamped[AnyKeyedEvent]]): Task[Unit] = {
    assertThat(stampedEvents.nonEmpty)
    Task.defer {
      commandQueue.onOrdersAttached(
        stampedEvents.view.collect {
          case Stamped(_, _, KeyedEvent(orderId: OrderId, _: OrderAttachedToAgent)) => orderId
        })
        .*>(
          commandQueue.onOrdersDetached(
            stampedEvents.view.collect {
              case Stamped(_, _, KeyedEvent(orderId: OrderId, OrderDetached)) => orderId
            }))
        .*>(maybeAgentRunId.flatMap {
          case None => Task.raiseError(new IllegalStateException(
            s"onEventsFetched $agentPath: Missing AgentRef or AgentRunId"))
          case Some(agentRunId) => adoptEvents(agentRunId, stampedEvents)
        })
        .flatMap(_.fold(Task.unit)(releaseAdoptedEvents))
        .onErrorHandle(t =>
          logger.error(s"$agentDriver.adoptEvents => " + t.toStringWithCauses, t.nullIfNoStackTrace))
        .logWhenItTakesLonger(s"$agentDriver.adoptEvents")
    }
  }

  private def releaseAdoptedEvents(adoptedEventId: EventId): Task[Unit] =
    state.lock.lock(Task {
      state.adoptedEventId = adoptedEventId
      if (state.releaseEventsCancelable.isEmpty) {
        val delay = if (state.delayNextReleaseEvents) conf.releaseEventsPeriod else ZeroDuration
        state.delayNextReleaseEvents = true
        state.releaseEventsCancelable = Some(scheduler.scheduleOnce(delay) {
          Task
            .unless(isTerminating)(
              commandQueue
                .enqueue(Queueable.ReleaseEventsQueueable(state.adoptedEventId)).void
                .onErrorHandle(t => logger.error(t.toStringWithCauses, t)))
            .runAsyncAndForget
        })
      }
    })

  private def dedicateAgentIfNeeded(directorDriver: DirectorDriver)
  : Task[Checked[(AgentRunId, EventId)]] =
    logger.traceTask(Task.defer {
      checkedAgentRefState
        .flatMapT { agentRefState =>
          import agentRefState.agentRef.directors
          agentRefState.agentRunId match {
            case Some(agentRunId) => Task.right(agentRunId -> state.adoptedEventId)
            case None =>
              val controllerRunId = ControllerRunId(journal.journalId)
              directorDriver
                .executeCommand(
                  DedicateAgentDirector(directors, controllerId, controllerRunId, agentPath))
                .flatMapT { case DedicateAgentDirector.Response(agentRunId, agentEventId) =>
                  (if (noJournal)
                    Task.right(())
                  else
                    journal
                      .persistKeyedEvent(
                        agentPath <-: AgentDedicated(agentRunId, Some(agentEventId)))
                      .flatMapT { _ =>
                        lastAgentRunId = Some(agentRunId)
                        reattachSomeItems().map(Right(_))
                      }
                  ).rightAs(agentRunId -> agentEventId)
                }
          }
        }
    })

  private def reattachSomeItems(): Task[Unit] =
    journal.state.flatMap(controllerState =>
      controllerState
        .itemToAgentToAttachedState
        .toVector
        .flatMap {
          case (itemPath: UnsignedSimpleItemPath, agentToAttachedState)
            if itemPath.isInstanceOf[AgentPath] || itemPath.isInstanceOf[SubagentId] =>
            // After Agent Reset, re-attach AgentRef and SubagentItems
            controllerState.pathToUnsignedSimpleItem.get(itemPath)
              .flatMap(item => agentToAttachedState.get(agentPath).map(item -> _))
          case _ => Nil
        }
        .traverse {
          case (item, Attachable) =>
            send(Queueable.AttachUnsignedItem(item))

          case (item, Attached(rev)) =>
            Task.when(item.itemRevision == rev) {
              send(Queueable.AttachUnsignedItem(item))
            }

          case _ =>
            Task.unit
        }.map(_.combineAll))

  private def startNewClusterWatch: Task[Unit] =
    logger.debugTask(
      clusterWatchAllocated.acquire(clusterWatchResource).void)

  // Test only
  def clusterWatchService: Task[Checked[ClusterWatchService]] =
    clusterWatchAllocated.checked

  def confirmClusterNodeLoss(lostNodeId: NodeId, confirmer: String): Task[Checked[Unit]] =
    clusterWatchAllocated.checked
      .flatMapT(_.manuallyConfirmNodeLoss(lostNodeId, confirmer))

  private def startAndForgetDirectorDriver(implicit src: sourcecode.Enclosing): Task[Unit] =
    startDirectorDriverFiber
      .update { fiber =>
        fiber.cancel *>
          startNewDirectorDriver
            .onErrorHandle(t => logger.error(
              s"${src.value} startDirectorDriver => ${t.toStringWithCauses}", t))
            .raceFold(untilStopRequested)
            .start
      }
      .void

  private def startNewDirectorDriver: Task[Unit] =
    logger.debugTask(
      directorDriverAllocated
        .acquire(directorDriverResource)
        .void)

  private def directorDriverResource: Resource[Task, DirectorDriver] =
    for {
      client <- activeClientResource
      //adoptedEventId <- Resource.eval(Task(state.adoptedEventId))
      afterEventId <- Resource.eval(agentRefState.map(_.eventId))
      directorDriver <- DirectorDriver.resource(
        agentPath, afterEventId,
        client,
        dedicateAgentIfNeeded, onCouplingFailed, onCoupled, onDecoupled,
        onEventsFetched,
        journal, conf)
    } yield directorDriver

  private def clusterWatchResource: Resource[Task, ClusterWatchService] =
    for {
      clients <- clientsResource
      clusterWatchService <- ClusterWatchService.resource(
        clusterWatchId,
        Resource.eval(Task.pure(clients)),
        controllerConfiguration.config,
        label = agentPath.toString,
        onClusterStateChanged = onClusterStateChanged,
        onUndecidableClusterNodeLoss = onUndecidableClusterNodeLoss)
    } yield clusterWatchService

  private def onClusterStateChanged(hasNodes: HasNodes): Unit =
    if (!clusterState.contains(hasNodes)) {
      logger.info(hasNodes.toShortString)
      val activeNodeChanged = clusterState.forall(_.activeId != hasNodes.activeId)
      clusterState = Some(hasNodes)
      if (activeNodeChanged) {
        startAndForgetDirectorDriver
          .runAsyncAndForget // ???
      }
    }

  private def onUndecidableClusterNodeLoss(maybeProblem: Option[ClusterNodeLossNotConfirmedProblem])
  : Task[Unit] =
    journal
      .persist(_
        .keyTo(AgentRefState)
        .checked(agentPath)
        .map(_.nodeToClusterNodeProblem)
        .flatMap { nodeToClusterWatchConfirmationRequired =>
          Right(maybeProblem match {
            case Some(problem: ClusterNodeLossNotConfirmedProblem) =>
              (!nodeToClusterWatchConfirmationRequired.get(problem.fromNodeId).contains(problem))
                .thenList(
                  agentPath <-: AgentClusterWatchConfirmationRequired(problem))
            case None =>
              nodeToClusterWatchConfirmationRequired.nonEmpty.thenList(
                agentPath <-: AgentClusterWatchManuallyConfirmed)
          })
        })
      .rightAs(())
      .onProblemHandle(problem => logger.error(problem.toString))

  private def activeClientResource: Resource[Task, AgentClient] =
    ActiveClusterNodeSelector.selectActiveNodeApi[AgentClient](
      clientsResource,
      failureDelays = conf.recouplingStreamReader.failureDelays,
      onCouplingError = _ => throwable =>
        onCouplingFailed(throwable match {
          case ProblemException(problem) => problem
          case t => Problem.fromThrowable(t)
        }).void)

  private def clientsResource: Resource[Task, Nel[AgentClient]] =
    Resource
      .eval(agentToUris(agentPath).orThrow/*AgentRef and SubagentItems must exist !!!*/)
      .flatMap(_.traverse(clientResource))

  private def agentToUris(agentPath: AgentPath): Task[Checked[Nel[Uri]]] =
    for (state <- journal.state) yield
      state.keyToItem(AgentRef).checked(agentPath)
        .flatMap(_.directors
          .traverse(subagentId => state.keyToItem(SubagentItem).checked(subagentId))
          .map(_.map(_.uri).toList))
          .map(NonEmptyList.fromListUnsafe)

  private def clientResource(uri: Uri): Resource[Task, AgentClient] =
    SessionApi.resource(Task {
      val agentUserAndPassword = controllerConfiguration.config
        .optionAs[SecretString]("js7.auth.agents." + ConfigUtil.joinPath(agentPath.string))
        .map(password => UserAndPassword(controllerId.toUserId, password))
      AgentClient(
        Admission(uri, agentUserAndPassword),
        label = agentPath.toString,
        controllerConfiguration.httpsConfig)(actorSystem)
    })

  private def maybeAgentRunId: Task[Option[AgentRunId]] =
    maybeAgentRefState.map(_.flatMap(_.agentRunId))

  private def agentRefState: Task[AgentRefState] =
    journal.state.map(_.keyTo(AgentRefState)(agentPath))

  private def checkedAgentRefState: Task[Checked[AgentRefState]] =
    journal.state.map(_.keyTo(AgentRefState).checked(agentPath))

  private def maybeAgentRefState: Task[Option[AgentRefState]] =
    journal.state.map(_.keyTo(AgentRefState).get(agentPath))

  override def toString = s"AgentDriver($agentPath)"
}

private[controller] object AgentDriver
{
  def resource(
    agentRef: AgentRef, eventId: EventId,
    adoptEvents: (AgentRunId, Seq[Stamped[AnyKeyedEvent]]) => Task[Option[EventId]],
    onOrderMarked: Map[OrderId, OrderMark] => Task[Unit],
    journal: Journal[ControllerState],
    agentDriverConf: AgentDriverConfiguration, controllerConf: ControllerConfiguration,
    actorSystem: ActorSystem)
    (implicit s: Scheduler)
  : Resource[Task, AgentDriver] =
    Service.resource(Task(
      new AgentDriver(
        agentRef, eventId,
        adoptEvents, onOrderMarked,
        journal, agentDriverConf, controllerConf, actorSystem)))

  sealed trait Queueable {
    def toShortString = toString
  }
  object Queueable {
    final case class AttachUnsignedItem(item: UnsignedItem)
    extends Queueable

    final case class AttachSignedItem(signed: Signed[SignableItem])
    extends Queueable

    final case class DetachItem(key: InventoryItemKey)
    extends Queueable

    final case class AttachOrder(order: Order[Order.IsFreshOrReady], agentPath: AgentPath)
    extends Queueable {
      override lazy val hashCode = order.id.hashCode

      def orderId = order.id
      override def toShortString =
        s"AttachOrder($orderId, ${order.workflowPosition}, ${order.state.getClass.simpleScalaName})"
    }

    final case class DetachOrder(orderId: OrderId) extends Queueable

    final case class MarkOrder(orderId: OrderId, mark: OrderMark) extends Queueable

    private[agent] final case class ReleaseEventsQueueable(agentEventId: EventId) extends Queueable

    final case class ResetSubagent(subagentId: SubagentId, force: Boolean) extends Queueable
  }

  private[agent] val DecoupledProblem = Problem.pure("Agent is not coupled")
}<|MERGE_RESOLUTION|>--- conflicted
+++ resolved
@@ -38,19 +38,16 @@
 import js7.data.agent.AgentRefStateEvent.{AgentClusterWatchConfirmationRequired, AgentClusterWatchManuallyConfirmed, AgentCouplingFailed, AgentDedicated}
 import js7.data.agent.Problems.AgentNotDedicatedProblem
 import js7.data.agent.{AgentPath, AgentRef, AgentRefState, AgentRunId}
-<<<<<<< HEAD
 import js7.data.cluster.ClusterState.HasNodes
 import js7.data.cluster.ClusterWatchId
 import js7.data.cluster.ClusterWatchProblems.ClusterNodeLossNotConfirmedProblem
 import js7.data.controller.{ControllerRunId, ControllerState}
 import js7.data.event.{AnyKeyedEvent, EventId, KeyedEvent, Stamped}
-=======
 import js7.data.controller.ControllerState
 import js7.data.delegate.DelegateCouplingState.{Coupled, Resetting}
 import js7.data.event.KeyedEvent.NoKey
 import js7.data.event.{AnyKeyedEvent, Event, EventId, EventRequest, KeyedEvent, Stamped}
 import js7.data.item.BasicItemEvent.ItemAttachable
->>>>>>> 4b508678
 import js7.data.item.ItemAttachedState.{Attachable, Attached}
 import js7.data.item.{InventoryItemKey, ItemAttachedState, SignableItem, UnsignedItem, UnsignedSimpleItemPath}
 import js7.data.node.NodeId
@@ -91,7 +88,6 @@
   private val sessionNumber = AtomicInt(0) // Do we still need this ???
   @volatile private var lastCouplingFailed: Option[AgentCouplingFailed] = None
   private var noJournal = false
-<<<<<<< HEAD
   private val clusterWatchAllocated = new MutableAllocated[ClusterWatchService]
   private val directorDriverAllocated = new MutableAllocated[DirectorDriver]
   private var clusterState: Option[HasNodes] = None
@@ -104,68 +100,6 @@
     var releaseEventsCancelable: Option[Cancelable] = None
     var delayNextReleaseEvents = false
   }
-=======
-  private var isReset = false
-
-  private val eventFetcher = new RecouplingStreamReader[EventId, Stamped[AnyKeyedEvent], AgentClient](
-    _.eventId, conf.recouplingStreamReader)
-  {
-    private var attachedOrderIds: Set[OrderId] = null
-
-    override protected def couple(eventId: EventId) =
-      Task(persistence.currentState.keyTo(AgentRefState).checked(agentPath))
-        .flatMapT(agentRefState =>
-          ((agentRefState.couplingState, agentRefState.agentRunId) match {
-            case (Resetting(false), None) =>
-              Task.pure(Left(Problem.pure("Resetting, but no AgentRunId?")))  // Invalid state
-
-            case (Resetting(force), maybeAgentRunId) if force || maybeAgentRunId.isDefined =>
-              client.commandExecute(AgentCommand.Reset(maybeAgentRunId))
-                .map {
-                  case Left(AgentNotDedicatedProblem) => Checked.unit  // Already reset
-                  case o => o
-                }
-                .flatMapT(_ =>
-                  persistence.persistKeyedEvent(agentPath <-: AgentReset))
-
-            case _ =>
-              Task.pure(Checked.unit)
-          })
-        .flatMapT(_ => dedicateAgentIfNeeded)
-        .flatMapT { case (agentRunId, agentEventId) =>
-          client.commandExecute(CoupleController(agentPath, agentRunId, eventId = agentEventId))
-            .flatMapT { case CoupleController.Response(orderIds) =>
-              logger.trace(s"CoupleController returned attached OrderIds={${orderIds.toSeq.sorted.mkString(" ")}}")
-              attachedOrderIds = orderIds
-              persistence
-                .lock(agentPath)(
-                  persistence.persist(controllerState =>
-                    for (a <- controllerState.keyTo(AgentRefState).checked(agentPath)) yield
-                      Seq(
-                        (a.couplingState != Coupled || a.problem.nonEmpty) ?
-                          (agentPath <-: AgentCoupled),
-                        // The coupled Agent may not yet have an AgentRef (containing the
-                        // processLimit). So we need to check this:
-                        !controllerState.itemToAgentToAttachedState.contains(agentPath) ?
-                          (NoKey <-: ItemAttachable(agentPath, agentPath))
-                      ).flatten))
-                .flatTapT { case (stamepdSeq, _) =>
-                  Task {
-                    if (stamepdSeq.exists(_.value.event.isInstanceOf[ItemAttachable])) {
-                      context.self ! AgentDriver.Input.AttachUnsignedItem(agentRef)
-                    }
-                    Checked.unit
-                  }
-                }
-                .rightAs(agentEventId)
-            }
-        })
-
-    protected def getObservable(api: AgentClient, after: EventId) =
-      Task { logger.debug(s"getObservable(after=$after)") } *>
-        api.eventObservable(EventRequest[Event](EventClasses, after = after,
-          timeout = Some(requestTimeout)))
->>>>>>> 4b508678
 
   private def onCouplingFailed(problem: Problem): Task[Boolean] =
     Task.defer {
