--- conflicted
+++ resolved
@@ -134,13 +134,7 @@
 
     for i <- 0 until n - size do withClue(s"#$i"):
       journal.releaseEvents(untilEventId = 1000 + i).await(99.s).orThrow
-<<<<<<< HEAD
-      waitForCondition(10.s, 10.ms)(lastObserved.contains(1000L + size + i) && journal.queueLength == 3)
-      assert(lastObserved.contains(1000L + size + i) && journal.queueLength == 3)
-=======
       awaitAndAssert(lastObserved.contains(1000L + size + i) && journal.queueLength == 3)
-    }
->>>>>>> 832121e3
 
     persisting.await(9.s)
     observing.cancel()
