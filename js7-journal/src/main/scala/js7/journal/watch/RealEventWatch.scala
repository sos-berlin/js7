package js7.journal.watch

import cats.syntax.option.*
import izumi.reflect.Tag
import java.util.concurrent.TimeoutException
import js7.base.log.Logger
import js7.base.log.Logger.syntax.*
import js7.base.monixutils.MonixBase.closeableIteratorToObservable
import js7.base.monixutils.MonixBase.syntax.RichMonixTask
import js7.base.monixutils.MonixDeadline
import js7.base.monixutils.MonixDeadline.now
import js7.base.problem.{Checked, Problem}
import js7.base.stream.IncreasingNumberSync
import js7.base.thread.MonixBlocking.syntax.*
import js7.base.time.ScalaTime.*
import js7.base.time.Timestamp
import js7.base.utils.CloseableIterator
import js7.base.utils.ScalaUtils.*
import js7.base.utils.ScalaUtils.syntax.*
import js7.data.event.{AnyKeyedEvent, Event, EventId, EventRequest, EventSeq, KeyedEvent, Stamped, TearableEventSeq}
import js7.data.problems.UnknownEventIdProblem
import js7.journal.watch.RealEventWatch.*
import monix.eval.Task
import monix.execution.Scheduler
import monix.reactive.Observable
import org.jetbrains.annotations.TestOnly
import scala.concurrent.duration.*
import scala.reflect.ClassTag

/**
  * @author Joacim Zschimmer
  */
trait RealEventWatch extends EventWatch
{
  protected def eventsAfter(after: EventId): Option[CloseableIterator[Stamped[KeyedEvent[Event]]]]

  protected def isActiveNode: Boolean

  // Lazy, initialize only after whenStarted has been called!
  private lazy val committedEventIdSync =
    new IncreasingNumberSync(initial = tornEventId, o => "EventId " + EventId.toString(o))

  protected final def onEventsCommitted(eventId: EventId): Unit =
    committedEventIdSync.onAdded(eventId)

  final def observe[E <: Event](
    request: EventRequest[E],
    predicate: KeyedEvent[E] => Boolean,
    onlyAcks: Boolean)
  : Observable[Stamped[KeyedEvent[E]]] =
  {
    val originalTimeout = request.timeout
    var deadline = none[MonixDeadline]

    def next(lazyRequest: () => EventRequest[E])
    : Task[(Option[Observable[Stamped[KeyedEvent[E]]]], () => EventRequest[E])] =
      Task.deferAction { implicit s =>
        val request = lazyRequest()  // Access now in previous iteration computed values lastEventId and limit (see below)
        // Timeout is renewed after every fetched event
        deadline = request.timeout.map(t => now + (t min EventRequest.LongTimeout))
        if (request.limit <= 0)
          NoMoreObservable
        else
          when[E](request, predicate) map {
            case TearableEventSeq.Torn(tornAfter) =>
              throw new TornException(after = request.after, tornEventId = tornAfter)

            case EventSeq.Empty(lastEventId) =>
              val remaining = deadline.map(_.timeLeft)
              (remaining.forall(_.isPositive) ? Observable.empty,
                () => request.copy[E](after = lastEventId, timeout = deadline.map(_.timeLeftOrZero)))

            case EventSeq.NonEmpty(events) =>
              if (events.isEmpty) throw new IllegalStateException("EventSeq.NonEmpty(EMPTY)")  // Do not loop
              val iterator = if (onlyAcks) lastOfIterator(events) else events
              var lastEventId = request.after
              var limit = request.limit
              val observable = closeableIteratorToObservable(iterator)
                .map { o =>
                  lastEventId = o.eventId
                  limit -= 1
                  o
                }
              // Closed-over lastEventId and limit are updated as observable is consumed,
              // therefore defer access to final values (see above)
              (Some(observable),
                () => request.copy[E](after = lastEventId, limit = limit, timeout = originalTimeout))
          }
    }

    Observable.fromAsyncStateAction(next)(() => request)
      .takeWhile(_.nonEmpty)  // Take until limit reached (NoMoreObservable) or timeout elapsed
      .map(_.get).flatten
  }

  final def observeEventIds(maybeTimeout: Option[FiniteDuration]): Observable[EventId] =
  {
    val originalTimeout = maybeTimeout
    var deadline = none[MonixDeadline]

    def next(lazyAfter: () => (EventId, Option[FiniteDuration]))
    : Task[(Option[Observable[EventId]], () => (EventId, Option[FiniteDuration]))] =
      Task.deferAction { implicit s =>
        // Access now the in previous iteration computed lastEventId and limit values (see below)
        val (after, maybeTimeout) = lazyAfter()
        // Timeout is renewed after every fetched event
        deadline = maybeTimeout.map(t => now + (t min EventRequest.LongTimeout))
        committedEventIdSync.whenAvailable(after, deadline)
          .map {
            case false =>
              val remaining = deadline.map(_.timeLeft)
              logger.debug("committedEventIdSync.whenAvailable returned false, " +
                remaining.fold("")(o => ", remaining=" + o.pretty))
              (remaining.forall(_.isPositive) ? Observable.empty,
                () => after -> deadline.map(_.timeLeftOrZero))

            case true =>
              val lastEventId = lastAddedEventId
              (Some(Observable.pure(lastEventId)),
                () => lastEventId -> originalTimeout)
          }
          .flatMap { x =>
            if (isActiveNode)
              Task.raiseError(Problem
                .pure("This active cluster node does not provide event acknowledgements" +
                  " (two active cluster nodes?)")
                .throwable)
            else
              Task.pure(x)
          }
      }

    val lastEventId = lastAddedEventId
    lastEventId +:
      Observable.fromAsyncStateAction(next)(() => lastEventId -> maybeTimeout)
        .takeWhile(_.nonEmpty)  // Take until timeout elapsed
        .map(_.get).flatten
  }

  final def when[E <: Event](request: EventRequest[E], predicate: KeyedEvent[E] => Boolean)
  : Task[TearableEventSeq[CloseableIterator, KeyedEvent[E]]] =
      whenAny[E](request, request.eventClasses, predicate)

  final def whenAny[E <: Event](
    request: EventRequest[E],
    eventClasses: Set[Class[? <: E]],
    predicate: KeyedEvent[E] => Boolean)
  : Task[TearableEventSeq[CloseableIterator, KeyedEvent[E]]] =
    whenAnyKeyedEvents(
      request,
      collect = {
        case e if eventClasses.exists(_ isAssignableFrom e.event.getClass)
          && predicate(e.asInstanceOf[KeyedEvent[E]]) =>
          e.asInstanceOf[KeyedEvent[E]]
      })

  final def whenKeyedEvent[E <: Event](
    request: EventRequest[E],
    key: E#Key,
    predicate: E => Boolean)
  : Task[E] =
    whenKey[E](request.copy[E](limit = 1), key, predicate) map {
      case eventSeq: EventSeq.NonEmpty[CloseableIterator, E] =>
        try eventSeq.stamped.next().value
        finally eventSeq.close()
      case _: EventSeq.Empty => throw new TimeoutException(s"Timed out: $request")
      case _: TearableEventSeq.Torn => throw new IllegalStateException("EventSeq is torn")
    }

  final def whenKey[E <: Event](request: EventRequest[E], key: E#Key, predicate: E => Boolean)
  : Task[TearableEventSeq[CloseableIterator, E]] =
    whenAnyKeyedEvents(
      request,
      collect = {
        case e if request.matchesClass(e.event.getClass)
          && e.key == key && predicate(e.event.asInstanceOf[E]) =>
          e.event.asInstanceOf[E]
      })

  private def whenAnyKeyedEvents[E <: Event, A](
    request: EventRequest[E],
    collect: PartialFunction[AnyKeyedEvent, A])
  : Task[TearableEventSeq[CloseableIterator, A]] =
    Task.deferAction { implicit s =>
      // Protected agains Timestamp overflow
      val deadline = request.timeout.map(t => now + t.min(EventRequest.LongTimeout))
      whenAnyKeyedEvents2(request.after, deadline, request.delay, collect, request.limit,
        maybeTornOlder = request.tornOlder)
    }

  private def whenAnyKeyedEvents2[A](
    after: EventId,
    deadline: Option[MonixDeadline],
    delay: FiniteDuration,
    collect: PartialFunction[AnyKeyedEvent, A],
    limit: Int,
    maybeTornOlder: Option[FiniteDuration])
  : Task[TearableEventSeq[CloseableIterator, A]] = {
    val overheatingDurations = Iterator(10, 30, 70, 300, 600)
      .concat(Iterator.continually(1000))
      .map(_.ms)

    def untilNonEmpty(after: EventId): Task[TearableEventSeq[CloseableIterator, A]] =
      started
        .flatMap(_ => committedEventIdSync.whenAvailable(after, deadline, delay))
        .flatMap(eventArrived =>
          collectEventsSince(after, collect, limit) match {
            case eventSeq @ EventSeq.NonEmpty(iterator) =>
              maybeTornOlder match {
                case None => Task.pure(eventSeq)
                case Some(tornOlder) =>
                  // If the first event is not fresh, we have a read congestion.
                  // We serve a (simulated) Torn, and the client can fetch the current state
                  // and read fresh events, skipping the congestion.
                  Task.defer {
                    val head = iterator.next()
                    // Don't compare head.timestamp, timestamp may be much older)
                    if (EventId.toTimestamp(head.eventId) + tornOlder < Timestamp.now) {
                      iterator.close()
                      // Simulate a torn EventSeq
                      Task.pure(TearableEventSeq.Torn(committedEventIdSync.last))
                    } else
                      Task.pure(EventSeq.NonEmpty(head +: iterator))
                  }
              }

            case empty @ EventSeq.Empty(lastEventId) =>
              Task.defer {
                if (deadline.forall(_.hasTimeLeft)) {
                  val preventOverheating =
                    if (lastEventId < committedEventIdSync.last) {
                      // May happen due to race condition ???
                      val delay = overheatingDurations.next()
                      logger.debug(s"committedEventIdSync.whenAvailable(after=$after," +
                        s" timeout=${deadline.fold("")(_.timeLeft.pretty)})" +
                        s" last=${committedEventIdSync.last} => $eventArrived," +
                        s" unexpected $empty, delaying ${delay.pretty}")
                      delay
                    } else
                      ZeroDuration

                  untilNonEmpty(lastEventId).delayExecution(preventOverheating)
                } else
                  Task.pure(EventSeq.Empty(lastEventId))
              }

          case o: TearableEventSeq.Torn =>
            Task.pure(o)
        })

    untilNonEmpty(after)
  }

  private def collectEventsSince[A](
    after: EventId,
    collect: PartialFunction[AnyKeyedEvent, A],
    limit: Int)
  : TearableEventSeq[CloseableIterator, A] = {
    val last = lastAddedEventId
    if (after > last) {
      logger.debug(s"The future event requested is not yet available, " +
        s"lastAddedEventId=${EventId.toString(last)} after=${EventId.toString(after)}")
      EventSeq.Empty(last)  // Future event requested is not yet available
    } else
      eventsAfter(after) match {
        case Some(stampeds) =>
          var lastEventId = after
          val eventIterator = stampeds
            .tapEach { o => lastEventId = o.eventId }
            .collect { case stamped if collect isDefinedAt stamped.value => stamped map collect }
            .take(limit)
          if (eventIterator.isEmpty) {
            eventIterator.close()
            EventSeq.Empty(lastEventId)
          } else
            EventSeq.NonEmpty(eventIterator)
        case None =>
          TearableEventSeq.Torn(after = tornEventId)
      }
  }

  final def lastAddedEventId: EventId =
    committedEventIdSync.last

  final def checkEventId(eventId: EventId): Checked[Unit] =
    eventsAfter(eventId) match {
      case Some(iterator) =>
        iterator.close()
        Checked.unit
      case None =>
        Left(UnknownEventIdProblem(requiredEventId = eventId))
    }

  /** TEST ONLY - Blocking. */
  @TestOnly
  final def await[E <: Event: ClassTag: Tag](
    predicate: KeyedEvent[E] => Boolean,
    after: EventId,
    timeout: FiniteDuration)
    (implicit s: Scheduler)
  : Vector[Stamped[KeyedEvent[E]]] =
    awaitAsync[E](predicate, after, timeout)
      .await(timeout + 1.s)

  @TestOnly
  final def awaitAsync[E <: Event: ClassTag](
    predicate: KeyedEvent[E] => Boolean,
    after: EventId,
    timeout: FiniteDuration)
    (implicit s: Scheduler)
  : Task[Vector[Stamped[KeyedEvent[E]]]] = {
<<<<<<< HEAD
    logger.debugTask(s"awaitAsync[${implicitly[ClassTag[E]].runtimeClass.simpleScalaName}]")(
      when[E](EventRequest.singleClass[E](after = after, Some(timeout)), predicate)
        .map {
          case EventSeq.NonEmpty(events) =>
            try events.toVector
            finally events.close()

          case _: EventSeq.Empty =>
            throw new TimeoutException(s"RealEventWatch.await[${implicitClass[E].scalaName}]" +
              s"(after=$after, timeout=$timeout) timed out")

          //? case TearableEventSeq.Torn(tornEventId) =>
          //?   throw new TornException(after, tornEventId)

          case o =>
            sys.error(s"RealEventWatch.await[${implicitClass[E].scalaName}]" +
              s"(after=$after,timeout=${timeout.pretty}) unexpected EventSeq: $o")
        })
=======
    val label = s"RealEventWatch.await[${implicitClass[E].scalaName}]"
    when[E](EventRequest.singleClass[E](after = after, Some(timeout)), predicate)
      .map {
        case EventSeq.NonEmpty(events) =>
          try events.toVector
          finally events.close()

        case _: EventSeq.Empty =>
          throw new TimeoutException(s"RealEventWatch.await[${implicitClass[E].scalaName}]" +
            s"(after=$after, timeout=$timeout) timed out")

        //? case TearableEventSeq.Torn(tornEventId) =>
        //?   throw new TornException(after, tornEventId)

        case o =>
          sys.error(s"$label(after=$after,timeout=${timeout.pretty}) unexpected EventSeq: $o")
      }
      .logWhenItTakesLonger(label)
>>>>>>> cec26e96
  }
}

object RealEventWatch
{
  private val NoMoreObservable = Task.pure((None, () => throw new NoSuchElementException/*dead code*/))
  private val logger = Logger(getClass)

  private def lastOfIterator[A <: AnyRef](iterator: CloseableIterator[A]): CloseableIterator[A] = {
    var last = null.asInstanceOf[A]
    while (iterator.hasNext) last = iterator.next()
    iterator.close()
    CloseableIterator.fromIterator(Option(last).iterator)
  }
}<|MERGE_RESOLUTION|>--- conflicted
+++ resolved
@@ -309,8 +309,8 @@
     timeout: FiniteDuration)
     (implicit s: Scheduler)
   : Task[Vector[Stamped[KeyedEvent[E]]]] = {
-<<<<<<< HEAD
-    logger.debugTask(s"awaitAsync[${implicitly[ClassTag[E]].runtimeClass.simpleScalaName}]")(
+    val label = s"awaitAsync[${implicitly[ClassTag[E]].runtimeClass.simpleScalaName}]"
+    logger.debugTask(label)(
       when[E](EventRequest.singleClass[E](after = after, Some(timeout)), predicate)
         .map {
           case EventSeq.NonEmpty(events) =>
@@ -325,29 +325,9 @@
           //?   throw new TornException(after, tornEventId)
 
           case o =>
-            sys.error(s"RealEventWatch.await[${implicitClass[E].scalaName}]" +
-              s"(after=$after,timeout=${timeout.pretty}) unexpected EventSeq: $o")
-        })
-=======
-    val label = s"RealEventWatch.await[${implicitClass[E].scalaName}]"
-    when[E](EventRequest.singleClass[E](after = after, Some(timeout)), predicate)
-      .map {
-        case EventSeq.NonEmpty(events) =>
-          try events.toVector
-          finally events.close()
-
-        case _: EventSeq.Empty =>
-          throw new TimeoutException(s"RealEventWatch.await[${implicitClass[E].scalaName}]" +
-            s"(after=$after, timeout=$timeout) timed out")
-
-        //? case TearableEventSeq.Torn(tornEventId) =>
-        //?   throw new TornException(after, tornEventId)
-
-        case o =>
-          sys.error(s"$label(after=$after,timeout=${timeout.pretty}) unexpected EventSeq: $o")
-      }
-      .logWhenItTakesLonger(label)
->>>>>>> cec26e96
+            sys.error(s"$label(after=$after,timeout=${timeout.pretty}) unexpected EventSeq: $o")
+        }
+        .logWhenItTakesLonger(label))
   }
 }
 
