--- conflicted
+++ resolved
@@ -192,18 +192,8 @@
         else if isLastEvent then '⎝' // ⎩
         else if forTrace && nr == beforeLastEventNr then '⎨'
         else '⎪'
-<<<<<<< HEAD
       else if !forTrace then ' '
-      else if isFirstEvent then '┐'
-      else if isLastEvent then '┘'
-      //else if (nr == beforeLastEventNr) '┤'
-      else '╷' // ┆╎
-=======
-      else if (!forTrace) ' '
-      else if (isFirstEvent) '┌'
-      else if (isLastEvent) '└'
-      else if (nr == beforeLastEventNr) '┤'
-      else '╷' // ┆╎
-  }
-}
->>>>>>> babf0fa8
+      else if isFirstEvent then '┌'
+      else if isLastEvent then '└'
+      else if nr == beforeLastEventNr then '┤'
+      else '╷' // ┆╎