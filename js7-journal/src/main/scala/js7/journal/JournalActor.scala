--- conflicted
+++ resolved
@@ -55,7 +55,7 @@
   stopped: Promise[Stopped])
   (implicit S: SnapshotableState.Companion[S])
 extends Actor, Stash, JournalLogging:
-  
+
   assert(journalLocation.S eq S)
 
   import context.{become, stop}
@@ -162,13 +162,7 @@
         val stampedEvents = timestamped.view.map(t => eventIdGenerator.stamp(t.keyedEvent, t.timestampMillis)).toVector
         uncommittedState.applyStampedEvents(stampedEvents) match
           case Left(problem) =>
-<<<<<<< HEAD
-            logger.error(problem.toString)
-            for stamped <- stampedEvents do logger.error(stamped.toString)
-            reply(sender(), replyTo, Output.StoreFailure(problem, callersItem))
-=======
             reply(sender(), replyTo, Output.Stored(Left(problem),  uncommittedState, callersItem))
->>>>>>> 5b966f0e
 
           case Right(updatedState) =>
             uncommittedState = updatedState
@@ -409,15 +403,10 @@
   private def continueCallers(persist: StandardPersist): Unit =
     if persist.replyTo != Actor.noSender then
       // Continue caller
-<<<<<<< HEAD
-      reply(persist.sender, persist.replyTo, Output.Stored(persist.stampedSeq, committedState, persist.callersItem))
-    for stamped <- persist.stampedSeq do
-=======
       reply(persist.sender, persist.replyTo,
         Output.Stored(Right(persist.stampedSeq), committedState, persist.callersItem))
-    }
-    for (stamped <- persist.stampedSeq) {
->>>>>>> 5b966f0e
+
+    for stamped <- persist.stampedSeq do
       keyedEventBus.publish(stamped)
       handleJournalEvents(stamped)
 
