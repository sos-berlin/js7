package js7.data.event

import js7.base.BuildInfo
import js7.base.time.ScalaTime.*
import js7.base.time.Timestamp
import js7.data.event.JournalHeader.Version
import scala.concurrent.duration.FiniteDuration

object JournalHeaders:

  implicit final class RichJournalHeader(private val self: JournalHeader) extends AnyVal:
    def nextGeneration[S <: BasicState[S]](
      eventId: EventId,
      totalEventCount: Long,
      totalRunningTime: FiniteDuration,
      timestamp: Timestamp = Timestamp.now)
      (implicit S: BasicState.Companion[S])
    : JournalHeader =
      self.copy(
        typeName = Some(S.name),
        eventId = eventId,
        generation = self.generation + 1,
        totalEventCount = totalEventCount,
        totalRunningTime = totalRunningTime,
        timestamp = timestamp,
        version = Version,
        js7Version = BuildInfo.prettyVersion,
        buildId = BuildInfo.buildId)

  def forTest(typeName: String, journalId: JournalId, eventId: EventId = EventId.BeforeFirst): JournalHeader =
    new JournalHeader(
      typeName = Some(typeName),
      journalId,
      eventId = eventId,
      generation = 1,
      totalEventCount = 0,
      ZeroDuration,
      timestamp = Timestamp.now,
      initiallyStartedAt = Timestamp.now,
      js7Version = BuildInfo.prettyVersion,
      version = Version,
      buildId = BuildInfo.buildId)

  def initial[S <: BasicState[S]](journalId: JournalId)(implicit S: BasicState.Companion[S])
  : JournalHeader =
    new JournalHeader(
      typeName = Some(S.name),
      journalId,
      eventId = EventId.BeforeFirst,
      generation = 0,
      totalEventCount = 0,
      ZeroDuration,
      timestamp = Timestamp.now,
      initiallyStartedAt = Timestamp.now,
      version = Version,
<<<<<<< HEAD
      js7Version = BuildInfo.longVersion,
      buildId = BuildInfo.buildId)
=======
      js7Version = BuildInfo.prettyVersion,
      buildId = BuildInfo.buildId)
}
>>>>>>> 832121e3
<|MERGE_RESOLUTION|>--- conflicted
+++ resolved
@@ -53,11 +53,5 @@
       timestamp = Timestamp.now,
       initiallyStartedAt = Timestamp.now,
       version = Version,
-<<<<<<< HEAD
-      js7Version = BuildInfo.longVersion,
-      buildId = BuildInfo.buildId)
-=======
       js7Version = BuildInfo.prettyVersion,
-      buildId = BuildInfo.buildId)
-}
->>>>>>> 832121e3
+      buildId = BuildInfo.buildId)