--- conflicted
+++ resolved
@@ -64,13 +64,8 @@
 
   private def checkedNextEvents(order: Order[Order.State])
   : Checked[Seq[KeyedEvent[OrderActorEvent]]] =
-<<<<<<< HEAD
     if order.shouldFail then
-      fail(order)
-=======
-    if (order.shouldFail)
       fail(order, uncatchable = isUncatchable(order.lastOutcome))
->>>>>>> 86dcdb1d
         .map(_.map(order.id <-: _))
     else
       catchNonFatalFlatten:
@@ -144,14 +139,9 @@
     problem: Problem)
   : Seq[KeyedEvent[OrderActorEvent]] =
     val events =
-<<<<<<< HEAD
       if order.isFailable then
-        fail(order, Some(Outcome.Disrupted(problem)), uncatchable = true) match
-=======
-      if (order.isFailable) {
         // Before v2.5.6, due to JS-2087 uncatchable got lost in transfer back to Controller !!!
-        fail(order, Some(Outcome.Disrupted(problem/*, uncatchable = true*/))) match {
->>>>>>> 86dcdb1d
+        fail(order, Some(Outcome.Disrupted(problem/*, uncatchable = true*/))) match
           case Left(prblm) =>
             logger.debug(s"WARN ${order.id}: $prblm")
             OrderOutcomeAdded(Outcome.Disrupted(problem)) ::
@@ -159,12 +149,7 @@
               (order.isAttached && order.isInDetachableState).thenList(
                 OrderDetachable)
           case Right(events) => events
-<<<<<<< HEAD
       else
-=======
-        }
-      } else
->>>>>>> 86dcdb1d
         OrderOutcomeAdded(Outcome.Disrupted(problem)) :: OrderBroken() :: Nil
     events.map(order.id <-: _)
 
@@ -175,14 +160,9 @@
   : Checked[List[OrderActorEvent]] =
     for
       workflow <- idToWorkflow.checked(order.workflowId)
-<<<<<<< HEAD
-      events <- fail(workflow, order, outcome, uncatchable = uncatchable)
-    yield events
-=======
       events <- fail(workflow, order, outcome,
         uncatchable = uncatchable || outcome.exists(isUncatchable))
-    } yield events
->>>>>>> 86dcdb1d
+    yield events
 
   private[workflow] def fail(
     workflow: Workflow,
@@ -230,7 +210,8 @@
   private def joinedEvents(order: Order[Order.State]): Checked[List[KeyedEvent[OrderActorEvent]]] =
     if order.parent.isDefined
       && (order.isDetached || order.isAttached)
-      && (order.isState[FailedInFork] || order.isState[Cancelled]) then
+      && (order.isState[FailedInFork] || order.isState[Cancelled])
+    then
       for
         forkPosition <- order.forkPosition
         fork <- state.instruction_[ForkInstruction](order.workflowId /: forkPosition)
@@ -622,17 +603,10 @@
       firstCatchPos.parent.forall(parentPos =>
         workflow.instruction(parentPos) match { // Parent must be a TryInstruction
           case t: TryInstruction => t.maxTries.exists(firstCatchPos.tryCount >= _)
-<<<<<<< HEAD
         })
-=======
-        })
-  }
 
   /** Used in combination with `isFailed` to handle failed Orders transferred back to Controller. */
   private def isUncatchable(outcome: Outcome): Boolean =
-    outcome match {
+    outcome match
       case o: Outcome.NotSucceeded => o.uncatchable
-      case _ => false
-    }
-}
->>>>>>> 86dcdb1d
+      case _ => false