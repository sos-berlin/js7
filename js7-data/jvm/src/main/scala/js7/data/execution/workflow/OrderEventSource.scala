package js7.data.execution.workflow

import cats.instances.either.*
import cats.instances.list.*
import cats.syntax.flatMap.*
import cats.syntax.traverse.*
import js7.base.log.Logger
import js7.base.problem.Checked.catchNonFatalFlatten
import js7.base.problem.{Checked, Problem}
import js7.base.utils.Assertions.assertThat
import js7.base.utils.ScalaUtils.checkedCast
import js7.base.utils.ScalaUtils.syntax.*
import js7.data.Problems.CancelStartedOrderProblem
import js7.data.agent.AgentPath
import js7.data.command.{CancellationMode, SuspensionMode}
import js7.data.event.{<-:, KeyedEvent}
import js7.data.execution.workflow.OrderEventSource.*
import js7.data.execution.workflow.instructions.InstructionExecutorService
import js7.data.order.Order.{Broken, Cancelled, Failed, FailedInFork, IsTerminated, ProcessingKilled, Stopped, StoppedWhileFresh}
import js7.data.order.OrderEvent.{OrderActorEvent, OrderAwoke, OrderBroken, OrderCancellationMarked, OrderCancelled, OrderCaught, OrderCoreEvent, OrderDeleted, OrderDetachable, OrderFailed, OrderFailedInFork, OrderFailedIntermediate_, OrderLocksDequeued, OrderLocksReleased, OrderMoved, OrderNoticesConsumed, OrderOperationCancelled, OrderOutcomeAdded, OrderPromptAnswered, OrderResumed, OrderResumptionMarked, OrderStickySubagentLeaved, OrderStopped, OrderSuspended, OrderSuspensionMarked}
import js7.data.order.{Order, OrderId, OrderMark, Outcome}
import js7.data.problems.{CannotResumeOrderProblem, CannotSuspendOrderProblem, UnreachableOrderPositionProblem}
import js7.data.state.StateView
import js7.data.workflow.instructions.{End, Finish, ForkInstruction, Gap, LockInstruction, Options, Retry, TryInstruction}
import js7.data.workflow.position.BranchPath.Segment
import js7.data.workflow.position.BranchPath.syntax.*
import js7.data.workflow.position.*
import js7.data.workflow.{Instruction, Workflow}
import scala.annotation.tailrec
import scala.reflect.ClassTag

/**
  * @author Joacim Zschimmer
  */
final class OrderEventSource(state: StateView/*idToOrder must be a Map!!!*/)
  (implicit executorService: InstructionExecutorService):

  import executorService.clock
  import state.{idToWorkflow, isAgent}

  // TODO Updates to StateView should be solved immutably. Refactor OrderEventSource?
  private var idToOrder = state.idToOrder

  def nextEvents(orderId: OrderId): Seq[KeyedEvent[OrderActorEvent]] =
    val order = idToOrder(orderId)
    if !weHave(order) then
      Nil
    else
      orderMarkKeyedEvent(order).getOrElse(
        if order.isState[Order.Broken] then
          Nil // Avoid issuing a second OrderBroken (would be a loop)
        else if order.isSuspendedOrStopped then
          Nil
        else if state.isOrderAtBreakpoint(order) then
          atController(OrderSuspended :: Nil)
            .map(order.id <-: _)
        else if state.isWorkflowSuspended(order.workflowPath) then
          Nil
        else
          checkedNextEvents(order) match {
            case Left(problem) => invalidToEvent(order, problem)
            case Right(keyedEvents) => keyedEvents
          })

  private def checkedNextEvents(order: Order[Order.State])
  : Checked[Seq[KeyedEvent[OrderActorEvent]]] =
    if order.shouldFail then
      fail(order)
        .map(_.map(order.id <-: _))
    else
      catchNonFatalFlatten:
        def ifDefinedElse(o: Option[List[OrderActorEvent]], orElse: Checked[List[KeyedEvent[OrderActorEvent]]]) =
          o.fold(orElse)(events => Right(events.map(order.id <-: _)))

        ifDefinedElse(awokeEvent(order),
          joinedEvents(order) match {
            case Left(problem) => Left(problem)
            case Right(Nil) =>
              if state.isOrderAtStopPosition(order) then
                executorService.finishExecutor.toEvents(Finish(), order, state)
              else
                executorService.toEvents(instruction(order.workflowPosition), order, state)
                  // Multiple returned events are expected to be independent
                  // and are applied to the same order !!!
                  .flatMap { events =>
                    val (first, maybeLast) = events.splitAt(events.length - 1)
                    updateIdToOrder(first) >>
                      maybeLast
                        .flatTraverse {
                          case orderId <-: (moved: OrderMoved) =>
                            applyMoveInstructions(idToOrder(orderId), moved)
                              .map(_.map(orderId <-: _))

                          case orderId <-: OrderFailedIntermediate_(outcome, uncatchable) =>
                            // OrderFailedIntermediate_ is used internally only
                            fail(idToOrder(orderId), outcome, uncatchable)
                              .map(_.map(orderId <-: _))

                          case o => Right(o :: Nil)
                        }
                        .flatTap(updateIdToOrder)
                        .map(first ::: _)
                  }

            case Right(events) => Right(events)
          }
        ).flatMap(checkEvents)

  private def updateIdToOrder(keyedEvents: IterableOnce[KeyedEvent[OrderActorEvent]])
  : Checked[Unit] =
    val it = keyedEvents.iterator
    if !it.hasNext then
      Checked.unit
    else
      checkedCast[Map[OrderId, Order[Order.State]]](idToOrder)
        .flatMap { idToOrder_ =>
          var iToO = idToOrder_
          var problem: Problem = null
          while it.hasNext && problem == null do
            val KeyedEvent(orderId, event) = it.next()
            iToO.checked(orderId).flatMap(_.applyEvent(event)) match
              case Left(prblm) => problem = prblm
              case Right(order) => iToO = iToO.updated(order.id, order)
          this.idToOrder = iToO
          (problem == null) !! problem
      }

  private def checkEvents(keyedEvents: Seq[KeyedEvent[OrderActorEvent]]) =
    var id2o = Map.empty[OrderId, Checked[Order[Order.State]]]
    var problem: Option[Problem] = None
    for KeyedEvent(orderId, event) <- keyedEvents if problem.isEmpty do
      id2o.getOrElse(orderId, state.idToOrder.checked(orderId)).flatMap(_.applyEvent(event)) match
        case Left(prblm) => problem = Some(prblm)
        case Right(order) => id2o += orderId -> Right(order)
    problem.toLeft(keyedEvents)

  private def invalidToEvent(
    order: Order[Order.State],
    problem: Problem)
  : Seq[KeyedEvent[OrderActorEvent]] =
    val events =
      if order.isFailable then
        fail(order, Some(Outcome.Disrupted(problem)), uncatchable = true) match
          case Left(prblm) =>
            logger.debug(s"WARN ${order.id}: $prblm")
            OrderOutcomeAdded(Outcome.Disrupted(problem)) ::
              OrderBroken() ::
              (order.isAttached && order.isInDetachableState).thenList(
                OrderDetachable)
          case Right(events) => events
      else
        OrderOutcomeAdded(Outcome.Disrupted(problem)) :: OrderBroken() :: Nil
    events.map(order.id <-: _)

  private[data] def fail(
    order: Order[Order.State],
    outcome: Option[Outcome.NotSucceeded] = None,
    uncatchable: Boolean = false)
  : Checked[List[OrderActorEvent]] =
    for
      workflow <- idToWorkflow.checked(order.workflowId)
      events <- fail(workflow, order, outcome, uncatchable = uncatchable)
    yield events

  private[workflow] def fail(
    workflow: Workflow,
    order: Order[Order.State],
    outcome: Option[Outcome.NotSucceeded],
    uncatchable: Boolean)
  : Checked[List[OrderActorEvent]] =
    val outcomeAdded = outcome.map(OrderOutcomeAdded(_)).toList
    if isStopOnFailure(workflow, order.position) then
      Right(outcomeAdded ::: atController(OrderStopped :: Nil))
    else
      for events <- failAndLeave(workflow, order, uncatchable) yield
        outcomeAdded ++: events

  @tailrec
  private def isStopOnFailure(workflow: Workflow, position: Position): Boolean =
    workflow.instruction(position) match
      case Options(Some(stopOnFailure), _, _) => stopOnFailure
      case _ => position.parent match
        case Some(parent) => isStopOnFailure(workflow, parent)
        case None => false

  private def failAndLeave(
    workflow: Workflow,
    order: Order[Order.State],
    uncatchable: Boolean)
  : Checked[List[OrderActorEvent]] =
    leaveBlocksThen(workflow, order, catchable = !uncatchable):
      case (None | Some(BranchId.IsFailureBoundary(_)), failPosition) =>
        atController:
          // TODO Transfer parent order to Agent to access joinIfFailed there !
          // For now, order will be moved to Controller, which joins the orders anyway.
          val joinIfFailed = order.parent
            .flatMap(forkOrderId => instruction_[ForkInstruction](forkOrderId).toOption)
            .fold(false)(_.joinIfFailed)
          if joinIfFailed then
            OrderFailedInFork(failPosition) :: Nil
          else
            OrderFailed(failPosition) :: Nil

      case (Some(TryBranchId(_)), catchPos) =>
        OrderCaught(catchPos) :: Nil

  // Return Nil or List(OrderJoined)
  private def joinedEvents(order: Order[Order.State]): Checked[List[KeyedEvent[OrderActorEvent]]] =
    if order.parent.isDefined
      && (order.isDetached || order.isAttached)
      && (order.isState[FailedInFork] || order.isState[Cancelled]) then
      for
        forkPosition <- order.forkPosition
        fork <- state.instruction_[ForkInstruction](order.workflowId /: forkPosition)
        events <- executorService.onReturnFromSubworkflow(fork, order, state)
      yield events
    else
      Right(Nil)

  private def awokeEvent(order: Order[Order.State]): Option[List[OrderActorEvent]] =
    order.ifState[Order.DelayedAfterError].flatMap(order =>
      (order.isDetached || order.isAttached) ?
        (order.state.until <= clock.now()).thenList(
          OrderAwoke))

  private def orderMarkKeyedEvent(order: Order[Order.State])
  : Option[List[KeyedEvent[OrderActorEvent]]] =
    orderMarkEvent(order)
      .map(_.map(order.id <-: _))

  private def orderMarkEvent(order: Order[Order.State]): Option[List[OrderActorEvent]] =
    if order.deleteWhenTerminated && order.isState[IsTerminated] && order.parent.isEmpty then
      Some(OrderDeleted :: Nil)
    else
      order.mark.flatMap(mark =>
        mark match {
          case OrderMark.Cancelling(mode) =>
            tryCancel(order, mode)

          case OrderMark.Suspending(_) =>
            trySuspend(order)
              .map(_ :: Nil)

          case OrderMark.Resuming(position, historyOperations, asSucceeded) =>
            tryResume(order, position, historyOperations, asSucceeded)
              .map(_ :: Nil)
        })

  def markOrder(orderId: OrderId, mark: OrderMark): Checked[Option[List[OrderActorEvent]]] =
    catchNonFatalFlatten:
      assertThat(isAgent)
      mark match
        case OrderMark.Cancelling(mode) =>
          cancel(orderId, mode)

        case OrderMark.Suspending(mode) =>
          suspend(orderId, mode)

        case OrderMark.Resuming(position, historicOutcomes, asSucceeded) =>
          resume(orderId, position, historicOutcomes, asSucceeded)

  /** Returns `Right(Some(OrderCancelled | OrderCancellationMarked))` iff order is not already marked as cancelling. */
  def cancel(orderId: OrderId, mode: CancellationMode): Checked[Option[List[OrderActorEvent]]] =
    catchNonFatalFlatten:
      withOrder(orderId)(order =>
        if mode == CancellationMode.FreshOnly && order.isStarted then
          // On Agent, the Order may already have been started without notice of the Controller
          Left(CancelStartedOrderProblem(orderId))
        else Right(
          tryCancel(order, mode).orElse(
            ( !order.isState[IsTerminated] &&
              !order.isState[ProcessingKilled] &&
              !order.mark.contains(OrderMark.Cancelling(mode))
            ) ? (OrderCancellationMarked(mode) :: Nil))))

  private def tryCancel(order: Order[Order.State], mode: CancellationMode)
  : Option[List[OrderActorEvent]] =
    (weHave(order) && isOrderCancelable(order, mode)) ?
      atController(
        order.state.isOperationCancelable.thenList(OrderOperationCancelled) :::
          leaveBlocks(idToWorkflow(order.workflowId), order, OrderCancelled :: Nil)
            .orThrow/*???*/)

  private def isOrderCancelable(order: Order[Order.State], mode: CancellationMode): Boolean =
    (mode != CancellationMode.FreshOnly
      || order.isState[Order.Fresh]
      || order.isState[Order.StoppedWhileFresh]) &&
      order.isCancelable &&
      // If workflow End is reached unsuspended, the order is finished normally
      // TODO Correct? Or should we check only the end of the main/forked workflow?
      (!instruction(order.workflowPosition).isInstanceOf[End]
        || state.isSuspendedOrStopped(order)
        || order.isState[Broken])

  /** Returns a `Right(Some(OrderSuspended | OrderSuspensionMarked))` iff order is not already marked as suspending. */
  def suspend(orderId: OrderId, mode: SuspensionMode): Checked[Option[List[OrderActorEvent]]] =
    catchNonFatalFlatten:
      withOrder(orderId)(order =>
        order.mark match {
          case Some(_: OrderMark.Cancelling) =>
            Left(CannotSuspendOrderProblem)
          case Some(_: OrderMark.Suspending) =>  // Already marked
            Right(None)
          case None | Some(_: OrderMark.Resuming) =>
            if order.isState[Failed] || order.isState[IsTerminated] then
              Left(CannotSuspendOrderProblem)
            else
              Right(
                (!order.isSuspended || order.isResuming) ?
                  (trySuspend(order).getOrElse(OrderSuspensionMarked(mode))
                    :: Nil))
        })

  private def trySuspend(order: Order[Order.State]): Option[OrderActorEvent] =
    if !weHave(order) || !order.isSuspendible then
      None
    else if isAgent then
      Some(OrderDetachable)
    else if !order.isSuspended || order.isResuming then
      Some(OrderSuspended)
    else
      None

  /** Returns a `Right(Some(OrderResumed | OrderResumptionMarked))`
   * iff order is not already marked as resuming. */
  def resume(
    orderId: OrderId,
    position: Option[Position],
    historyOperations: Seq[OrderResumed.HistoryOperation],
    asSucceeded: Boolean)
  : Checked[Option[List[OrderActorEvent]]] =
    catchNonFatalFlatten:
      withOrder(orderId) { order =>
        lazy val checkedWorkflow = idToWorkflow.checked(order.workflowId)

        val checkPosition = position.fold(Checked.unit)(position =>
          checkedWorkflow.flatMap(workflow =>
            workflow.isMoveable(order.position, position) !! UnreachableOrderPositionProblem))

        val checkHistoricPositions =
          checkedWorkflow.flatMap(workflow =>
            historyOperations
              .flatMap(_.positions)
              .traverse(pos => workflow.checkPosition(pos).rightAs(pos)))

        checkPosition
          .flatMap(_ => checkHistoricPositions)
          .flatMap(_ =>
            order.mark match {
              case Some(_: OrderMark.Cancelling) =>
                Left(CannotResumeOrderProblem)

              case Some(OrderMark.Resuming(`position`, `historyOperations`, asSucceeded)) =>
                Right(order.isDetached ?
                  // should already have happened
                  List(OrderResumed(
                    position,
                    historyOperations,
                    asSucceeded)))

              case Some(OrderMark.Resuming(_, _, _)) =>
                 Left(CannotResumeOrderProblem)

              case Some(OrderMark.Suspending(_)) if position.isDefined || historyOperations.nonEmpty =>
                 Left(CannotResumeOrderProblem)

              case None | Some(OrderMark.Suspending(_)) =>
                val okay = order.isSuspended ||
                  order.mark.exists(_.isInstanceOf[OrderMark.Suspending]) ||
                  order.isDetached && (
                    order.isState[Failed] ||
                      order.isState[Stopped] ||
                      order.isState[StoppedWhileFresh])
                if !okay then
                  Left(CannotResumeOrderProblem)
                else
                  Right(Some(
                    tryResume(order, position, historyOperations, asSucceeded)
                      .getOrElse(OrderResumptionMarked(position, historyOperations, asSucceeded))
                      :: Nil))
            })
      }

  /** Retrieve the Order, check if calculated event is applicable. */
  private def withOrder[E <: OrderCoreEvent](orderId: OrderId)
    (body: Order[Order.State] => Checked[Option[List[E]]])
  : Checked[Option[List[E]]] =
    idToOrder
      .checked(orderId)
      .flatMap(order => body(order)
        .flatMapT(events =>
          order
            .applyEvents(events)
            .map(_ => Some(events))))

  private def tryResume(
    order: Order[Order.State],
    position: Option[Position],
    historyOperations: Seq[OrderResumed.HistoryOperation],
    asSucceeded: Boolean)
  : Option[OrderActorEvent] =
    (weHave(order) && order.isResumable) ? OrderResumed(position, historyOperations, asSucceeded)

  def answerPrompt(orderId: OrderId): Checked[Seq[KeyedEvent[OrderCoreEvent]]] =
    catchNonFatalFlatten:
      for
        order <- idToOrder.checked(orderId)
        _ <- order.checkedState[Order.Prompting]
      yield
        Seq(
          orderId <-: OrderPromptAnswered(),
          orderId <-: OrderMoved(order.position.increment))

  private def weHave(order: Order[Order.State]) =
    order.isDetached && !isAgent ||
    order.isAttached && isAgent

  def nextAgent(order: Order[Order.State]): Checked[Option[AgentPath]] =
    catchNonFatalFlatten:
      for moves <- applyMoveInstructions(order) yield
        for
          workflow <- idToWorkflow.get(order.workflowId)
          agentPath <- workflow.agentPath(moves.lastOption.fold(order.position)(_.to))
        yield agentPath

  private def applyMoveInstructions(order: Order[Order.State], orderMoved: OrderMoved)
  : Checked[List[OrderMoved]] =
    applyMoveInstructions(order, Some(orderMoved))
      .map(_.toList)

  private[workflow] def applyMoveInstructions(order: Order[Order.State], firstMove: Option[OrderMoved] = None)
  : Checked[Vector[OrderMoved]] =
    //@tailrec
    def loop(order: Order[Order.State], visited: Vector[OrderMoved]): Checked[Vector[OrderMoved]] =
      if state.isOrderAtBreakpoint(order) then
        Right(visited)
      else
        nextMove(order) match
          case Left(problem) => Left(problem)

          case Right(Some(orderMoved)) =>
            if visited.exists(_.to == orderMoved.to) then
              Left(Problem(s"${order.id} is in a workflow loop: " +
                visited.reverse
                  .map(moved => moved.toString + " " +
                    idToWorkflow.checked(order.workflowId)
                      .flatMap(_.labeledInstruction(moved.to))
                      .fold(_.toString, _.toString)
                      .truncateWithEllipsis(50))
                  .mkString(" --> ")))
            else
              for
                order <- order.applyEvent(orderMoved)
                events <- loop(
                  order,
                  if orderMoved.reason.isEmpty && visited.lastOption.exists(_.reason.isEmpty) then
                    visited.updated(visited.length - 1, orderMoved)
                  else
                    visited :+ orderMoved)
              yield events

          case Right(None) => Right(visited)

    firstMove match
      case None => loop(order, Vector.empty)
      case Some(move) =>
        for
          order <- order.applyEvent(move)
          events <- loop(order, Vector(move))
        yield events

  private def nextMove(order: Order[Order.State]): Checked[Option[OrderMoved]] =
    for
      workflow <- idToWorkflow.checked(order.workflowId)
      maybeMoved <-
        if workflow.isOrderAtStopPosition(order) then
          Right(None)
        else
          executorService.nextMove(workflow.instruction(order.position), order, state)
    yield maybeMoved

  private def instruction_[A <: Instruction: ClassTag](orderId: OrderId): Checked[A] =
    for
      order <- idToOrder.checked(orderId)
      instr <- instruction_[A](order.workflowPosition)
    yield instr

  private def instruction_[A <: Instruction: ClassTag](workflowPosition: WorkflowPosition)
  : Checked[A] =
    for
      workflow <- idToWorkflow.checked(workflowPosition.workflowId)
      instr <- workflow.instruction_[A](workflowPosition.position)
    yield instr

  private def instruction(workflowPosition: WorkflowPosition): Instruction =
    idToWorkflow.checked(workflowPosition.workflowId) match
      case Left(_) =>
        logger.error(s"Missing ${workflowPosition.workflowId}")
        Gap.empty
      case Right(workflow) =>
        workflow.instruction(workflowPosition.position)

  private def atController(events: => List[OrderActorEvent]): List[OrderActorEvent] =
    if isAgent then
      OrderDetachable :: Nil
    else
      events

object OrderEventSource:
  private val logger = Logger[this.type]

  def leaveBlocks(
    workflow: Workflow, order: Order[Order.State],
    events: List[OrderActorEvent],
    until: BranchId => Boolean = _ => false)
  : Checked[List[OrderActorEvent]] =
    leaveBlocksThen(workflow, order, catchable = false, until = until):
      case _ => events

  private def leaveBlocksThen(
    workflow: Workflow, order: Order[Order.State],
    catchable: Boolean,
    until: BranchId => Boolean = _ => false)
    (toEvent: PartialFunction[(Option[BranchId], Position), List[OrderActorEvent]])
  : Checked[List[OrderActorEvent]] =
    catchNonFatalFlatten:
      def callToEvent(branchId: Option[BranchId], pos: Position) =
        toEvent.lift((branchId, pos))
          .map(Right(_))
          .getOrElse(Left(Problem(
            s"Unexpected BranchId '$branchId' while leaving instruction blocks")))

      val reverseInnerBlock = order.innerBlock.reverse

      def loop(reverseBranchPath: List[Segment], failPosition: Position)
      : Checked[List[OrderActorEvent]] =
        if reverseBranchPath == reverseInnerBlock then
          callToEvent(None, failPosition)
        else
          reverseBranchPath match
            case Nil =>
              callToEvent(None, failPosition)

            case Segment(nr, branchId) :: _ if until(branchId) =>
              for events <- callToEvent(Some(branchId), failPosition)
                yield OrderMoved(reverseBranchPath.reverse % nr.increment) :: events

            case Segment(_, branchId @ BranchId.IsFailureBoundary(_)) :: _ =>
              callToEvent(Some(branchId), failPosition)

            case Segment(nr, BranchId.Lock) :: prefix =>
              if order.isAttached then
                Right(OrderDetachable :: Nil)
              else
                val pos = prefix.reverse % nr
                for
                  lock <- workflow.instruction_[LockInstruction](pos)
                  events <- loop(prefix, pos)
                yield
                  OrderLocksReleased(lock.lockPaths) :: events

            case Segment(nr, BranchId.ConsumeNotices) :: prefix =>
              if order.isAttached then
                Right(OrderDetachable :: Nil)
              else
                for events <- loop(prefix, prefix.reverse % nr) yield
                  OrderNoticesConsumed(failed = true) :: events

            case Segment(nr, BranchId.StickySubagent) :: prefix =>
              for events <- loop(prefix, prefix.reverse % nr) yield
                OrderStickySubagentLeaved :: events

            case Segment(nr, branchId @ TryBranchId(retry)) :: prefix if catchable =>
              val catchPos = prefix.reverse % nr / BranchId.catch_(retry) % 0
              if isMaxRetriesReached(workflow, catchPos) then
                loop(prefix, failPosition)
              else
                callToEvent(Some(branchId), catchPos)

            case Segment(_, _) :: prefix =>
              loop(prefix, failPosition)

      order
        .ifState[Order.WaitingForLock]
        .traverse(order =>
          for lock <- workflow.instruction_[LockInstruction](order.position) yield
            OrderLocksDequeued(lock.lockPaths))
        .flatMap(maybeEvent =>
          loop(order.position.branchPath.reverse, order.position)
            .map(maybeEvent.toList ::: _))

  // Special handling for try with maxRetries and catch block with retry instruction only:
  // try (maxRetries=n) ... catch retry
  // In this case, OrderFailed event must have original failure's position, not failed retry's position.
  private def isMaxRetriesReached(workflow: Workflow, firstCatchPos: Position): Boolean =
    val catchStartsWithRetry =
      workflow.instruction(firstCatchPos).withoutSourcePos == Retry()
    catchStartsWithRetry &&
      firstCatchPos.parent.forall(parentPos =>
        workflow.instruction(parentPos) match { // Parent must be a TryInstruction
<<<<<<< HEAD
          case t: TryInstruction => t.maxTries.forall(firstCatchPos.tryCount >= _)
        })
=======
          case t: TryInstruction => t.maxTries.exists(firstCatchPos.tryCount >= _)
        })
  }
}
>>>>>>> 24074246
<|MERGE_RESOLUTION|>--- conflicted
+++ resolved
@@ -598,12 +598,5 @@
     catchStartsWithRetry &&
       firstCatchPos.parent.forall(parentPos =>
         workflow.instruction(parentPos) match { // Parent must be a TryInstruction
-<<<<<<< HEAD
-          case t: TryInstruction => t.maxTries.forall(firstCatchPos.tryCount >= _)
-        })
-=======
           case t: TryInstruction => t.maxTries.exists(firstCatchPos.tryCount >= _)
-        })
-  }
-}
->>>>>>> 24074246
+        })