--- conflicted
+++ resolved
@@ -43,17 +43,6 @@
             .as(false) // No admission now or in the future
 
         case Some(interval) =>
-<<<<<<< HEAD
-          if !_nextTime.contains(interval.start) then
-            onSwitch((interval != TimeInterval.never) ? interval)
-            // Also set _timer if clock has been adjusted
-            if now < interval.start then
-              _nextTime = Some(interval.start)
-              _timer := clock.scheduleAt(interval.start):
-                _nextTime = None
-                onAdmissionStart
-          interval.contains(now) // Has admission now?
-=======
           IO.unlessA(_nextTime.contains(interval.start)):
             onSwitch((interval != TimeInterval.never) ? interval) *>
               // Also start a fiber if clock has been adjusted
@@ -66,5 +55,4 @@
                 .flatMap: cancel =>
                   cancelSchedule.getAndSet(cancel).flatten
           .as:
-            interval.contains(now) // Has admission now?
->>>>>>> fc286597
+            interval.contains(now) // Has admission now?