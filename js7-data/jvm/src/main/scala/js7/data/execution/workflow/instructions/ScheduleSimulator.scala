package js7.data.execution.workflow.instructions

import js7.base.time.ScalaTime.*
import js7.base.time.{TimeInterval, Timestamp}
import js7.data.execution.workflow.instructions.ScheduleSimulator.*
import js7.data.order.CycleState
import scala.collection.{AbstractIterator, View}
import scala.concurrent.duration.FiniteDuration

trait ScheduleSimulator:
  this: ScheduleCalculator =>

  def simulate(timeInterval: TimeInterval, actionDuration: FiniteDuration = 0.s): View[Scheduled] =
<<<<<<< HEAD
    View.fromIteratorProvider { () =>
      new AbstractIterator[Scheduled]:
        var timestamp = timeInterval.start
=======
    simulateWithCycleState(CycleState.initial(timeInterval), timeInterval.start, actionDuration)

  def simulateWithCycleState(
    initialCycleState: CycleState,
    timestamp: Timestamp,
    actionDuration: FiniteDuration = 0.s)
  : View[Scheduled] = {
    val initialTimestamp = timestamp
    View.fromIteratorProvider(() =>
      new AbstractIterator[Scheduled] {
        var timestamp = initialTimestamp
>>>>>>> 98e44cf9

        private var _next: Option[Scheduled] = Some(Scheduled(timestamp, initialCycleState))

        calculateNext()

        def hasNext =
          _next.isDefined

        def next() =
          _next match {
            case None => throw new NoSuchElementException
            case Some(scheduled) =>
              calculateNext()
              scheduled
          }

        def calculateNext() =
          for scheduled <- _next yield
            val maybeScheduled = nextCycleState(timestamp, scheduled.cycleState)
              .map(Scheduled(timestamp, _))
            _next = maybeScheduled

            for scheduled <- maybeScheduled do
              if timestamp < scheduled.next then {
                timestamp = scheduled.next
              }
              timestamp += actionDuration
<<<<<<< HEAD
    }

=======
            }
          }
      })
  }
}
>>>>>>> 98e44cf9

object ScheduleSimulator:
  final case class Result(scheduledView: View[Scheduled]/*, exitAt: Timestamp*/)

  final case class Scheduled(arrival: Timestamp, cycleState: CycleState):
    def next = cycleState.next<|MERGE_RESOLUTION|>--- conflicted
+++ resolved
@@ -11,23 +11,17 @@
   this: ScheduleCalculator =>
 
   def simulate(timeInterval: TimeInterval, actionDuration: FiniteDuration = 0.s): View[Scheduled] =
-<<<<<<< HEAD
-    View.fromIteratorProvider { () =>
-      new AbstractIterator[Scheduled]:
-        var timestamp = timeInterval.start
-=======
     simulateWithCycleState(CycleState.initial(timeInterval), timeInterval.start, actionDuration)
 
   def simulateWithCycleState(
     initialCycleState: CycleState,
     timestamp: Timestamp,
     actionDuration: FiniteDuration = 0.s)
-  : View[Scheduled] = {
+  : View[Scheduled] =
     val initialTimestamp = timestamp
-    View.fromIteratorProvider(() =>
-      new AbstractIterator[Scheduled] {
+    View.fromIteratorProvider: () =>
+      new AbstractIterator[Scheduled]:
         var timestamp = initialTimestamp
->>>>>>> 98e44cf9
 
         private var _next: Option[Scheduled] = Some(Scheduled(timestamp, initialCycleState))
 
@@ -55,16 +49,7 @@
                 timestamp = scheduled.next
               }
               timestamp += actionDuration
-<<<<<<< HEAD
-    }
 
-=======
-            }
-          }
-      })
-  }
-}
->>>>>>> 98e44cf9
 
 object ScheduleSimulator:
   final case class Result(scheduledView: View[Scheduled]/*, exitAt: Timestamp*/)
