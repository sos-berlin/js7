package js7.data.execution.workflow.instructions

import cats.syntax.traverse.*
import java.time.LocalDate
import js7.base.problem.Checked
import js7.base.time.AdmissionTimeSchemeForJavaTime.*
import js7.base.time.JavaTime.JavaTimeZone
import js7.base.time.ScalaTime.*
import js7.base.utils.ScalaUtils.syntax.{RichBoolean, RichPartialFunction}
import js7.data.execution.workflow.instructions.ExecuteExecutor.{noDateOffset, orderIdToDate}
import js7.data.order.Order.{IsFreshOrReady, Processed}
import js7.data.order.OrderEvent.{OrderFailedIntermediate_, OrderMoved, OrderProcessingKilled}
import js7.data.order.OrderObstacle.{WaitingForAdmission, jobParallelismLimitReached, jobProcessLimitReached}
import js7.data.order.Outcome.Disrupted.ProcessLost
import js7.data.order.{Order, OrderId, OrderObstacle, OrderObstacleCalculator, Outcome}
import js7.data.state.StateView
import js7.data.subagent.{SubagentItem, SubagentSelection, SubagentSelectionId}
import js7.data.workflow.WorkflowPathControlPath
import js7.data.workflow.instructions.Execute
import js7.data.workflow.instructions.executable.WorkflowJob
import scala.util.Try

private[execution] final class ExecuteExecutor(protected val service: InstructionExecutorService)
extends EventInstructionExecutor, PositionInstructionExecutor:
  
  type Instr = Execute
  val instructionClass = classOf[Execute]

  def toEvents(instruction: Execute, order: Order[Order.State], state: StateView) =
    state.workflowJob(order.workflowPosition)
      .flatMap(job => order
        .ifState[IsFreshOrReady]
        .flatMap(order =>
          skippedReason(order, job, state)
            .map(reason =>
              // If order should start, change nextMove function, too!
              //? order.ifState[Fresh].map(_ => OrderStarted).toList :::
              Right((order.id <-: OrderMoved(order.position.increment, Some(reason))) :: Nil))
            .orElse(if order.isProcessable && order.isDetached then
              attach(order, job.agentPath)
            else {
              val checked = for
                job <- state.workflowJob(order.workflowPosition)
                scope <- state.toPureOrderScope(order)
                maybeSubagentSelectionId <- job.subagentSelectionId.traverse(_
                  .evalAsString(scope)
                  .flatMap(SubagentSelectionId.checked))
                maybeSubagentSelection <- maybeSubagentSelectionId
                  .traverse(o => state
                    .keyToItem(SubagentSelection)
                    .checked(o)
                    .orElse(state
                      .keyToItem(SubagentItem)
                      .checked(o.toSubagentId)))
              yield Nil
              Some(
                checked.left.flatMap(problem => Right(
                  (order.id <-: OrderFailedIntermediate_(Some(Outcome.Disrupted(problem)))) :: Nil)))
            }))
        .orElse(
          // Order.Ready: Execution has to be started by the caller
          //order.ifState[Order.Fresh].map(order =>
          //  OrderStarted)
          //.orElse(
          order
            .ifState[Processed]
            .map { order =>
              val event = order.lastOutcome match {
                case Outcome.Disrupted(_: ProcessLost, _) =>
                  OrderMoved(order.position) // Repeat

                case _: Outcome.Killed =>
                  OrderProcessingKilled

                case _: Outcome.NotSucceeded | _: Outcome.TimedOut =>
                  OrderFailedIntermediate_()

                case _: Outcome.Succeeded =>
                  OrderMoved(order.position.increment)
              }
              Right((order.id <-: event) :: Nil)
            })
        .getOrElse(Right(Nil)))

  def nextMove(instruction: Execute, order: Order[Order.State], state: StateView) =
    for job <- state.workflowJob(order.workflowPosition) yield
      for reason <- skippedReason(order, job, state) yield
        OrderMoved(order.position.increment, Some(reason))

  override def toObstacles(
    order: Order[Order.State],
    calculator: OrderObstacleCalculator)
  : Checked[Set[OrderObstacle]] =
    for
      workflow <- calculator.stateView.idToWorkflow.checked(order.workflowId)
      zone <- workflow.timeZone.toZoneId
      job <- workflow.checkedWorkflowJob(order.position)
      jobKey <- workflow.positionToJobKey(order.position)
    yield
      if order.isState[IsFreshOrReady] && !order.forceJobAdmission then
        val admissionObstacles = job.admissionTimeScheme
          .filterNot(_ => skippedReason(order, job, calculator.stateView).isDefined)
          .flatMap(_
            .findTimeInterval(clock.now(), zone, dateOffset = noDateOffset))
          .map(interval => WaitingForAdmission(interval.start))
          .toSet
        admissionObstacles ++
<<<<<<< HEAD
          (calculator.jobToOrderCount(jobKey) >= job.parallelism)
            .thenSet(jobParallelismLimitReached)
      else
=======
          (if (calculator.jobToOrderCount(jobKey) >= job.processLimit)
            Set(jobProcessLimitReached, jobParallelismLimitReached)
          else
            Set.empty)
      } else
>>>>>>> babf0fa8
        Set.empty

  private def skippedReason(order: Order[Order.State], job: WorkflowJob, state: StateView)
  : Option[OrderMoved.Reason] =
    (isSkippedDueToWorkflowPathControl(order, state) ? OrderMoved.SkippedDueToWorkflowPathControl)
      .orElse(
        isSkippedBecauseOrderDayHasNoAdmissionPeriodStart(order, job) ?
          OrderMoved.NoAdmissionPeriodStart)

  private def isSkippedDueToWorkflowPathControl(order: Order[Order.State], state: StateView)
  : Boolean =
    state.pathToWorkflowPathControl.get(WorkflowPathControlPath(order.workflowPath))
      .exists(control => state.workflowPositionToLabel(order.workflowPosition)
        .toOption
        .flatten
        .exists(control.skip.contains))

  private def isSkippedBecauseOrderDayHasNoAdmissionPeriodStart(
    order: Order[Order.State],
    job: WorkflowJob)
  : Boolean =
    !order.forceJobAdmission &&
      job.skipIfNoAdmissionStartForOrderDay &&
      job.admissionTimeScheme.fold(false)(admissionTimeScheme =>
        orderIdToDate(order.id)
          .fold(false)(localDate =>
            !admissionTimeScheme
              .hasAdmissionPeriodStartForDay(localDate, dateOffset = noDateOffset)))


object ExecuteExecutor:
  // TODO Use a Calendar ?
  private val OrderDateRegex = "#([0-9]{4}-[0-9][0-9]-[0-9][0-9])#.*".r
  private[instructions] val noDateOffset = 0.s // ???

  def orderIdToDate(orderId: OrderId): Option[LocalDate] =
    orderId.string match
      case OrderDateRegex(date) => Try(LocalDate.parse(date)).toOption
      case _ => None<|MERGE_RESOLUTION|>--- conflicted
+++ resolved
@@ -22,7 +22,7 @@
 
 private[execution] final class ExecuteExecutor(protected val service: InstructionExecutorService)
 extends EventInstructionExecutor, PositionInstructionExecutor:
-  
+
   type Instr = Execute
   val instructionClass = classOf[Execute]
 
@@ -105,17 +105,11 @@
           .map(interval => WaitingForAdmission(interval.start))
           .toSet
         admissionObstacles ++
-<<<<<<< HEAD
-          (calculator.jobToOrderCount(jobKey) >= job.parallelism)
-            .thenSet(jobParallelismLimitReached)
-      else
-=======
-          (if (calculator.jobToOrderCount(jobKey) >= job.processLimit)
+          (if calculator.jobToOrderCount(jobKey) >= job.processLimit then
             Set(jobProcessLimitReached, jobParallelismLimitReached)
           else
             Set.empty)
-      } else
->>>>>>> babf0fa8
+      else
         Set.empty
 
   private def skippedReason(order: Order[Order.State], job: WorkflowJob, state: StateView)
