--- conflicted
+++ resolved
@@ -105,17 +105,9 @@
           .map(interval => WaitingForAdmission(interval.start))
           .toSet
         admissionObstacles ++
-<<<<<<< HEAD
-          (if calculator.jobToOrderCount(jobKey) >= job.processLimit then
-            Set(jobProcessLimitReached, jobParallelismLimitReached)
-          else
-            Set.empty)
-      else
-=======
           (calculator.jobToOrderCount(jobKey) >= job.processLimit)
             .thenSet(jobProcessLimitReached)
-      } else
->>>>>>> db94fb0f
+      else
         Set.empty
 
   private def skippedReason(order: Order[Order.State], job: WorkflowJob, state: StateView)
