--- conflicted
+++ resolved
@@ -7,7 +7,7 @@
 import js7.data.order.Order
 import js7.data.order.OrderEvent.{OrderCycleFinished, OrderFinished}
 import js7.data.state.StateView
-import js7.data.state.StateViewForEvents.StateViewForEvents
+import js7.data.state.StateViewForEvents.atController
 import js7.data.workflow.instructions.Break
 
 private[instructions] final class BreakExecutor(
@@ -18,19 +18,9 @@
   val instructionClass = classOf[Break]
 
   def toEvents(instr: Break, order: Order[Order.State], state: StateView) =
-<<<<<<< HEAD
-    for
-      workflow <- state.idToWorkflow.checked(order.workflowId)
-      events <- leaveBlocks(
-        workflow, order,
-        until = branchId => branchId.string.startsWith(BranchId.CyclePrefix) || branchId == BranchId.Cycle,
-        events = OrderCycleFinished(None) :: Nil)
-    yield
-      events.map(order.id <-: _)
-=======
     // OrderStarted may be needed if Order is placed into a Cycle block
-    start(order).getOrElse(
-      for {
+    start(order).getOrElse:
+      for
         workflow <- state.idToWorkflow.checked(order.workflowId)
         events <- leaveBlocks(
           workflow, order,
@@ -42,16 +32,13 @@
               state.atController(OrderFinished() :: Nil)
             case Some(branchId) =>
               // Just in case
-              logger.warn(
-                s"Unexpected BranchId:$branchId encountered. ${order.id} position=${order.position}")
+              logger.warn:
+                s"Unexpected BranchId:$branchId encountered. ${order.id} position=${order.position}"
               // Best guess, to avoid a crash:
               state.atController(OrderFinished() :: Nil)
           })
-      } yield
-        events.map(order.id <-: _))
-}
+      yield
+        events.map(order.id <-: _)
 
-object BreakExecutor {
-  private val logger = Logger[this.type]
-}
->>>>>>> f7726f8c
+object BreakExecutor:
+ private val logger = Logger[this.type]