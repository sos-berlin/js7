--- conflicted
+++ resolved
@@ -109,42 +109,27 @@
       for namedValues <- c.getOrElse[NamedValues]("namedValues")(Map.empty) yield
         make(namedValues)
 
-<<<<<<< HEAD
-  final case class Failed(errorMessage: Option[String], namedValues: NamedValues)
-  extends Completed, NotSucceeded:
-    override def toString =
-      View(errorMessage, namedValues.??).mkString("⚠️ Failed(", ", ", ")")
-
-    def show = "Failed" + (errorMessage.fold("")("(" + _ + ")"))
-  object Failed extends Completed.Companion[Failed]:
-    def apply(errorMessage: Option[String]): Failed =
-      Failed(errorMessage, Map.empty)
-=======
   final case class Failed(
     errorMessage: Option[String],
     namedValues: NamedValues,
     uncatchable: Boolean)
-  extends Completed with NotSucceeded
-  {
+  extends Completed, NotSucceeded:
     override def toString =
       View(uncatchable ? "uncatchable", errorMessage, namedValues.??)
         .flatten
         .mkString("⚠️ Failed(", ", ", ")")
 
-    def show =
-        "Failed" +
-          ((uncatchable || errorMessage.isDefined) ??
-            ("(" + (View(uncatchable ? "uncatchable", errorMessage).flatten.mkString(", ")) + ")"))
-  }
-  object Failed extends Completed.Companion[Failed]
-  {
+    def show = "Failed" +
+      ((uncatchable || errorMessage.isDefined) ??
+        ("(" + (View(uncatchable ? "uncatchable", errorMessage).flatten.mkString(", ")) + ")"))
+
+  object Failed extends Completed.Companion[Failed]:
     def apply(
       errorMessage: Option[String] = None,
       namedValues: NamedValues = Map.empty,
       uncatchable: Boolean = false)
     : Failed =
       new Failed(errorMessage, namedValues, uncatchable)
->>>>>>> 86dcdb1d
 
     def fromProblem(problem: Problem, namedValues: NamedValues = NamedValues.empty): Failed =
       Failed(Some(problem.toString), namedValues)
@@ -165,19 +150,11 @@
         o.namedValues.nonEmpty.thenList("namedValues" -> o.namedValues.asJson))
 
     implicit val jsonDecoder: Decoder[Failed] =
-<<<<<<< HEAD
       c => for
-        errorMessage <- c.get[Option[String]]("message")
-        namedValues <- c.getOrElse[NamedValues]("namedValues")(Map.empty)
-      yield Failed(errorMessage, namedValues)
-=======
-      c => for {
         uncatchable <- c.getOrElse[Boolean]("uncatchable")(false)
         errorMessage <- c.get[Option[String]]("message")
         namedValues <- c.getOrElse[NamedValues]("namedValues")(Map.empty)
-      } yield Failed(errorMessage, namedValues, uncatchable)
-  }
->>>>>>> 86dcdb1d
+      yield Failed(errorMessage, namedValues, uncatchable)
 
   final case class TimedOut(outcome: Outcome.Completed)
   extends Outcome:
@@ -198,19 +175,12 @@
     Killed(Outcome.Failed(Some("Canceled")))
 
   /** No response from job - some other error has occurred. */
-<<<<<<< HEAD
-  final case class Disrupted(reason: Disrupted.Reason) extends Outcome, NotSucceeded:
-    def show = s"Disrupted($reason)"
-    override def toString = "💥 " + show
-  object Disrupted:
-=======
   final case class Disrupted(reason: Disrupted.Reason, uncatchable: Boolean = false)
-  extends Outcome with NotSucceeded {
+  extends Outcome, NotSucceeded:
     def show = s"Disrupted($reason)"
     override def toString = "💥 " + (uncatchable ?? "uncatchable ") + show
-  }
-  object Disrupted {
->>>>>>> 86dcdb1d
+
+  object Disrupted:
     def apply(problem: Problem): Disrupted =
       apply(problem, uncatchable = false)
 
@@ -253,22 +223,13 @@
   def processLost(problem: Problem): Disrupted =
     Disrupted(ProcessLost(problem))
 
-<<<<<<< HEAD
-  sealed trait NotSucceeded extends Outcome
+  sealed trait NotSucceeded extends Outcome:
+    def uncatchable: Boolean
+
   object NotSucceeded:
     implicit val jsonCodec: TypedJsonCodec[NotSucceeded] = TypedJsonCodec(
       Subtype[Failed],
-      Subtype(deriveCodec[Disrupted]))
-=======
-  sealed trait NotSucceeded extends Outcome {
-    def uncatchable: Boolean
-  }
-  object NotSucceeded {
-    implicit val jsonCodec: TypedJsonCodec[NotSucceeded] = TypedJsonCodec(
-      Subtype[Failed],
       Subtype[Disrupted])
-  }
->>>>>>> 86dcdb1d
 
   private val typedJsonCodec = TypedJsonCodec[Outcome](
     Subtype[Succeeded],
