package js7.data.order

import io.circe
import io.circe.generic.semiauto.deriveCodec
import io.circe.syntax.EncoderOps
import io.circe.{Codec, Decoder, DecodingFailure, Encoder, Json, JsonObject}
import js7.base.circeutils.CirceUtils.{deriveCodecWithDefaults, deriveConfiguredCodec, deriveDecoderWithDefaults, deriveRenamingCodec, deriveRenamingDecoder}
import js7.base.circeutils.typed.TypedJsonCodec.TypeFieldName
import js7.base.circeutils.typed.{Subtype, TypedJsonCodec}
import js7.base.problem.Checked.{CheckedOption, Ops}
import js7.base.problem.{Checked, Problem}
import js7.base.time.ScalaTime.ZeroDuration
import js7.base.time.Timestamp
import js7.base.utils.Assertions.assertThat
import js7.base.utils.ScalaUtils.*
import js7.base.utils.ScalaUtils.syntax.*
import js7.base.utils.typeclasses.IsEmpty.syntax.*
import js7.data.Problems.{GoOrderInapplicableProblem, OrderCannotAttachedToPlanProblem}
import js7.data.agent.AgentPath
import js7.data.board.{NoticeId, NoticeKey}
import js7.data.command.{CancellationMode, SuspensionMode}
import js7.data.event.EventDrivenState.EventNotApplicableProblem
import js7.data.event.{EventDriven, EventDrivenState}
import js7.data.job.JobKey
import js7.data.order.Order.*
import js7.data.order.OrderEvent.{OrderMoved, *}
import js7.data.orderwatch.{ExternalOrderKey, ExternalOrderName, OrderWatchPath}
import js7.data.plan.PlanId
import js7.data.subagent.{SubagentBundleId, SubagentId}
import js7.data.value.{NamedValues, Value}
import js7.data.workflow.position.BranchPath.syntax.*
import js7.data.workflow.position.{BranchId, BranchPath, InstructionNr, Position, PositionOrLabel, WorkflowPosition}
import js7.data.workflow.{Workflow, WorkflowId, WorkflowPath}
import scala.annotation.{nowarn, tailrec}
import scala.collection.{MapView, mutable}
import scala.reflect.ClassTag

/**
  * @author Joacim Zschimmer
  */
final case class Order[+S <: Order.State](
  id: OrderId,
  workflowPosition: WorkflowPosition,
  state: S,
  arguments: NamedValues = Map.empty,
  planId: PlanId = PlanId.Global,
  scheduledFor: Option[Timestamp] = None,
  externalOrder: Option[ExternalOrderLink] = None,
  historicOutcomes: Vector[HistoricOutcome] = Vector.empty,
  attachedState: Option[AttachedState] = None,
  parent: Option[OrderId] = None,
  mark: Option[OrderMark] = None,
  isSuspended: Boolean = false,
  isResumed: Boolean = false,
  deleteWhenTerminated: Boolean = false,
  forceJobAdmission: Boolean = false,
  stickySubagents: List[StickySubagent] = Nil,
  innerBlock: BranchPath = BranchPath.empty,
  stopPositions: Set[PositionOrLabel] = Set.empty)
extends
  EventDriven[Order[Order.State], OrderCoreEvent],
  MinimumOrder:

  // Accelerate usage in Set[Order], for example in AgentDriver's CommandQueue
  override def hashCode: Int = id.hashCode

  def companion: Order.type = Order

  def newForkedOrders(event: OrderForked): Vector[Order[Ready]] =
    event.children.map: child =>
      Order(
        child.orderId,
        workflowPosition.copy(position = workflowPosition.position /
          child.branchId.fold(BranchId.ForkList)(_.toBranchId) % InstructionNr.First),
        Ready(),
        arguments ++ child.arguments,
        planId,
        scheduledFor = scheduledFor,
        historicOutcomes = historicOutcomes,
        attachedState = attachedState,
        parent = Some(id),
        stickySubagents = stickySubagents,
        forceJobAdmission = forceJobAdmission)

  def workflowId: WorkflowId =
    workflowPosition.workflowId

  def workflowPath: WorkflowPath =
    workflowId.path

  def position: Position =
    workflowPosition.position

  def forkPosition: Checked[Position] =
    val reversed = position.forkBranchReversed
    if reversed.isEmpty then
      Left(Problem.pure(s"$id is in state FailedInFork but not below a Fork instruction"))
    else
      Right(reversed.tail.reverse % reversed.head.nr)

  def hasNonVanishedExternalOrder: Boolean =
    externalOrder.exists(o => !o.vanished)

  def applyEvents(events: Iterable[OrderEvent.OrderCoreEvent]): Checked[Order[State]] =
    // TODO Generalize this in ScalaUtils!
    var problem: Problem | Null = null
    var order: Order[Order.State] = this
    val it = events.iterator
    while it.hasNext && problem == null do
      val event = it.next()
      order.applyEvent(event) match
        case Right(o) => order = o
        case Left(prblm) => problem = prblm
    problem.toLeftOr(order)

  def applyEvent(event: OrderEvent.OrderCoreEvent): Checked[Order[State]] =
    def inapplicableProblem = InapplicableOrderEventProblem(event, this)
    def inapplicable = Left(inapplicableProblem)

    def check[A](okay: => Boolean, updated: A) =
      if okay then Right(updated) else inapplicable

    event match
      case _: OrderAdded | _: OrderAttachedToAgent =>
        Left(Problem:
          "OrderAdded and OrderAttachedToAgent events are not handled by the Order itself")

      case OrderStarted =>
        check(isState[Fresh] && !isSuspendedOrStopped && isDetachedOrAttached,
          copy(state = Ready()))

      case OrderProcessingStarted(subagentId, subagentBundleId, stick) =>
        check(isState[Ready] && !isSuspendedOrStopped && isAttached
          && (!stick || stickySubagents.nonEmpty),
          copy(
            state = Processing(subagentId, subagentBundleId),
            stickySubagents =
              if stick then
                stickySubagents.head.copy(stuckSubagentId = subagentId) :: stickySubagents.tail
              else
                stickySubagents,
            mark = cleanMark))

      case OrderProcessed(outcome_) =>
        check(isState[Processing] && !isSuspendedOrStopped && isAttached,
          copy(
            state = Processed,
            historicOutcomes = historicOutcomes :+ HistoricOutcome(position, outcome_)))

      case OrderProcessingKilled =>
        check(isState[Processed] && !isSuspendedOrStopped && isAttached,
          copy(state = ProcessingKilled))

      case OrderOutcomeAdded(outcome) =>
        Right(copy(
          historicOutcomes = historicOutcomes :+ HistoricOutcome(position, outcome)))

      case OrderFailed(movedTo, outcome_) =>
        check((isFailable || isState[BetweenCycles]/*for ResetAgent*/) && isDetached,
          copy(
            state = if isState[Fresh] then FailedWhileFresh else Failed,
            workflowPosition = workflowPosition.copy(position = movedTo),
            mark = mark match
              case Some(_: OrderMark.Suspending) => None
              case o => o,
            historicOutcomes = outcome_.fold(historicOutcomes): outcome =>
              historicOutcomes :+ HistoricOutcome(position, outcome)))

      case OrderFailedInFork(movedTo, outcome) =>
        check(parent.nonEmpty
          && isFailable
          && !isState[Fresh],
          copy(
            state = FailedInFork,
            workflowPosition = workflowPosition.copy(position = movedTo),
            //Same as for OrderFailed? How to suspend a failed child order???
            // See SuspendResumeOrdersTest
            // mark = mark match {
            //   case Some(_: OrderMark.Suspending) => None
            //   case o => o
            // },
            isResumed = false,
            historicOutcomes = outcome.fold(historicOutcomes): outcome =>
              historicOutcomes :+ HistoricOutcome(position, outcome)))

      case OrderFailedIntermediate_(_) =>
        inapplicable  // Intermediate event, internal only

      case OrderCatched(movedTo, outcome) =>
        check((isState[Ready] || isState[Processed] || isState[ProcessingKilled]) &&
          !isSuspendedOrStopped &&
          isDetachedOrAttached,
          copy(
            state = Ready(),
            workflowPosition = workflowPosition.copy(position = movedTo),
            isResumed = false,
            historicOutcomes = outcome.fold(historicOutcomes): outcome =>
              historicOutcomes :+ HistoricOutcome(position, outcome)))

      case OrderCaught(movedTo, outcome) =>
        check((isState[Ready] || isState[Processed] || isState[ProcessingKilled]) &&
          !isSuspendedOrStopped &&
          isDetachedOrAttached,
          locally:
            var h = outcome.fold(historicOutcomes): outcome =>
              historicOutcomes :+ HistoricOutcome(position, outcome)
            if !h.lastOption.exists(_.outcome.isSucceeded) then
              h :+= HistoricOutcome(movedTo, OrderOutcome.Caught)
            copy(
              state = Ready(),
              workflowPosition = workflowPosition.copy(position = movedTo),
              isResumed = false,
              historicOutcomes = h))

      case OrderRetrying(maybeDelayUntil, movedTo) =>
        check(isState[Ready] && !isSuspendedOrStopped && isDetachedOrAttached,
          maybeDelayUntil
            .fold[Order[State]](this/*Ready*/)(o => copy(
              state = DelayingRetry(o)))
            .pipeMaybe(movedTo):
              _.withPosition(_))

      case OrderAwoke =>
        check(
          (isState[Sleeping] || isState[DelayingRetry] || isState[DelayedAfterError])
            && !isSuspendedOrStopped
            && isDetachedOrAttached,
          copy(state = Ready()))

      case OrderForked(children) =>
        check(isState[Ready] && !isSuspendedOrStopped && isDetachedOrAttached,
          copy(
            state = Forked(children),
            mark = cleanMark))

      case OrderJoined(outcome) =>
        check(isState[Forked] && !isSuspendedOrStopped && isDetached,
          copy(
            state = Processed,
            historicOutcomes = historicOutcomes :+ HistoricOutcome(position, outcome)))

      case OrderMoved(to, _) =>
        check(
          (isState[IsFreshOrReady] || isState[Processed] || isState[BetweenCycles] || isState[Sleeping])
            && isDetachedOrAttached,
          withPosition(to).copy(
            isResumed = false,
            state = if isState[Fresh] then state else Ready()))

      case OrderFinished(maybeOutcome) =>
        check(isState[Ready] && isDetached && !isSuspendedOrStopped,
          copy(
            state = Finished,
            historicOutcomes = maybeOutcome.fold(historicOutcomes): outcome =>
              historicOutcomes :+ HistoricOutcome(position, outcome),
            mark = None,
            isResumed = false))

      case OrderDeletionMarked =>
        check(parent.isEmpty,
          copy(deleteWhenTerminated = true))

      case OrderExternalVanished =>
        check(parent.isEmpty,
          copy(
            externalOrder = externalOrder.map(_.copy(
              vanished = true))))

      case OrderDeleted =>
        check(isState[IsTerminated] && isDetached && parent.isEmpty,
          copy(state = Deleted))

      case OrderBroken(maybeProblem) =>
        check(!isState[IsTerminated],
          copy(
            state = Broken(maybeProblem),
            historicOutcomes = maybeProblem.fold(historicOutcomes): problem =>
              historicOutcomes :+ HistoricOutcome(position, OrderOutcome.Disrupted(problem))))

      case OrderAttachable(agentPath) =>
        check((isState[Fresh] || isState[Ready] || isState[Forked]) && isDetached,
          copy(attachedState = Some(Attaching(agentPath))))

      case OrderAttached(agentPath) =>
        attachedState match
          case Some(Attaching(`agentPath`)) =>
            check(isState[IsFreshOrReady] || isState[Forked],
              copy(attachedState = Some(Attached(agentPath))))
          case _ =>
            inapplicable

      case OrderDetachable =>
        attachedState match
          case Some(Attached(agentPath)) if state.isDetachable =>
            Right(copy(attachedState = Some(Detaching(agentPath))))
          case _ =>
            inapplicable

      case OrderDetached =>
        check(!isDetached && state.isDetachable,
          copy(attachedState = None))

      case OrderCancellationMarked(mode) =>
        check(isMarkable,
          copy(mark = Some(OrderMark.Cancelling(mode))))

      case OrderCancellationMarkedOnAgent =>
        Right(this)

      case OrderStateReset =>
        // Event precedes OrderCancelled in the same transaction,
        // maybe before some block-leaving events which rely on state == Ready.
        check(state.isInstanceOf[IsResettable],
          copy(
            state = Ready(),
            mark = None))

      case OrderCancelled =>
        check(isCancelable && isDetached,
          copy(
            state = Cancelled,
            isSuspended = false,
            mark = None))

      case OrderSuspensionMarked(mode) =>
        check(isMarkable,
          copy(mark = Some(OrderMark.Suspending(mode))))

      case OrderSuspensionMarkedOnAgent =>
        Right(this)

      case OrderSuspended =>
        check(isSuspendibleNow && (isDetached || isSuspended/*already Suspended, to clean Resuming mark*/),
          copy(
            isSuspended = true,
            mark = None,
            state = if isSuspendingWithKill && isState[ProcessingKilled] then Ready() else state))

      case OrderStopped =>
        check(isFailable && isDetached,
          copy(
            state = if isState[Fresh] then StoppedWhileFresh else Stopped))

      case OrderGoMarked(position) =>
        if isGoCommandable(position) && isAttached then
          Right(copy(
            mark = Some(OrderMark.Go(position))))
        else
          inapplicable

      case OrderGoes =>
        if isGoCommandable then
          Right:
            mark match
              case Some(_: OrderMark.Go) => copy(mark = None)
              case _ => this
        else
          inapplicable

      case OrderResumptionMarked(position, historyOperations, asSucceeded, restartKilledJob) =>
        if !isMarkable then
          inapplicable
        else if isSuspended then
          Right(copy(
            mark = Some(OrderMark.Resuming(position, historyOperations, asSucceeded, restartKilledJob)),
            isResumed = true))
        else if position.isDefined || historyOperations.nonEmpty then
          // Inhibited because we cannot be sure whether order will pass a fork barrier
          inapplicable
        else if !isSuspended && isSuspending then
          Right(copy(
            mark = None/*revert OrderSuspensionMarked*/,
            isResumed = true))
        else
          Right(copy(
            mark = Some(OrderMark.Resuming()),
            isResumed = true))

      case OrderResumed(maybePosition, historyOps, asSucceeded, restartKilledJob) =>
        import OrderResumed.{AppendHistoricOutcome, DeleteHistoricOutcome, InsertHistoricOutcome, ReplaceHistoricOutcome}

        var outcomes = historicOutcomes

        val isKilled = lastOutcome.isInstanceOf[OrderOutcome.Killed]
        if restartKilledJob && isKilled then
          outcomes = outcomes.dropRight(1)

        val updatedHistoryOutcomes =
          if maybePosition.isEmpty && historyOps.isEmpty then
            Right(outcomes)
          else
            // historyOutcomes positions should be unique, but is this sure?
            final class Entry(h: Option[HistoricOutcome]):
              val inserted = mutable.Buffer.empty[HistoricOutcome]
              var current = h
              def result = inserted.view ++ current
            var positionFound = false
            val array = outcomes.view
              .map: h =>
                for pos <- maybePosition do
                  if !positionFound && (h.position == pos || h.position.normalized == pos) then
                    positionFound = true
                Entry(!positionFound ? h)
              .appended(Entry(None))
              .toArray
            val append = mutable.Buffer.empty[HistoricOutcome]
            val pToi = outcomes.view
              .zipWithIndex
              .map { (h, i) => h.position -> i }
              .toMap
            var checked: Checked[Unit] = Right(())

            def get(pos: Position): Option[Int] =
              pToi.checked(pos) match
                case Left(problem) =>
                  checked = Left(problem)
                  None
                case Right(i) =>
                  Some(i)

            historyOps foreach:
              case ReplaceHistoricOutcome(pos, o) =>
                for i <- get(pos) do
                  array(i).current = Some(HistoricOutcome(pos, o))

              case InsertHistoricOutcome(pos, newPos, o) =>
                for i <- get(pos) do
                  array(i).inserted += HistoricOutcome(newPos, o)

              case AppendHistoricOutcome(pos, o) =>
                append += HistoricOutcome(pos, o)

              case DeleteHistoricOutcome(pos) =>
                for i <- get(pos) do
                  array(i).current = None

            checked.map: _ =>
              array.view
                .flatMap(_.result)
                .concat(append)
                .toVector

        updatedHistoryOutcomes.flatMap: updatedHistoricOutcomes =>
          val maybeSucceeded =
            (asSucceeded && !lastOutcome.isSucceeded) ?
              HistoricOutcome(position, OrderOutcome.succeeded)
          check(isResumableNow,
<<<<<<< HEAD
            withPosition(maybePosition getOrElse position)
              .copy(
                isSuspended = false,
                isResumed = true,
                mark = None,
                state =
                  if /*isState[FailedWhileFresh] ||*/ isState[StoppedWhileFresh] then // ???
                    Fresh()
                  else if isState[Failed] || isState[Stopped] || isState[Broken] then
                    Ready()
                  else
                    state,
                historicOutcomes = updatedHistoricOutcomes ++ maybeSucceeded))
=======
            withPosition:
              maybePosition getOrElse position.pipeIf(!restartKilledJob && asSucceeded && isKilled):
                _.increment
            .copy(
              isSuspended = false,
              isResumed = true,
              mark = None,
              state =
                if /*isState[FailedWhileFresh] ||*/ isState[StoppedWhileFresh] then // ???
                  Fresh
                else if isState[Failed] || isState[Stopped] || isState[Broken] then
                  Ready
                else
                  state,
              historicOutcomes = updatedHistoricOutcomes ++ maybeSucceeded))
>>>>>>> 9722deb3

      case _: OrderLocksAcquired =>
        // LockState handles this event, too
        check(isDetached && (isState[Ready] || isState[WaitingForLock]),
          withPosition(position / BranchId.Lock % 0)
            .copy(
              state = Ready()))

      case _: OrderLocksReleased =>
        // LockState handles this event, too
        if isDetached /*&& isOrderFailedApplicable/*because it may come with OrderFailed*/*/ then
          position
            .checkedParent
            .map(pos => withPosition(pos.increment))
        else
          inapplicable

      case _: OrderLocksQueued =>
        check(isDetached && isState[Ready],
          copy(
            state = WaitingForLock))

      case e: LegacyOrderLockEvent =>
        Left(EventNotApplicableProblem(id <-: e, this))

      case _: OrderNoticeAnnounced =>
        check(isDetached && isState[Fresh],
          this)

      case _: OrderNoticePostedV2_3 =>
        check(isDetached && isState[Ready] && !isSuspendedOrStopped,
          this)

      case _: OrderNoticePosted =>
        check(isDetached && isState[Ready] && !isSuspendedOrStopped,
          this)

      case OrderNoticeExpected(_) =>
        // ControllerStateRecoverer converts this State to OrderNoticesExpected
        throw new NotImplementedError("Order.OrderNoticeExpected")

      case OrderNoticesExpected(noticeIds) =>
        check(isDetached && isState[Ready] && !isSuspendedOrStopped,
          copy(
            state = ExpectingNotices(noticeIds)))

      case OrderNoticesRead =>
        check(isDetached && (isState[Ready] || isState[ExpectingNotices]) && !isSuspendedOrStopped,
          copy(
            state = Ready()))

      case OrderNoticesConsumptionStarted(_) =>
        check(isDetached && (isState[Ready] || isState[ExpectingNotices]) && !isSuspendedOrStopped,
          withPosition(position / BranchId.ConsumeNotices % 0)
            .copy(
              state = Ready()))

      case OrderNoticesConsumed(_) =>
        check(isDetached,
          position.checkedParent.map: parentPos =>
            withPosition(parentPos.increment)
              .copy(
                state = Ready())
        ).flatten

      case OrderStickySubagentEntered(agentPath, subagentBundleId) =>
        check(isState[IsFreshOrReady]
          && isDetachedOrAttached
          && !isSuspendedOrStopped
          && !stickySubagents.exists(_.agentPath == agentPath),
          withPosition(position / BranchId.StickySubagent % 0)
            .copy(
              stickySubagents = StickySubagent(agentPath, subagentBundleId) :: stickySubagents))

      case OrderStickySubagentLeaved =>
        if isDetachedOrAttached && stickySubagents.nonEmpty then
          position.parent
            .toChecked(inapplicableProblem)
            .map: stickySubagentPosition =>
              withPosition(stickySubagentPosition.increment)
                .copy(
                  stickySubagents = stickySubagents.tail)
        else
          inapplicable

      case OrderPrompted(question) =>
        check(isDetached && isState[Ready],
          copy(state = Prompting(question)))

      case OrderPromptAnswered() =>
        check(isDetached && isState[Prompting],
          copy(
            state = Ready()))
            //historicOutcomes = historicOutcomes :+ HistoricOutcome(position, outcome)))

      case _: OrderOrderAdded =>
        // See also ControllerState, ControllerStateRecoverer
        check(isDetached && isState[Ready],
          this)

      case OrderCyclingPrepared(cycleState) =>
        check(isDetachedOrAttached
          & (isState[Ready] || isState[BetweenCycles])
          & !isSuspendedOrStopped,
          copy(
            state = BetweenCycles(Some(cycleState))))

      case OrderCycleStarted(maybeSkipped) =>
        state match
          case BetweenCycles(Some(cycleState)) =>
            val branchId = BranchId.cycle(
              cycleState.copy(
                next = cycleState.next + maybeSkipped.getOrElse(ZeroDuration)))
            check(isDetachedOrAttached & !isSuspendedOrStopped,
              withPosition(position / branchId % 0)
                .copy(
                  state = Ready()))

          case _ => inapplicable

      case OrderCycleFinished(cycleState) =>
        position.parent
          .toChecked(inapplicableProblem)
          .map: cyclePosition =>
            withPosition(cyclePosition)
              .copy(
                state = BetweenCycles(cycleState))

      case OrderSleeping(until) =>
        check(isState[Ready] && isDetachedOrAttached,
          copy(
            state = Sleeping(until)))

      case OrderTransferred(workflowPosition) =>
        if isDetached then
          Right(copy(workflowPosition = workflowPosition))
        else
          inapplicable

      case OrderPlanAttached(planId) =>
        val reason =
          if planId.isGlobal then
            "OrderPlanAttached(PlanId.Global) is not applicable"
          else if !isDetached then
            "Order is not detached from any Agent"
          else if isState[ExpectingNotices] || isState[ExpectingNotice] then
            "Order is expecting notices"
          else if position.branchPath.exists(_.branchId == BranchId.ConsumeNotices) then
            "Order is consuming notices"
          else if !this.planId.isGlobal then
            "Order is already attached to a plan"
          else
            ""
        if reason.nonEmpty then
          Left(OrderCannotAttachedToPlanProblem(id, reason))
        else
          Right(copy(
            planId = planId))

  /** An Order being transferred back to Controller, should fail after failure. */
  def shouldFail: Boolean =
    isFailed && isFailable

  def isFailed: Boolean =
    lastOutcome match
      // Do not fail but let ExecuteExecutor repeat the job:
      case OrderOutcome.Disrupted(OrderOutcome.Disrupted.ProcessLost(_), _) => false

      // Let ExecuteExecutor handle this case (and fail then):
      case OrderOutcome.Killed(_) => !isState[Processed]

      case o => !o.isSucceeded

  /** Looks through OrderCaught. */
  def hasTimedOut: Boolean =
    lastOutcome match
      case OrderOutcome.Caught =>
        historicOutcomes.get(historicOutcomes.length - 2)
          .exists(_._2.isInstanceOf[OrderOutcome.TimedOut])
      case outcome =>
        outcome.isInstanceOf[OrderOutcome.TimedOut]

  def lastOutcome: OrderOutcome =
    historicOutcomes.lastOption.fold_(OrderOutcome.succeeded, _.outcome)

  def isFailable: Boolean =
    !isSuspendedOrStopped &&
      isDetachedOrAttached &&
      state.match
        case _: IsFreshOrReady => true
        case _: Processed => true
        case _: ProcessingKilled => true
        case _: Broken => true
        case _ => false

  def withPosition(to: Position): Order[S] = copy(
    workflowPosition = workflowPosition.copy(position = to))

  /** Whether WorkflowPathControl skip is applicable. */
  def isSkippable(now: Timestamp): Boolean =
    state.match
      case _: Fresh => !isDelayed(now)
      case _: Ready => true
      case _: DelayingRetry | _: DelayedAfterError => !isDelayed(now)
      case _ => false
    && !isSuspended

  def isDelayed(now: Timestamp): Boolean =
    maybeDelayedUntil.exists(now < _)

  def maybeDelayedUntil: Option[Timestamp] =
    if isState[Fresh] then
      scheduledFor
    else
      state.maybeDelayedUntil

  // Test in OrderScopesTest
  /** The named values as seen at the current workflow position. */
  def namedValues(workflow: Workflow): MapView[String, Value] =
    workflow.orderParameterList.addDefaults(arguments)
      .orElseMapView(historicOutcomeView)

  private def historicOutcomeView: MapView[String, Value] =
    new MapView[String, Value]:
      def get(key: String) =
        historicOutcomes.view
          .reverse
          .collect:
            case HistoricOutcome(_, o: OrderOutcome.Completed) => o.namedValues.get(key)
          .flatten
          .headOption

      private lazy val nameToValue =
        historicOutcomes.view
          .collect:
            case HistoricOutcome(_, o: OrderOutcome.Completed) => o.namedValues
          .flatten
          .toMap

      def iterator = nameToValue.iterator

  /** In JobScheduler 1, job results overwrote order arguments. */
  def v1CompatibleNamedValues(workflow: Workflow): NamedValues =
    historicOutcomeView
      .orElseMapView(workflow.orderParameterList.addDefaults(arguments))
      .toVector
      .toMap

  def isStarted: Boolean =
    isState[IsStarted]

  def castState[A <: State: ClassTag]: Order[A] =
    checkedState[A].orThrow

  def checkedState[A <: State: ClassTag]: Checked[Order[A]] =
    Checked.fromOption(ifState[A], Problem(s"'$id' is expected to be in state ${implicitClass[A].simpleScalaName}, but is in state $state"))

  def ifState[A <: State: ClassTag]: Option[Order[A]] =
    isState[A] ? this.asInstanceOf[Order[A]]

  def isState[A <: State: ClassTag]: Boolean =
    implicitClass[A].isAssignableFrom(state.getClass)

  def markString: Option[String] =
    mark.map(o => s"marked as $o")

  def attachedStateString: String =
    attachedState match
      case None => "at Controller"
      case Some(Attaching(agentPath)) => s"attachable to $agentPath"
      case Some(Attached(agentPath)) => s"attached to $agentPath"
      case Some(Detaching(agentPath)) => s"detaching from $agentPath"

  def isDetachedOrAttached: Boolean =
    isDetached || isAttached

  /** `true` iff order is going to be attached to an Agent.. */
  def isAttaching: Boolean =
    attachedState.exists(_.isInstanceOf[Attaching])

  /** `true` iff order is attached to and processable on an Agent. */
  def isAttached: Boolean =
    attachedState.exists(_.isInstanceOf[Attached])

  /** `true` iff order is going to be detached from an Agent. */
  def isDetaching: Boolean =
    attachedState.exists(_.isInstanceOf[Detaching])

  /** `true` iff order is processable at Controller.. */
  def isDetached: Boolean =
    attachedState.isEmpty

  def checkIsDetached: Checked[Unit] =
    attachedState.fold(Checked.unit): attached =>
      Left(Problem(s"$id is required to be detached, but it is $attached"))

  def attached: Checked[AgentPath] =
    attachedState match
      case Some(Attached(agentPath)) =>
        Right(agentPath)
      case o =>
        Left(Problem(s"'$id' should be 'Attached', but is $o"))

  def detaching: Checked[AgentPath] =
    attachedState match
      case Some(Detaching(agentPath)) =>
        Right(agentPath)
      case o =>
        Left(Problem(s"'$id' should be Detaching, but is $o"))

  def isAtAgent(agentPath: AgentPath): Boolean =
    attachedState match
      case Some(Attaching(`agentPath`)) => true
      case Some(Attached(`agentPath`)) => true
      case Some(Detaching(`agentPath`)) => true
      case _ => false

  def isDetachedOrDetachable: Boolean =
    isDetached || isDetachable

  def isDetachable: Boolean =
    isAttached && state.isDetachable

  /** OrderGoMarked and OrderGoes are applicable only if Order is in specific waiting states. */
  def isGoCommandable(position: Position): Boolean =
    isGoCommandable && this.position == position

  /** OrderGoMarked and OrderGoes are applicable only if Order is in specific waiting states. */
  def isGoCommandable: Boolean =
    isDetachedOrAttached &&
      isState[BetweenCycles]
      || isState[DelayingRetry]
      || isState[DelayedAfterError]
      || isState[Sleeping]
      || (isState[Fresh] && maybeDelayedUntil.isDefined)

  private def isMarkable =
    !isState[IsTerminated] && !isState[Deleted] ||
      isState[FailedInFork]/*when asynchronously marked on Agent*/

  def isCancelable(mode: CancellationMode): Boolean =
    isCancelable &&
      (mode != CancellationMode.FreshOnly ||
        isState[Order.Fresh] ||
        isState[Order.StoppedWhileFresh])

  def isCancelable: Boolean =
    (isState[IsFreshOrReady]
      || isState[ProcessingKilled]
      || isState[WaitingForLock]
      || isState[Prompting]
      || isState[ExpectingNotices]
      || isState[BetweenCycles]
      || isState[FailedWhileFresh]
      || isState[DelayingRetry]
      || isState[DelayedAfterError]
      || isState[Stopped]
      || isState[Failed]
      || isState[Broken]
    ) && isDetachedOrAttached

  private def cleanMark: Option[OrderMark] =
    mark match
      case Some(OrderMark.Cancelling(CancellationMode.FreshOnly)) if isStarted => None
      case o => o

  private def isMarked =
    mark.isDefined

  def isSuspendible: Boolean =
    !isState[IsTerminated] && !isState[IsFailed] &&
      mark.match
        case None => true
        case Some(_: OrderMark.Suspending | _: OrderMark.Resuming | _: OrderMark.Go) => true
        case Some(_: OrderMark.Cancelling) => false

  /** Order is immediately suspendible (no OrderMark Suspending required).
   * <p>
   * ❗️ Also true when isAttached and an OrderDetachable event may be required first.
   */
  def isSuspendibleNow: Boolean =
    isDetachedOrAttached &&
      (isState[IsFreshOrReady] || isState[ProcessingKilled] && isSuspendingWithKill)

  private def isSuspending =
    mark.exists(_.isInstanceOf[OrderMark.Suspending])

  private[order] def isSuspendingWithKill: Boolean =
    mark match
      case Some(OrderMark.Suspending(SuspensionMode(_, Some(_: CancellationMode.Kill)))) => true
      case _ => false

  def isSuspendedOrStopped: Boolean =
    (isSuspended
      && !isState[Cancelled]/*COMPATIBLE Before v2.6 OrderCancelled did not reset isSuspended*/
      || isState[Stopped])

  def isResumable: Boolean =
    isState[IsFreshOrReady] && isSuspendedOrStopped
      || isState[Stopped]

  def isResuming: Boolean =
    mark.exists(_.isInstanceOf[OrderMark.Resuming])

  def isResumableNow: Boolean =
    (isState[IsFreshOrReady] && isSuspendedOrStopped
      || isState[Stopped]
      || isState[StoppedWhileFresh]
      || isState[Failed] && !isSuspendedOrStopped/*strict for test*/ && isDetached
      || isState[Broken]
    ) && isDetachedOrAttached

  def isProcessable: Boolean =
    isState[IsFreshOrReady] && !isSuspendedOrStopped && !isMarked

  def isInOutermostBlock: Boolean =
    position.branchPath == innerBlock

  def markDeletion: Checked[OrderDeletionMarked] =
    if parent.nonEmpty then
      Left(Problem("A child order cannot be marked for deletion"))
    else
      Right(OrderDeletionMarked)

  def maybeDeleted: Option[OrderDeleted] =
    (isState[IsTerminated]
      && (deleteWhenTerminated || externalOrder.exists(_.vanished))
      && parent.isEmpty
    ) ? OrderDeleted

  /** Number of executions for this job (starting with 1). */
  def historicJobExecutionCount(jobKey: JobKey, workflow: Workflow): Int =
    val x = Right(jobKey)
    historicOutcomes.view
      .map(o => workflow.positionToJobKey(o.position))
      .count(_ == x)

  def agentToStickySubagent(agentPath: AgentPath): Option[StickySubagent] =
    stickySubagents.find(_.agentPath == agentPath)

  def toOrderAttachedToAgent: Checked[OrderAttachedToAgent] =
    checkedState[IsFreshOrReady].flatMap: order =>
      order.attachedState match
        case Some(Attached(agentPath)) =>
          assertThat(!isState[Stopped])
          Right(OrderAttachedToAgent(
            workflowPosition,
            order.state,
            planId,
            arguments,
            scheduledFor,
            externalOrder,
            historicOutcomes, agentPath, parent, mark,
            isSuspended = isSuspended,
            isResumed = isResumed,
            deleteWhenTerminated = deleteWhenTerminated,
            forceJobAdmission = forceJobAdmission,
            stickySubagents,
            innerBlock, stopPositions))
        case _ =>
          Left(Problem("OrderAttachedToAgent event requires an Attached order"))

  def go: Checked[List[OrderActorEvent]] =
    ifState[IsGoCommandable].filter(_ => isDetachedOrAttached).map: order =>
      order.state.go(order.asInstanceOf[Order[order.state.Self]])
    .getOrElse:
      Left(GoOrderInapplicableProblem(id))

  def forceDetach(outcome: OrderOutcome.Disrupted)
  : Checked[(Vector[OrderCoreEvent], Order[Order.State])] =
    var _order = Checked(this: Order[State])
    val _events = Vector.newBuilder[OrderCoreEvent]

    for order <- _order do
      order.ifState[Order.Processing].foreach: _ =>
        val event = OrderProcessed(outcome)
        _events += event
        _order = order.applyEvent(event)

    for order <- _order do
      val event = OrderDetached
      _events += event
      _order = order.applyEvent(event)

    // Reset state to allow to fail the order
    for order <- _order do
      val events = order.resetState
      _events ++= events
      _order = order.applyEvents(events)

    for order <- _order do
      order.ifState[Order.DelayedAfterError].foreach: _ =>
        val event = OrderAwoke
        _events += event
        _order = order.applyEvent(event)

    _order.map(o => (_events.result(), o))

  /** Reset the Order's State if possible. */
  def resetState: List[OrderStateReset] =
    state match
      case state: IsResettable if isDetachedOrAttached =>
        state.reset
      case _ =>
        Nil

  def transfer(from: Workflow, to: Workflow): Checked[Seq[OrderActorEvent]] =
    @tailrec def checkSameParentInstructions(pos: Position): Checked[Unit] =
      pos.parent match
        case None => Checked.unit
        case Some(pos) =>
          if !from.instruction(pos).isSameCore(to.instruction(pos)) then
            Left(Problem:
              s"$id is not transferable because the surrounding ${
                from.instruction(pos).instructionName} instruction at position $pos has changed")
          else
            checkSameParentInstructions(pos)

    for
      _ <- to.checkPosition(position)
      _ <- checkIsDetached
      _ <- checkSameParentInstructions(position)
      prepare <- state.prepareTransfer(this, from, to)
    yield
      prepare :+ OrderTransferred(to.id /: position)

  override def toString =
    s"Order($id · $state${isSuspended ?? " · suspended"
    }${attachedState.fold("")(o => s" · $o")
    }${mark.fold("")(o => s" · $o")
    }${if stickySubagents.isEmpty then "" else s" · sticky=${stickySubagents.mkString}"
    } · $workflowPosition · ${historicOutcomes.size} outcomes: $lastOutcome)"


object Order extends EventDriven.Companion[Order[Order.State], OrderCoreEvent]:

  def fromOrderAdded(id: OrderId, event: OrderAddedX): Order[Fresh] =
    Order(id,
      event.workflowId /: event.startPosition.getOrElse(event.innerBlock % 0),
      Fresh(),
      event.arguments,
      event.planId,
      event.scheduledFor,
      event.externalOrderKey.map(ExternalOrderLink.added),
      deleteWhenTerminated = event.deleteWhenTerminated,
      forceJobAdmission = event.forceJobAdmission,
      innerBlock = event.innerBlock,
      stopPositions = event.stopPositions)

  def fromOrderAttached(id: OrderId, event: OrderAttachedToAgent): Order[IsFreshOrReady] =
    Order(id, event.workflowPosition, event.state,
      event.arguments,
      event.planId,
      event.scheduledFor,
      event.externalOrder,
      historicOutcomes = event.historicOutcomes,
      Some(Attached(event.agentPath)),
      event.parent, event.mark,
      isSuspended = event.isSuspended,
      isResumed = event.isResumed,
      deleteWhenTerminated = event.deleteWhenTerminated,
      forceJobAdmission = event.forceJobAdmission,
      stickySubagents = event.stickySubagents,
      innerBlock = event.innerBlock,
      stopPositions = event.stopPositions)

  given Ordering[Order[? <: Order.State]] = Ordering.by(_.id)


  extension (order: Order[IsDelayingRetry])
    def awokeEventsIfRipe(ts: Timestamp): Checked[List[OrderAwoke | OrderMoved]] =
      if order.state.until <= ts then
        awokeEvents
      else
        Right(Nil)

    def awokeEvents: Checked[List[OrderAwoke | OrderMoved]] =
      if !order.isDetachedOrAttached then
        Left(InapplicableOrderEventProblem(OrderAwoke, order))
      else
        order.state match
          case _: DelayingRetry =>
            order.position.nextRetryPosition.map: pos =>
              OrderAwoke :: OrderMoved(pos) :: Nil
          case _: DelayedAfterError =>
            Right(OrderAwoke :: Nil)


  sealed trait AttachedState

  object AttachedState:
    sealed trait HasAgentPath extends AttachedState:
      def agentPath: AgentPath
    object HasAgentPath:
      def unapply(o: HasAgentPath): Some[AgentPath] = Some(o.agentPath)
    implicit val jsonCodec: TypedJsonCodec[AttachedState] = TypedJsonCodec(
      Subtype(deriveCodec[Attaching]),
      Subtype(deriveCodec[Attached]),
      Subtype(deriveCodec[Detaching]))

    sealed trait AttachingOrAttached extends HasAgentPath


  /** Order is going to be attached to an Agent. */
  final case class Attaching(agentPath: AgentPath) extends AttachedState.AttachingOrAttached:
    override def toString = s"Attaching to $agentPath"


  /** Order is attached to an Agent. */
  final case class Attached(agentPath: AgentPath) extends AttachedState.AttachingOrAttached:
    override def toString = s"Attached to $agentPath"


  /** Order is going to be detached from Agent. */
  final case class Detaching(agentPath: AgentPath) extends AttachedState.HasAgentPath:
    override def toString = s"Detaching from $agentPath"


  sealed trait State:
    private[Order] def isDetachable: Boolean

    private[Order] def maybeDelayedUntil: Option[Timestamp] = None

    private[Order] def prepareTransfer(order: Order[State], from: Workflow, to: Workflow)
    : Checked[Seq[OrderActorEvent]]


  object State:
    implicit val jsonCodec: TypedJsonCodec[State] = TypedJsonCodec(
      Subtype[IsFreshOrReady],
      Subtype(deriveCodec[Processing]),
      Subtype(Processed),
      Subtype(ProcessingKilled),
      Subtype(deriveCodec[DelayingRetry]),
      Subtype(deriveCodec[DelayedAfterError]),
      Subtype(deriveCodec[Forked]),
      Subtype(WaitingForLock),
      Subtype(deriveCodec[ExpectingNotice]), // Is converted to ExpectingNotices
      Subtype[ExpectingNotices],
      Subtype(deriveCodec[BetweenCycles]),
      Subtype(Failed),
      Subtype(FailedWhileFresh),
      Subtype(FailedInFork),
      Subtype(Stopped),
      Subtype(StoppedWhileFresh),
      Subtype(Finished),
      Subtype(Cancelled),
      Subtype(Deleted),
      Subtype(deriveCodec[Prompting]),
      Subtype(deriveCodec[Sleeping]),
      Subtype(deriveCodec[Broken]))

  sealed trait IsDetachable extends State:
    private[Order] final def isDetachable = true

  sealed trait IsNotDetachable extends State:
    private[Order] final def isDetachable = false

  sealed trait IsControllerOnly extends IsNotDetachable


  sealed trait IsGoCommandable extends State:
    type Self <: State

    def go(order: Order[Self])
    : Checked[List[OrderGoes | OrderStarted | OrderCycleStarted | OrderAwoke | OrderMoved]]


  sealed trait IsResettable extends State:
    this: IsStarted => // Only for IsStarted states. Order will become Ready.

    private[Order] final def reset: List[OrderStateReset] =
      OrderStateReset :: Nil


  sealed trait NotTransferable extends State:
    private[Order] final def prepareTransfer(order: Order[State], from: Workflow, to: Workflow) =
      Left(Problem:
        s"${order.id} in ${getClass.simpleScalaName} state (${
          from.instruction(order.position).getClass.simpleScalaName
        } instruction) cannot be transferred")


  sealed trait IsTransferableOnlyIfInstructionUnchanged extends State:
    private[Order] final def prepareTransfer(order: Order[State], from: Workflow, to: Workflow) =
      if !from.instruction(order.position).isSameCore(to.instruction(order.position)) then
        Left(Problem:
          s"${order.id} in ${getClass.simpleScalaName} state cannot be transferred because statement has changed")
      else
        Right(Nil)


  sealed trait IsTransferableButResetChangedInstruction:
    this: IsResettable =>

    private[Order] final def prepareTransfer(order: Order[Order.State], from: Workflow, to: Workflow) =
      Right:
        if !from.instruction(order.position).isSameCore(to.instruction(order.position)) then
          reset
        else
          Nil


  sealed trait IsTransferable extends State:
    private[Order] final def prepareTransfer(order: Order[State], from: Workflow, to: Workflow) =
      Right(Nil)


  /** OrderStarted occurred. */
  sealed trait IsStarted extends State

  sealed trait IsFreshOrReady extends State:
    def ignoreAdmissionTime: Boolean

  /** Terminal state — the order can only be removed. */
  sealed trait IsTerminated extends IsControllerOnly

  sealed trait IsFailed extends IsControllerOnly


  final case class Fresh(ignoreAdmissionTime: Boolean = false)
  extends IsFreshOrReady, IsDetachable, IsGoCommandable, IsTransferable:
    type Self = Fresh

    def go(order: Order[Fresh])
    : Either[GoOrderInapplicableProblem, List[OrderGoes | OrderStarted]] =
      if order.maybeDelayedUntil.isDefined then
        Right:
          OrderGoes :: OrderStarted :: Nil
      else
        Left(GoOrderInapplicableProblem(order.id))

  object Fresh:
    private val fresh = new Fresh()
    private val freshIgnoreAdmissionTime = Fresh(ignoreAdmissionTime = true)

    def apply(ignoreAdmissionTime: Boolean = false): Fresh =
      if ignoreAdmissionTime then freshIgnoreAdmissionTime else fresh

    given Encoder.AsObject[Fresh] =
      case Fresh(false) =>
        JsonObject(TypeFieldName -> "Fresh".asJson)
      case Fresh(true) =>
        JsonObject(TypeFieldName -> "Fresh".asJson, "freshIgnoreAdmissionTime" -> Json.True)

    given Decoder[Fresh] = deriveDecoderWithDefaults


  final case class Ready(ignoreAdmissionTime: Boolean = false)
  extends IsStarted, IsFreshOrReady, IsDetachable, IsTransferable

  object Ready:
    private val ready = new Ready()
    private val readyIgnoreAdmissionTime = Ready(ignoreAdmissionTime = true)

    def apply(ignoreAdmissionTime: Boolean = false): Ready =
      if ignoreAdmissionTime then readyIgnoreAdmissionTime else ready

    given Encoder.AsObject[Ready] =
      case Ready(false) =>
        JsonObject(TypeFieldName -> "Ready".asJson)
      case Ready(true) =>
        JsonObject(TypeFieldName -> "Ready".asJson, "freshIgnoreAdmissionTime" -> Json.True)

    given Decoder[Ready] = deriveDecoderWithDefaults


  // COMPATIBLE with v2.7.1
  sealed trait IsDelayingRetry extends IsStarted, IsDetachable, IsGoCommandable, IsTransferable:
    def until: Timestamp


  // COMPATIBLE with v2.7.1
  final case class DelayedAfterError(until: Timestamp) extends IsDelayingRetry:
    type Self = DelayedAfterError

    override private[Order] def maybeDelayedUntil = Some(until)

    def go(order: Order[DelayedAfterError]): Right[Nothing, List[OrderGoes | OrderAwoke]] =
      Right:
        OrderGoes :: OrderAwoke :: Nil


  final case class DelayingRetry(until: Timestamp) extends IsDelayingRetry, IsResettable:
    type Self = DelayingRetry

    override private[Order] def maybeDelayedUntil = Some(until)

    def go(order: Order[DelayingRetry]): Checked[List[OrderGoes | OrderAwoke | OrderMoved]] =
      order.awokeEvents.map:
        _.whenNonEmpty:
          OrderGoes :: _

  final case class Broken(problem: Option[Problem])
  extends IsStarted/*!!!*/, IsDetachable, IsTransferable

  object Broken:
    // COMPATIBLE with v2.4
    @deprecated("outcome is deprecated", "v2.5")
    def apply(problem: Problem): Broken =
      Broken(Some(problem))

    def apply(): Broken =
      Broken(None)


  final case class Processing(
    subagentId: Option[SubagentId],
    subagentBundleId: Option[SubagentBundleId])
  extends IsStarted, IsNotDetachable, IsTransferableOnlyIfInstructionUnchanged:
    override def toString = s"Processing(${subagentId getOrElse
        "legacy local Subagent"}${subagentBundleId.fold("")(o => s" $o")})"

  object Processing:
    def legacy: Processing = new Processing(None, None)

    // Since v2.3
    def apply(subagentId: SubagentId, bundleId: Option[SubagentBundleId] = None): Processing =
      Processing(Some(subagentId), bundleId)


  type Processed = Processed.type
  case object Processed extends IsStarted, IsDetachable, IsTransferable


  type ProcessingKilled = ProcessingKilled.type
  case object ProcessingKilled extends IsStarted, IsDetachable, IsTransferable


  final case class Forked(children: Vector[Forked.Child])
  extends IsStarted, IsDetachable, IsTransferableOnlyIfInstructionUnchanged:
    def childOrderIds: Vector[OrderId] = children.map(_.orderId)

  object Forked:
    type Child = OrderForked.Child
    val Child: OrderForked.Child.type = OrderForked.Child


  type WaitingForLock = WaitingForLock.type
  case object WaitingForLock
  extends IsStarted, IsControllerOnly, IsResettable, IsTransferableButResetChangedInstruction


  // COMPATIBLE with v2.3, only used for JSON deserialization
  final case class ExpectingNotice(private val noticeId: NoticeKey)
  extends IsStarted, IsControllerOnly, NotTransferable:
    def noticeKey: NoticeKey = noticeId

  final case class ExpectingNotices(noticeIds: Vector[NoticeId])
  extends IsStarted, IsControllerOnly, IsResettable, IsTransferableButResetChangedInstruction

  object ExpectingNotices:
    private val jsonCodec: Codec.AsObject[ExpectingNotices] = deriveCodec

    given Encoder.AsObject[ExpectingNotices] = jsonCodec

    @nowarn("msg=class Expected273 in object OrderNoticesExpected is deprecated since v2.7.4")
    given Decoder[ExpectingNotices] = c =>
      if c.downField("expected").succeeded then
        for
          expected <- c.get[Vector[OrderNoticesExpected.Expected273]]("expected")
        yield
          ExpectingNotices(expected.map(PlanId.Global / _.boardNoticeKey))
      else
        jsonCodec(c)


  final case class Prompting(question: Value)
  extends IsStarted, IsControllerOnly, IsResettable, IsTransferableButResetChangedInstruction


  final case class BetweenCycles(cycleState: Option[CycleState])
  extends IsStarted, IsDetachable, IsGoCommandable, IsResettable, IsTransferableButResetChangedInstruction:
    type Self = BetweenCycles

    override private[Order] def maybeDelayedUntil =
      cycleState.map(_.next)

    def go(order: Order[BetweenCycles]) =
      Right:
        OrderGoes :: OrderCycleStarted() :: Nil


  final case class Sleeping(until: Timestamp)
  extends IsStarted, IsDetachable, IsGoCommandable, IsResettable, IsTransferable:
    type Self = Sleeping

    override private[Order] def maybeDelayedUntil = Some(until)

    def go(order: Order[Sleeping]): Right[Problem, List[OrderGoes | OrderAwoke | OrderMoved]] =
      Right:
        List(OrderGoes, OrderAwoke, OrderMoved(order.position.increment))


  type Failed = Failed.type
  case object Failed extends IsStarted, IsFailed, IsTransferable


  type FailedWhileFresh = FailedWhileFresh.type
  case object FailedWhileFresh extends IsFailed, IsTransferable


  type FailedInFork = FailedInFork.type
  case object FailedInFork
  extends IsStarted, IsFailed, IsTransferable //, IsTerminated


  type Stopped = Stopped.type
  case object Stopped extends IsStarted, IsControllerOnly, IsTransferable


  type StoppedWhileFresh = StoppedWhileFresh.type
  case object StoppedWhileFresh extends IsStarted, IsControllerOnly, IsTransferable


  type Finished = Finished.type
  case object Finished extends IsStarted, IsTerminated, IsTransferable


  type Cancelled = Cancelled.type
  // Position may be in a lock, but the lock has been released.
  // Just in case, Cancelled is being made resumable: Do not resume from within a lock instruction
  // or add position to Cancelled like in Failed!
  case object Cancelled extends IsTerminated, IsTransferable


  type Deleted = Deleted.type
  case object Deleted extends IsControllerOnly, IsTransferable


  implicit val FreshOrReadyJsonCodec: TypedJsonCodec[IsFreshOrReady] = TypedJsonCodec[IsFreshOrReady](
    Subtype[Fresh],
    Subtype[Ready])

  implicit val jsonEncoder: Encoder.AsObject[Order[State]] = order =>
    JsonObject(
      "id" -> order.id.asJson,
      "workflowPosition" -> order.workflowPosition.asJson,
      "state" -> order.state.asJson,
      "arguments" -> order.arguments.??.asJson,
      "planId" -> (!order.planId.isGlobal ? order.planId).asJson,
      "scheduledFor" -> order.scheduledFor.asJson,
      "externalOrder" -> order.externalOrder.asJson,
      "attachedState" -> order.attachedState.asJson,
      "parent" -> order.parent.asJson,
      "mark" -> order.mark.asJson,
      "isSuspended" -> order.isSuspended.?.asJson,
      "deleteWhenTerminated" -> order.deleteWhenTerminated.?.asJson,
      "forceJobAdmission" -> order.forceJobAdmission.?.asJson,
      "isResumed" -> order.isResumed.?.asJson,
      "stickySubagents" -> (order.stickySubagents.nonEmpty ? order.stickySubagents).asJson,
      "innerBlock" -> (order.innerBlock.nonEmpty ? order.innerBlock).asJson,
      "stopPositions" -> (order.stopPositions.nonEmpty ? order.stopPositions).asJson,
      "historicOutcomes" -> order.historicOutcomes.??.asJson)

  implicit val jsonDecoder: Decoder[Order[State]] = cursor =>
    for
      id <- cursor.get[OrderId]("id")
      workflowPosition <- cursor.get[WorkflowPosition]("workflowPosition")
      state <- cursor.get[State]("state")
      arguments <- cursor.getOrElse[NamedValues]("arguments")(NamedValues.empty)
      planId <- cursor.getOrElse[PlanId]("planId")(PlanId.Global)
      scheduledFor <- cursor.get[Option[Timestamp]]("scheduledFor")
      externalOrder <- cursor.get[Option[ExternalOrderLink]]("externalOrder")
        .flatMap:
          case Some(id) => Right(Some(id))
          case None => cursor.get[Option[ExternalOrderLink]]("externalOrderKey") // COMPATIBLE with v2.7.1
      attachedState <- cursor.get[Option[AttachedState]]("attachedState")
      parent <- cursor.get[Option[OrderId]]("parent")
      mark <- cursor.get[Option[OrderMark]]("mark")
      isSuspended <- cursor.getOrElse[Boolean]("isSuspended")(false)
      isResumed <- cursor.getOrElse[Boolean]("isResumed")(false)
      deleteWhenTerminated <- cursor.getOrElse[Boolean]("deleteWhenTerminated")(false)
      forceJobAdmission <- cursor.getOrElse[Boolean]("forceJobAdmission")(false)
      innerBlock <- cursor.getOrElse[BranchPath]("innerBlock")(BranchPath.empty)
      stopPositions <- cursor.getOrElse[Set[PositionOrLabel]]("stopPositions")(Set.empty)
      stickySubagentId <- cursor.getOrElse[List[StickySubagent]]("stickySubagents")(Nil)
      historicOutcomes <- cursor.getOrElse[Vector[HistoricOutcome]]("historicOutcomes")(Vector.empty)
    yield
      Order(id, workflowPosition, state, arguments, planId, scheduledFor,
        externalOrder, historicOutcomes,
        attachedState, parent, mark,
        isSuspended = isSuspended,
        isResumed = isResumed,
        deleteWhenTerminated = deleteWhenTerminated,
        forceJobAdmission = forceJobAdmission,
        stickySubagentId,
        innerBlock, stopPositions)

  implicit val FreshOrReadyOrderJsonEncoder: Encoder.AsObject[Order[IsFreshOrReady]] =
    o => jsonEncoder.encodeObject(o)

  implicit val FreshOrReadyOrderJsonDecoder: Decoder[Order[IsFreshOrReady]] = cursor =>
    jsonDecoder(cursor) flatMap:
      o => o.ifState[IsFreshOrReady] match
        case None => Left(DecodingFailure(
          s"Order is not Fresh or Ready, but: ${o.state.getClass.simpleScalaName}", cursor.history))
        case Some(x) => Right(x)

  implicit val ProcessingOrderJsonEncoder: Encoder.AsObject[Order[Processing]] =
    o => jsonEncoder.encodeObject(o)

  implicit val ProcessingOrderJsonDecoder: Decoder[Order[Processing]] = c =>
    jsonDecoder(c).flatMap:
      o => o.ifState[Processing] match
        case None => Left(DecodingFailure(
          s"Order is not Fresh or Ready, but: ${o.state.getClass.simpleScalaName}",
          c.history))
        case Some(x) => Right(x)


  final case class ExternalOrderLink(
    orderWatchPath: OrderWatchPath,
    name: ExternalOrderName,
    vanished: Boolean = false):

    def externalOrderKey: ExternalOrderKey =
      orderWatchPath / name

    override def toString =
      if vanished then
        s"ExternalOrderLink($externalOrderKey vanished)"
      else
        externalOrderKey.toString

  object ExternalOrderLink:
    def added(externalOrderKey: ExternalOrderKey): ExternalOrderLink =
      ExternalOrderLink(
        externalOrderKey.orderWatchPath,
        externalOrderKey.name)

    given Codec[ExternalOrderLink] = deriveConfiguredCodec


  final case class StickySubagent(
    agentPath: AgentPath,
    subagentBundleId: Option[SubagentBundleId],
    stuckSubagentId: Option[SubagentId] = None)
  object StickySubagent:
    given Codec[StickySubagent] = deriveRenamingCodec(Map(
      "subagentSelectionId" -> "subagentBundleId"))

  final case class InapplicableOrderEventProblem(event: OrderEvent, order: Order[State])
  extends Problem.Coded:
    def arguments: Map[String, String] = Map(
      "orderId" -> order.id.string,
      "event" -> event.toString,
      "workflowPosition" -> order.workflowPosition.toString,
      "state" -> order.state.getClass.simpleScalaName,
      "more" -> (order.markString.fold("")(o => s"$o, ") + order.attachedStateString))<|MERGE_RESOLUTION|>--- conflicted
+++ resolved
@@ -445,21 +445,6 @@
             (asSucceeded && !lastOutcome.isSucceeded) ?
               HistoricOutcome(position, OrderOutcome.succeeded)
           check(isResumableNow,
-<<<<<<< HEAD
-            withPosition(maybePosition getOrElse position)
-              .copy(
-                isSuspended = false,
-                isResumed = true,
-                mark = None,
-                state =
-                  if /*isState[FailedWhileFresh] ||*/ isState[StoppedWhileFresh] then // ???
-                    Fresh()
-                  else if isState[Failed] || isState[Stopped] || isState[Broken] then
-                    Ready()
-                  else
-                    state,
-                historicOutcomes = updatedHistoricOutcomes ++ maybeSucceeded))
-=======
             withPosition:
               maybePosition getOrElse position.pipeIf(!restartKilledJob && asSucceeded && isKilled):
                 _.increment
@@ -469,13 +454,12 @@
               mark = None,
               state =
                 if /*isState[FailedWhileFresh] ||*/ isState[StoppedWhileFresh] then // ???
-                  Fresh
+                    Fresh()
                 else if isState[Failed] || isState[Stopped] || isState[Broken] then
-                  Ready
+                    Ready()
                 else
                   state,
               historicOutcomes = updatedHistoricOutcomes ++ maybeSucceeded))
->>>>>>> 9722deb3
 
       case _: OrderLocksAcquired =>
         // LockState handles this event, too
