--- conflicted
+++ resolved
@@ -95,21 +95,12 @@
         case Left(prblm) => problem = prblm
     if problem != null then Left(problem) else Right(order)
 
-<<<<<<< HEAD
   def applyEvent(event: OrderEvent.OrderCoreEvent): Checked[Order[State]] =
-    val force = false
-=======
-  def applyEvent(event: OrderEvent.OrderCoreEvent): Checked[Order[State]] = {
->>>>>>> 2c37977e
     def inapplicableProblem = InapplicableOrderEventProblem(event, this)
     def inapplicable = Left(inapplicableProblem)
 
     def check[A](okay: => Boolean, updated: A) =
-<<<<<<< HEAD
-      if force || okay then Right(updated) else inapplicable
-=======
-      if (okay) Right(updated) else inapplicable
->>>>>>> 2c37977e
+      if okay then Right(updated) else inapplicable
 
     event match
       case _: OrderAdded | _: OrderAttachedToAgent =>
@@ -265,16 +256,7 @@
             check(isState[IsFreshOrReady] || isState[Forked],
               copy(attachedState = Some(Attached(agentPath))))
           case _ =>
-<<<<<<< HEAD
-            if force then
-              Right(copy(
-                attachedState = Some(Attached(agentPath))))
-            else
-              inapplicable
-=======
             inapplicable
-        }
->>>>>>> 2c37977e
 
       case OrderDetachable =>
         attachedState match
@@ -345,21 +327,13 @@
           inapplicable
 
       case OrderResumptionMarked(position, historyOperations, asSucceeded) =>
-<<<<<<< HEAD
-        if !force && !isMarkable then
-=======
-        if (!isMarkable)
->>>>>>> 2c37977e
+        if !isMarkable then
           inapplicable
         else if isSuspended then
           Right(copy(
             mark = Some(OrderMark.Resuming(position, historyOperations, asSucceeded)),
             isResumed = true))
-<<<<<<< HEAD
-        else if !force && (position.isDefined || historyOperations.nonEmpty) then
-=======
-        else if (position.isDefined || historyOperations.nonEmpty)
->>>>>>> 2c37977e
+        else if position.isDefined || historyOperations.nonEmpty then
             // Inhibited because we cannot be sure whether order will pass a fork barrier
           inapplicable
         else if !isSuspended && isSuspending then
@@ -431,13 +405,8 @@
         updatedHistoryOutcomes.flatMap { updatedHistoricOutcomes =>
           val maybeSucceeded =
             (asSucceeded && !historicOutcomes.lastOption.forall(_.outcome.isSucceeded)) ?
-<<<<<<< HEAD
               HistoricOutcome(position, OrderOutcome.succeeded)
-          check(isResumable,
-=======
-              HistoricOutcome(position, Outcome.succeeded)
           check(isResumableNow,
->>>>>>> 2c37977e
             withPosition(maybePosition getOrElse position)
               .copy(
                 isSuspended = false,
@@ -462,11 +431,7 @@
 
       case _: OrderLocksReleased =>
         // LockState handles this event, too
-<<<<<<< HEAD
-        if force || isDetached /*&& isOrderFailedApplicable/*because it may come with OrderFailed*/*/ then
-=======
-        if (isDetached /*&& isOrderFailedApplicable/*because it may come with OrderFailed*/*/)
->>>>>>> 2c37977e
+        if isDetached /*&& isOrderFailedApplicable/*because it may come with OrderFailed*/*/ then
           position
             .checkedParent
             .map(pos => withPosition(pos.increment))
@@ -776,16 +741,10 @@
     mark.isDefined
 
   def isSuspendible: Boolean =
-<<<<<<< HEAD
-    (isState[IsFreshOrReady]
-      || isState[ProcessingKilled] && isSuspendingWithKill
-    ) && (isDetached || isAttached)
-=======
-    !isState[IsFailed] && !isState[IsTerminated] && (
-      mark match {
+    !isState[IsFailed] && !isState[IsTerminated] &&
+      mark.match
         case Some(_: OrderMark.Cancelling) => false
         case _ => true
-      })
 
   /** Order is immediately suspendible (no OrderMark Suspending required).
    * <p>
@@ -794,7 +753,6 @@
   def isSuspendibleNow: Boolean =
     (isState[IsFreshOrReady] || isState[ProcessingKilled] && isSuspendingWithKill) &&
       (isDetached || isAttached)
->>>>>>> 2c37977e
 
   private def isSuspending =
     mark.exists(_.isInstanceOf[OrderMark.Suspending])
@@ -808,35 +766,22 @@
       && !isState[Cancelled]/*COMPATIBLE Before v2.6 OrderCancelled did not reset isSuspended*/
       || isState[Stopped])
 
-<<<<<<< HEAD
+  def isResumable: Boolean =
+    isState[IsFreshOrReady] && isSuspendedOrStopped
+      || isState[Stopped]
+
   def isResuming: Boolean =
     mark.exists(_.isInstanceOf[OrderMark.Resuming])
 
-  def isResumable: Boolean =
+  def isResumableNow: Boolean =
     (isState[IsFreshOrReady] && isSuspendedOrStopped
       || isState[Stopped]
       || isState[StoppedWhileFresh]
       || isState[Failed] && !isSuspendedOrStopped/*strict for test*/ && isDetached
       || isState[Broken]
     ) && (isDetached || isAttached)
-=======
-  def isResumable: Boolean =
-    ???
-
-  def isResuming =
-    mark.exists(_.isInstanceOf[OrderMark.Resuming])
-
-  def isResumableNow =
-    (isState[IsFreshOrReady] && isSuspendedOrStopped ||
-      isState[Stopped] ||
-      isState[StoppedWhileFresh] ||
-      isState[Failed] && !isSuspendedOrStopped/*strict for test*/ && isDetached ||
-      isState[Broken]
-    ) &&
-      (isDetached || isAttached)
->>>>>>> 2c37977e
-
-  def isProcessable: Boolean =
+
+  def isProcessable =
     isState[IsFreshOrReady] && !isSuspendedOrStopped && !isMarked
 
   def isInOutermostBlock: Boolean =
