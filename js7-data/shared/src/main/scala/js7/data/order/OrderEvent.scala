--- conflicted
+++ resolved
@@ -12,11 +12,8 @@
 import js7.base.time.Timestamp
 import js7.base.utils.Big
 import js7.base.utils.Collections.implicits.RichIterable
-<<<<<<< HEAD
-=======
 import js7.base.utils.IntelliJUtils.intelliJuseImport
 import js7.base.utils.ScalaUtils.parameterListToString
->>>>>>> 2c37977e
 import js7.base.utils.ScalaUtils.syntax.*
 import js7.base.utils.typeclasses.IsEmpty.syntax.*
 import js7.data.agent.AgentPath
@@ -26,6 +23,7 @@
 import js7.data.lock.LockPath
 import js7.data.order.Order.*
 import js7.data.order.OrderEvent.OrderMoved.Reason
+import js7.data.order.OrderEvent.{OrderActorEvent, OrderTerminated}
 import js7.data.orderwatch.ExternalOrderKey
 import js7.data.subagent.Problems.{ProcessLostDueToResetProblem, ProcessLostDueToRestartProblem}
 import js7.data.subagent.{SubagentId, SubagentSelectionId}
@@ -446,15 +444,9 @@
     */
   case object OrderDetached extends OrderCoreEvent
 
-<<<<<<< HEAD
   final case class OrderFinished(outcome: Option[OrderOutcome.Completed] = None)
-  extends OrderActorEvent, OrderTerminated
-=======
-  final case class OrderFinished(outcome: Option[Outcome.Completed] = None)
-  extends OrderActorEvent with OrderTerminated {
+  extends OrderActorEvent, OrderTerminated:
     override def toString = "OrderFinished" + parameterListToString(outcome)
-  }
->>>>>>> 2c37977e
 
   type OrderDeletionMarked = OrderDeletionMarked.type
   case object OrderDeletionMarked extends OrderActorEvent
@@ -476,14 +468,9 @@
     def kill: Option[CancellationMode.Kill] = mode match
       case CancellationMode.FreshOrStarted(kill) => kill
       case _ => None
-<<<<<<< HEAD
-=======
-    }
 
     override def toString = "OrderCancellationMarked" +
       parameterListToString((mode != CancellationMode.Default) ? mode)
-  }
->>>>>>> 2c37977e
 
   type OrderCancellationMarkedOnAgent = OrderCancellationMarkedOnAgent.type
   /** No other use than notifying an external user. */
@@ -526,19 +513,11 @@
     position: Option[Position] = None,
     historyOperations: Seq[OrderResumed.HistoryOperation] = Nil,
     asSucceeded: Boolean = false)
-<<<<<<< HEAD
-  extends OrderActorEvent, Big
+  extends OrderActorEvent, Big:
+    override def toString = "OrderResumed" +
+      parameterListToString(position.view, historyOperations, asSucceeded ? "asSucceeded")
   object OrderResumed:
     sealed trait HistoryOperation:
-=======
-  extends OrderActorEvent with Big {
-    override def toString = "OrderResumed" +
-      parameterListToString(position.view, historyOperations, asSucceeded ? "asSucceeded")
-  }
-  object OrderResumed
-  {
-    sealed trait HistoryOperation {
->>>>>>> 2c37977e
       def positions: Iterable[Position]
 
     final case class ReplaceHistoricOutcome(position: Position, outcome: OrderOutcome)
