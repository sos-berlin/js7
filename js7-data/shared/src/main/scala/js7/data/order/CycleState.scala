package js7.data.order

import io.circe.Codec
import js7.base.circeutils.CirceUtils.deriveConfiguredCodec
import js7.base.circeutils.ScalaJsonCodecs.FiniteDurationJsonDecoder
import js7.base.time.{TimeInterval, Timestamp}
import js7.base.utils.IntelliJUtils.intelliJuseImport

/** State of an executing Cycle instruction.
 *
 * @param end End of cycling instruction, fixed
 * @param schemeIndex 0..(n-1)
 * @param periodIndex 0..(n-1)
 * @param index 1..n, or 0 after OrderCyclingPrepared or when irrelevant
 * @param next Scheduled OrderCycleStarted, or Timestamp.Epoch for immediate cycle start
 */
final case class CycleState(
  end: Timestamp,
  schemeIndex: Int = 0,
  periodIndex: Int = 0,
  index: Int,
  next: Timestamp):

  override def toString =
    s"CycleState(next=${next.pretty} index=$index schemeIndex=$schemeIndex period=$periodIndex end=$end)"

<<<<<<< HEAD

object CycleState:
=======
object CycleState
{
  val empty = CycleState(Timestamp.Epoch, 0, 0, 0, Timestamp.Epoch)

>>>>>>> 98e44cf9
  def initial(timeInterval: TimeInterval): CycleState =
    CycleState(
      next = timeInterval.start,
      end = timeInterval.end,
      index = 0)

  implicit val jsonCodec: Codec.AsObject[CycleState] = deriveConfiguredCodec

  intelliJuseImport(FiniteDurationJsonDecoder)<|MERGE_RESOLUTION|>--- conflicted
+++ resolved
@@ -24,15 +24,10 @@
   override def toString =
     s"CycleState(next=${next.pretty} index=$index schemeIndex=$schemeIndex period=$periodIndex end=$end)"
 
-<<<<<<< HEAD
+object CycleState:
 
-object CycleState:
-=======
-object CycleState
-{
   val empty = CycleState(Timestamp.Epoch, 0, 0, 0, Timestamp.Epoch)
 
->>>>>>> 98e44cf9
   def initial(timeInterval: TimeInterval): CycleState =
     CycleState(
       next = timeInterval.start,
