--- conflicted
+++ resolved
@@ -301,13 +301,6 @@
     }
 
   private val questionMarkOperation: Parser[Expression] =
-<<<<<<< HEAD
-    (wordOperation <* w).flatMap(expr =>
-      char('?').?.map {
-        case None => expr
-        case Some(()) => OrNull(expr)
-      })
-=======
     ((wordOperation <* w) ~ (char('?') *> w *> wordOperation.?).rep0).map {
       case (a, more) =>
         more.foldLeft(a) {
@@ -315,7 +308,6 @@
           case (a, Some(b)) => OrElse(a, b)
         }
     }
->>>>>>> cc4f8f5b
 
   lazy val expression: Parser[Expression] =
     Parser.defer(questionMarkOperation)
