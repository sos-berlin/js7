package js7.data.value.expression

import cats.parse.Numbers.digits
import cats.parse.Parser.{char, charIn, charWhere, charsWhile, charsWhile0, end, failWith, not, pure, string, stringIn}
import cats.parse.{Parser, Parser0}
import js7.base.parser.BasicParsers.*
import js7.base.parser.Parsers.checkedParse
import js7.base.parser.Parsers.syntax.*
import js7.base.problem.Checked
import js7.base.utils.Collections.implicits.RichIterable
import js7.base.utils.ScalaUtils.syntax.RichEither
import js7.data.job.JobResourcePath
import js7.data.value.expression.Expression.*
import js7.data.value.expression.ExpressionOptimizer.optimizeExpression
import js7.data.workflow.instructions.executable.WorkflowJob
import org.jetbrains.annotations.TestOnly

object ExpressionParser:
  @TestOnly
  def expr(expressionString: String): Expression =
    parseExpression(expressionString).orThrow

  def parseExpression(string: String): Checked[Expression] =
    checkedParse(string, expression.surroundedBy(w) <* end)
      .left.map(_.withPrefix("Error in expression:"))

  @TestOnly
  def exprFunction(string: String): ExprFunction =
    parseFunction(string).orThrow

  def parseFunction(string: String): Checked[ExprFunction] =
    checkedParse(string, functionDefinition.surroundedBy(w) <* end)
      .left.map(_.withPrefix("Error in functionDefinition:"))

  def parseExpressionOrFunction(string: String): Checked[Expression] =
    checkedParse(string, expressionOrFunction.surroundedBy(w) <* end)

  @TestOnly
  def parseQuotedString(string: String): Checked[String] =
    checkedParse(string, quotedString.surroundedBy(w) <* end)

  private val parameterList: Parser[List[String]] =
    inParentheses(commaSequence(identifier))

  private val functionDefinition: Parser[ExprFunction] =
    (parameterList.backtrack ~ ((w ~ string("=>") ~ w) *> expression))
      .map { case (names, expression) =>
        ExprFunction(names.map(VariableDeclaration(_)), expression)
      }

  private val functionExpr: Parser[FunctionExpr] =
    functionDefinition.map(FunctionExpr(_))

  private val expressionOrFunction: Parser[Expression] =
    functionExpr | expression

  private val listExpr: Parser[ListExpr] =
    bracketCommaSequence(expression)
      .map(ListExpr(_))

  private val parenthesizedExpression: Parser[Expression] =
    inParentheses(expression)

  private val trueConstant: Parser[BooleanConstant] =
    keyword("true").as(BooleanConstant(true))

  private val falseConstant: Parser[BooleanConstant] =
    keyword("false").as(BooleanConstant(false))

  private val catchCount: Parser[OrderCatchCount.type] =
    keyword("catchCount").as(OrderCatchCount)

  val booleanConstant: Parser[BooleanConstant] =
    trueConstant | falseConstant

  private val numericConstant: Parser[NumericConstant] =
    bigDecimal.map(o => NumericConstant(o))

  private val singleQuotedStringConstant: Parser[StringConstant] =
    singleQuoted.map(StringConstant.apply)

  private val curlyName: Parser[Expression] =
    (identifier ~ (char('.') *> identifier).rep0)
      .between(char('{'), char('}'))
      .map { case (name, fields) =>
        fields
          .scanLeft[Expression](NamedValue(name))(DotExpr(_, _))
          .last
      }

  private val interpolatedStringContent: Parser0[StringExpr] =
    val namedValue = (identifier | digits/*regex group*/).map(NamedValue(_))
    val expr = char('$') *> (namedValue | curlyName | inParentheses(expression))
    val simpleConstant = charsWhile(ch => ch != '"' && ch != '\\' && ch != '$').string
    val constant = (simpleConstant | escapedCharInString.map(_.toString)).rep
      .map(_.toList.mkString)
      .map(StringConstant(_))

    (constant.? ~ (expr ~ constant.?).rep0)
      .map:
        case (None, Nil) => StringConstant.empty
        case (Some(o: StringConstant), Nil) => o
        case (maybeFirst, pairs) =>
          optimizeExpression(InterpolatedString(
            maybeFirst.toList :::
              pairs.flatMap { case (expr, constant) => expr :: constant.toList })
          ).asInstanceOf[StringExpr]

  private val interpolatedString: Parser[StringExpr] =
    interpolatedStringContent.with1.surroundedBy(char('"'))

  private val objectExpr: Parser[ObjectExpr] =
    curly(commaSequence(identifier ~ ((w ~ char(':') ~ w) *> expression)))
      .flatMap(pairs =>
        checkedToParser(pairs.checkUniqueness(_._1))
          .as(ObjectExpr(pairs.toMap)))

  def dollarNamedValue: Parser[Expression] =
    //def arg: Parser[NamedValue] = (("arg::" ~ identifier)
    //  .map(key => NamedValue(NamedValue.Argument, StringConstant(key))))
    //def byLabel: Parser[NamedValue] = (("label::" ~ identifier ~ "." ~ identifier)
    //  .map { case (jobName, key) => NamedValue(NamedValue.ByLabel(Label(jobName)), StringConstant(key)) })
    //def byJob: Parser[NamedValue] = (("job::" ~ identifier ~ "." ~ identifier)
    //  .map { case (jobName, key) => NamedValue(NamedValue.LastExecutedJob(WorkflowJob.Name(jobName)), StringConstant(key)) })
    //def byPrefix: Parser[NamedValue] = ((identifier ~ "." ~ identifier)
    //  .map { case (prefix, key) => NamedValue(NamedValue.LastOccurredByPrefix(prefix), StringConstant(key)) })
    //def curlyName: Parser[NamedValue] = ("{" ~ (/*arg | byLabel | byJob | byPrefix |*/ nameOnly(identifier)) ~ "}"./)
    string("$") *>
      ((identifier | digits/*regex group*/).map(NamedValue(_)) | curlyName)

  private val jobResourcePath: Parser[JobResourcePath] = (charWhere(JobResourcePath.isNameStart) ~ charsWhile0(JobResourcePath.isNamePartMaybe)).string
    .flatMap(o => checkedToParser(JobResourcePath.checked(o)))

  private val jobResourceVariable: Parser[JobResourceVariable] =
    (string("JobResource:") *> jobResourcePath ~ (char(':') *> identifier).?)
      .map((JobResourceVariable.apply(_, _)).tupled)

  private val argumentFunctionCall: Parser[NamedValue] =
    (keyword("argument") ~ w) *>
      inParentheses(
        for
          kv <- keyValues(
            keyValue("default", expression) |
              keyValue("key", expression) |
              keyValue("", expression))
          key <- kv.oneOf[Expression]("key", "").map(_._2)
          default <- kv.get[Expression]("default")
        yield NamedValue(NamedValue.Argument, key, default))

  private val namedValueKeyValue: Parser[(String, Any)] =
    keyValueConvert("label", identifier)(o => Right(NamedValue.ByLabel(o))) |
    keyValueConvert("job", identifier)(o => Right(NamedValue.LastExecutedJob(WorkflowJob.Name(o)))) |
    keyValue("default", expression)

  private val variableFunctionCall: Parser[NamedValue] =
    (keyword("variable") ~ w) *>
      inParentheses(
        for
          kv <- keyValues(namedValueKeyValue
            | keyValue("key", expression)
            | keyValue("", expression))
          where <- kv.oneOfOr[NamedValue.Where](Set("label", "job"), NamedValue.LastOccurred)
          key <- kv.oneOf[Expression]("key", "").map(_._2)
          default <- kv.get[Expression]("default")
        yield NamedValue(where, key, default))

  private val functionCall: Parser[Expression] =
    (identifier ~~ inParentheses(commaSequence(
      (identifier <* (w ~ char('=') ~ w)).backtrack.? ~~ expression/*OrFunction*/))
    ).flatMap:
      case ("toBoolean", arguments) =>
        arguments match
          case Seq((None, arg)) => pure(ToBoolean(arg))
          case _ => failWith("toBoolean function expects exacly one argument")
      case ("toNumber", arguments) =>
        arguments match
          case Seq((None, arg)) => pure(ToNumber(arg))
          case _ => failWith("toNumber function expects exacly one argument")
      case ("stripMargin", arguments) =>
        arguments match
          case Seq((None, arg)) => pure(StripMargin(arg))
          case _ => failWith("stripMargin function expects exacly one argument")
      case ("mkString", arguments) =>
        arguments match
          case Seq((None, arg)) => pure(MkString(arg))
          case _ => failWith("mkString function expects exacly one argument")
      case ("replaceAll", arguments) =>
        arguments match
          case Seq((None, string), (None, pattern), (None, replacement)) =>
            pure(ReplaceAll(string, pattern, replacement))
          case _ => failWith("replaceAll function expects exacly three arguments")
      case (name, arguments) =>
        pure(FunctionCall(
          name,
          arguments.map { case (maybeName, expr) => Argument(expr, maybeName) }))

  /** Then special function `error` .*/
  private val errorFunctionCall: Parser[ErrorExpr] =
    keyword("error") *> inParentheses(expression)
      .map(expr => ErrorExpr(expr))

  private val missingConstant: Parser[MissingConstant] =
    string("missing").as(MissingConstant)

  private val factor =
    parenthesizedExpression | booleanConstant | numericConstant |
      singleQuotedStringConstant | interpolatedString | listExpr | objectExpr | dollarNamedValue |
      catchCount |
      missingConstant |
      jobResourceVariable |
      errorFunctionCall | argumentFunctionCall | variableFunctionCall | functionCall

<<<<<<< HEAD
  private val dotExpression =
    (factor ~ (char('.').surroundedBy(w).backtrack.with1 *> identifier).rep0).flatMap:
      case (o, Seq()) => pure(o)
      // TODO Don't use these legacy names:
      case (o, Seq("toNumber")) => pure(ToNumber(o))
      case (o, Seq("toBoolean")) => pure(ToBoolean(o))
      case (o, Seq("stripMargin")) => pure(StripMargin(o))
      case (o, Seq("mkString")) => pure(MkString(o))
      case (o, fields) => pure(fields.scanLeft[Expression](o)(DotExpr(_, _)).last)

  private val argumentExpression =
    (dotExpression ~~ inParentheses(expression).?)
      .map:
        case (o, None) => o
        case (o, Some(arg)) => ArgumentExpr(o, arg)
=======
  private val dotOrArgumentExpression = {
    sealed trait Suffix
    final case class DotName(name: String) extends Suffix
    final case class Arg(expr: Expression) extends Suffix
    val dotName = (char('.').surroundedBy(w).backtrack.with1 *> identifier).map(DotName)
    val arg = inParentheses(expression).map(Arg)
    ((factor <* w) ~ (dotName | arg).rep0).flatMap {
      case (o, Seq()) => pure(o)
      // TODO Don't use these legacy names:
      case (o, Seq(DotName("toNumber"))) => pure(ToNumber(o))
      case (o, Seq(DotName("toBoolean"))) => pure(ToBoolean(o))
      case (o, Seq(DotName("stripMargin"))) => pure(StripMargin(o))
      case (o, Seq(DotName("mkString"))) => pure(MkString(o))
      case (o, seq) => pure(
        seq.scanLeft[Expression](o) {
          case (expr, DotName(name)) => DotExpr(expr, name)
          case (expr, Arg(arg)) => ArgumentExpr(expr, arg)
        }.last)
    }
  }
>>>>>>> 2c37977e

  private val questionMarkExpr: Parser[Expression] =
    ((dotOrArgumentExpression <* w) ~ (char('?') *> not(char('?')) *> w *> dotOrArgumentExpression.?).rep0)
      .map { case (a, more) =>
        more.foldLeft(a):
          case (a, None) => OrMissing(a)
          case (a, Some(b)) => OrElse(a, b)
      }

  private val notExpr =
    notOperator | questionMarkExpr

  private lazy val notOperator: Parser[Expression] =
    Parser.defer(
      ((char('!') ~ w) *> notExpr)
        .map(Not(_)))

  private val multiplication: Parser[Expression] =
    val slash = (char('/').as('/') <* !charIn('/', '*')).backtrack
    leftRecurse(notExpr, char('*').as('*') | slash, notExpr):
      case (a, ('*', b)) => Multiply(a, b)
      case (a, ('/', b)) => Divide(a, b)
      case (_, (x, _)) => throw new MatchError(x)

  private val addition: Parser[Expression] =
    leftRecurse(multiplication, stringIn(List("++", "+", "-")).string, multiplication):
      case (a, ("++", b)) => Concat(a, b)
      case (a, ("+", b)) => Add(a, b)
      case (a, ("-", b)) => Substract(a, b)
      case (_, (x, _)) => throw new MatchError(x)

  private val comparison: Parser[Expression] =
    leftRecurse(addition, stringIn(List("<=", ">=", "<", ">")).string, addition):
      case (a, ("<=", b)) => LessOrEqual(a, b)
      case (a, (">=", b)) => GreaterOrEqual(a, b)
      case (a, ("<" , b)) => LessThan(a, b)
      case (a, (">" , b)) => GreaterThan(a, b)
      case (_, (x, _)) => throw new MatchError(x)

  private val equal: Parser[Expression] =
    leftRecurse(comparison, stringIn(List("==", "!=")).string, comparison):
      case (a, ("==", b)) => Equal(a, b)
      case (a, ("!=", b)) => NotEqual(a, b)
      case (_, (x, _)) => throw new MatchError(x)

  private val and: Parser[Expression] =
    leftRecurseParsers(equal, string("&&"), equal):
      case (a, ((), b)) => pure(And(a, b))

  private val or: Parser[Expression] =
    leftRecurseParsers(and, string("||"), and):
      case (a, ((), b)) => pure(Or(a, b))

  private val wordOperation: Parser[Expression] =
    leftRecurseParsers(or, keyword, or):
      case (a, ("in", list: ListExpr)) => pure(In(a, list))
      case (_, ("in", _)) => failWith("Expected a List after operator 'in'")
      case (a, ("matches", b)) => pure(Matches(a, b))
      case (a, (op, b)) => failWith(s"Operator '$op' with unexpected operand type: " +
        Precedence.toString(a, op, Precedence.Or, b))

  val constantExpression: Parser[Expression] =
    expression

  lazy val expression: Parser[Expression] =
    Parser.defer(wordOperation)<|MERGE_RESOLUTION|>--- conflicted
+++ resolved
@@ -210,30 +210,13 @@
       jobResourceVariable |
       errorFunctionCall | argumentFunctionCall | variableFunctionCall | functionCall
 
-<<<<<<< HEAD
-  private val dotExpression =
-    (factor ~ (char('.').surroundedBy(w).backtrack.with1 *> identifier).rep0).flatMap:
-      case (o, Seq()) => pure(o)
-      // TODO Don't use these legacy names:
-      case (o, Seq("toNumber")) => pure(ToNumber(o))
-      case (o, Seq("toBoolean")) => pure(ToBoolean(o))
-      case (o, Seq("stripMargin")) => pure(StripMargin(o))
-      case (o, Seq("mkString")) => pure(MkString(o))
-      case (o, fields) => pure(fields.scanLeft[Expression](o)(DotExpr(_, _)).last)
-
-  private val argumentExpression =
-    (dotExpression ~~ inParentheses(expression).?)
-      .map:
-        case (o, None) => o
-        case (o, Some(arg)) => ArgumentExpr(o, arg)
-=======
-  private val dotOrArgumentExpression = {
+  private val dotOrArgumentExpression =
     sealed trait Suffix
     final case class DotName(name: String) extends Suffix
     final case class Arg(expr: Expression) extends Suffix
     val dotName = (char('.').surroundedBy(w).backtrack.with1 *> identifier).map(DotName)
     val arg = inParentheses(expression).map(Arg)
-    ((factor <* w) ~ (dotName | arg).rep0).flatMap {
+    ((factor <* w) ~ (dotName | arg).rep0).flatMap:
       case (o, Seq()) => pure(o)
       // TODO Don't use these legacy names:
       case (o, Seq(DotName("toNumber"))) => pure(ToNumber(o))
@@ -241,13 +224,10 @@
       case (o, Seq(DotName("stripMargin"))) => pure(StripMargin(o))
       case (o, Seq(DotName("mkString"))) => pure(MkString(o))
       case (o, seq) => pure(
-        seq.scanLeft[Expression](o) {
+        seq.scanLeft[Expression](o):
           case (expr, DotName(name)) => DotExpr(expr, name)
           case (expr, Arg(arg)) => ArgumentExpr(expr, arg)
-        }.last)
-    }
-  }
->>>>>>> 2c37977e
+        .last)
 
   private val questionMarkExpr: Parser[Expression] =
     ((dotOrArgumentExpression <* w) ~ (char('?') *> not(char('?')) *> w *> dotOrArgumentExpression.?).rep0)
