--- conflicted
+++ resolved
@@ -80,13 +80,8 @@
 
       case SubagentReset =>
         Right(copy(
-<<<<<<< HEAD
           couplingState = Reset.byCommand,
           isResettingForcibly = None,
-=======
-          couplingState = Reset,
-            isResettingForcibly = None,
->>>>>>> ce377efd
           subagentRunId = None,
           eventId = EventId.BeforeFirst,
           problem = None))
