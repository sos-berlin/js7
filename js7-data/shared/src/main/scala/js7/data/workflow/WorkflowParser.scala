--- conflicted
+++ resolved
@@ -15,11 +15,7 @@
 import js7.data.lock.LockPath
 import js7.data.parser.Js7Parsers.path
 import js7.data.source.SourcePos
-<<<<<<< HEAD
-import js7.data.value.expression.Expression.{BooleanConstant, ObjectExpression}
-=======
 import js7.data.value.expression.Expression.{BooleanConstant, ObjectExpr}
->>>>>>> 9ed968c2
 import js7.data.value.expression.ExpressionParser.{booleanConstant, constantExpression, expression}
 import js7.data.value.expression.{Expression, Scope}
 import js7.data.value.{NamedValues, ObjectValue}
@@ -124,13 +120,8 @@
           checkedToParser(script.evalAsString(Scope.empty)
             .map(string => ShellScriptExecutable(string, env.nameToExpr, returnCodeMeaning = returnCodeMeaning, v1Compatible = v1Compatible)))
         case ("internalJobClass", className: Expression) =>
-<<<<<<< HEAD
-          checkedToParser(className.eval(Scope.empty).flatMap(_.asStringValue)
-            .map(v => InternalExecutable(className = v.string,
-=======
           checkedToParser(className.evalAsString(Scope.empty)
             .map(string => InternalExecutable(className = string,
->>>>>>> 9ed968c2
               jobArguments = jobArguments.nameToExpr,
               arguments = arguments.nameToExpr)))
         case _ => failWith("Invalid executable")  // Does not happen
