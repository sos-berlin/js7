--- conflicted
+++ resolved
@@ -54,21 +54,11 @@
 
   def try_(retry: Int): BranchId.Named =
     require(retry >= 0)
-<<<<<<< HEAD
-    BranchId(Try_.string + "+" + retry)
-=======
     BranchId(TryPrefix + retry)
-  }
->>>>>>> 98e44cf9
 
   def catch_(retry: Int): BranchId.Named =
     require(retry >= 0)
-<<<<<<< HEAD
-    BranchId(Catch_.string + "+" + retry)
-=======
     BranchId(CatchPrefix + retry)
-  }
->>>>>>> 98e44cf9
 
   def nextTryBranchId(branchId: BranchId): Checked[Option[BranchId]] =
     branchId match
@@ -89,84 +79,31 @@
         (cycleState.next != Timestamp.Epoch) ? ("next=" + cycleState.next.toEpochMilli)
       ).flatten.mkString(",")
 
-<<<<<<< HEAD
-    "cycle+" + parameters
-=======
     CyclePrefix + parameters
-  }
->>>>>>> 98e44cf9
 
   object IsFailureBoundary:
     def unapply(branchId: BranchId): Option[BranchId] =
       branchId.isIsFailureBoundary ? branchId
 
-<<<<<<< HEAD
-  private val emptyCycleState = CycleState(Timestamp.Epoch, 0, 0, 0, Timestamp.Epoch)
-
   final case class Named(string: String) extends BranchId:
     // TODO Differentiate static and dynamic BranchId (used for static and dynamic call stacks)
     def normalized =
-      if string startsWith "try+" then "try"
-      else if string startsWith "catch+" then "catch"
-      else if string startsWith "cycle+" then "cycle"
-=======
-  final case class Named(string: String) extends BranchId {
-    // TODO Differentiate static and dynamic BranchId (used for static and dynamic call stacks)
-    def normalized =
-      if (string startsWith TryPrefix) "try"
-      else if (string startsWith CatchPrefix) "catch"
-      else if (string startsWith CyclePrefix) "cycle"
->>>>>>> 98e44cf9
+      if string startsWith TryPrefix then "try"
+      else if string startsWith CatchPrefix then "catch"
+      else if string startsWith CyclePrefix then "cycle"
       else this
 
     def isFork = string.startsWith(ForkPrefix) || string == "fork"
 
-<<<<<<< HEAD
     def toCycleState: Checked[CycleState] =
-      try
-        var cycleState = emptyCycleState
-        if string == "cycle" then
-          Right(cycleState)
-        else if !string.startsWith("cycle+") then
-          Left(Problem.pure(cycleFailed))
-        else
-          var checked: Checked[Unit] = Checked.unit
-          string.substring(6)
-            .split(',')
-            .toVector
-            .takeWhile(_ => checked.isRight)
-            .foreach(part =>
-              if part startsWith "end=" then
-                cycleState = cycleState.copy(
-                  end = Timestamp.ofEpochMilli(part.substring(4).toLong))
-              else if part startsWith "scheme=" then
-                cycleState = cycleState.copy(
-                  schemeIndex = part.substring(7).toInt)
-              else if part startsWith "period=" then
-                cycleState = cycleState.copy(
-                  periodIndex = part.substring(7).toInt)
-              else if part startsWith "i=" then
-                cycleState = cycleState.copy(
-                  index = part.substring(2).toInt)
-              else if part startsWith "next=" then
-                cycleState = cycleState.copy(
-                  next = Timestamp.ofEpochMilli(part.substring(5).toLong))
-              else
-                checked = Left(Problem.pure(cycleFailed)))
-          for _ <- checked yield cycleState
-      catch { case NonFatal(t) =>
-        Left(Problem.pure(cycleFailed + " - " + t.toStringWithCauses))
-      }
-=======
-    def toCycleState: Checked[CycleState] = {
       var CycleState(end, schemeIndex, periodIndex, index, next) = CycleState.empty
       val checked: Checked[Unit] =
-        try {
-          if (string == "cycle")
+        try
+          if string == "cycle" then
             Checked.unit
-          else if (!string.startsWith(CyclePrefix))
+          else if !string.startsWith(CyclePrefix) then
             Left(Problem.pure(cycleFailed))
-          else {
+          else
             var checked: Checked[Unit] = Checked.unit
             string.substring(6)
               .split(',')
@@ -186,16 +123,13 @@
                 else
                   checked = Left(Problem.pure(cycleFailed)))
             checked
-          }
-        } catch { case NonFatal(t) =>
-          Left(Problem.pure(cycleFailed + " - " + t.toStringWithCauses))
-        }
-      for {
+        catch
+          case NonFatal(t) =>
+            Left(Problem.pure(cycleFailed + " - " + t.toStringWithCauses))
+      for
         _ <- checked
         _ <- (end != null) !! Problem("Invalid ")
-      } yield CycleState(end, schemeIndex, periodIndex, index, next)
-    }
->>>>>>> 98e44cf9
+      yield CycleState(end, schemeIndex, periodIndex, index, next)
 
     private def cycleFailed =
       "Expected a Cycle BranchId but got: " + toString
