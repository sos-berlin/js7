package js7.data.workflow.instructions.executable

import io.circe.syntax.EncoderOps
import io.circe.{Decoder, Encoder, JsonObject}
import js7.base.circeutils.CirceUtils.CirceUtilsChecked
import js7.base.circeutils.ScalaJsonCodecs.*
import js7.base.generic.GenericString
import js7.base.problem.Checked
import js7.base.problem.Checked.Ops
import js7.base.time.AdmissionTimeScheme
import js7.base.utils.Collections.implicits.RichIterable
import js7.base.utils.ScalaUtils.syntax.*
import js7.base.utils.typeclasses.IsEmpty.syntax.toIsEmptyAllOps
import js7.data.agent.AgentPath
import js7.data.job.{CommandLineExecutable, Executable, InternalExecutable, JobResourcePath, PathExecutable, ShellScriptExecutable}
import js7.data.subagent.SubagentSelectionId
import js7.data.value.ValuePrinter
import js7.data.value.expression.Expression.StringConstant
import js7.data.value.expression.{Expression, Scope}
import scala.concurrent.duration.FiniteDuration

/**
  * @author Joacim Zschimmer
  */
final case class WorkflowJob(
  agentPath: AgentPath,
  executable: Executable,
  defaultArguments: Map[String, Expression],
  subagentSelectionId: Option[Expression],
  jobResourcePaths: Seq[JobResourcePath],
  processLimit: Int,
  sigkillDelay: Option[FiniteDuration],
  timeout: Option[FiniteDuration],
  failOnErrWritten: Boolean,
  admissionTimeScheme: Option[AdmissionTimeScheme],
  skipIfNoAdmissionStartForOrderDay: Boolean):

  def referencedJobResourcePaths =
    jobResourcePaths.view ++ executable.referencedJobResourcePaths

  def isExecutableOnAgent(agentPath: AgentPath): Boolean =
    this.agentPath == agentPath

  def argumentsString = s"agent=${agentPath.string}, " +
    (executable match {
      case PathExecutable(o, env, login, returnCodeMeansing, v1Compatible) => s"executable=$o"
      case ShellScriptExecutable(o, env, login, returnCodeMeansing, v1Compatible) => s"script=$o"
      case CommandLineExecutable(expr, login, returnCodeMeansing, env) => "command=" + ValuePrinter.quoteString(expr.toString)
      case InternalExecutable(className, script, jobArguments, arguments) =>
        "internalJobClass=" + ValuePrinter.quoteString(className) ++
          (jobArguments.nonEmpty ?? ("jobArguments=" + ValuePrinter.nameToExpressionToString(jobArguments))) ++
          (arguments.nonEmpty ?? ("arguments=" + ValuePrinter.nameToExpressionToString(arguments)))
    })

  def checked: Checked[Unit] =
    subagentSelectionId.fold(Checked.unit)(expr =>
      if expr.isConstant then
        expr.evalAsString(Scope.empty).flatMap(SubagentSelectionId.checked).rightAs(())
      else
        Checked.unit)

<<<<<<< HEAD

object WorkflowJob:
  val DefaultParallelism = 1
=======
object WorkflowJob
{
  val DefaultProcessLimit = 1 // Or unlimited like AgentRef.processLimit ???
>>>>>>> babf0fa8

  def apply(
    agentPath: AgentPath,
    executable: Executable,
    defaultArguments: Map[String, Expression] = Map.empty,
    subagentSelectionId: Option[Expression] = None,
    jobResourcePaths: Seq[JobResourcePath] = Nil,
    processLimit: Int = DefaultProcessLimit,
    sigkillDelay: Option[FiniteDuration] = None,
    timeout: Option[FiniteDuration] = None,
    failOnErrWritten: Boolean = false,
    admissionTimeScheme: Option[AdmissionTimeScheme] = None,
    skipIfNoAdmissionStartForOrderDay: Boolean = false)
  : WorkflowJob =
    checked(agentPath, executable, defaultArguments, subagentSelectionId, jobResourcePaths,
      processLimit, sigkillDelay, timeout, failOnErrWritten = failOnErrWritten,
      admissionTimeScheme, skipIfNoAdmissionStartForOrderDay
    ).orThrow

  def checked(
    agentPath: AgentPath,
    executable: Executable,
    defaultArguments: Map[String, Expression] = Map.empty,
    subagentSelectionId: Option[Expression] = None,
    jobResourcePaths: Seq[JobResourcePath] = Nil,
    processLimit: Int = DefaultProcessLimit,
    sigkillDelay: Option[FiniteDuration] = None,
    timeout: Option[FiniteDuration] = None,
    failOnErrWritten: Boolean = false,
    admissionTimeScheme: Option[AdmissionTimeScheme] = None,
    skipIfNoAdmissionStartForOrderDay: Boolean = false)
  : Checked[WorkflowJob] =
    for _ <- jobResourcePaths.checkUniqueness yield
      new WorkflowJob(
        agentPath, executable, defaultArguments, subagentSelectionId, jobResourcePaths,
        processLimit, sigkillDelay, timeout, failOnErrWritten,
        admissionTimeScheme, skipIfNoAdmissionStartForOrderDay)

  final case class Name private(string: String) extends GenericString
  object Name extends GenericString.NameValidating[Name]:
    val Anonymous: Name = unchecked("")
    override val name = "WorkflowJob.Name"

    protected def unchecked(string: String) = new Name(string)

  /** To be used in Workflow with known WorkflowId. */
  implicit val jsonEncoder: Encoder.AsObject[WorkflowJob] = workflowJob =>
    JsonObject(
      "agentPath" -> workflowJob.agentPath.asJson,
      "subagentSelectionIdExpr" -> workflowJob.subagentSelectionId.asJson,
      "executable" -> workflowJob.executable.asJson,
      "defaultArguments" -> workflowJob.defaultArguments.??.asJson,
      "jobResourcePaths" -> workflowJob.jobResourcePaths.??.asJson,
      "parallelism" -> workflowJob.processLimit.asJson,
      "sigkillDelay" -> workflowJob.sigkillDelay.asJson,
      "timeout" -> workflowJob.timeout.asJson,
      "failOnErrWritten" -> workflowJob.failOnErrWritten.?.asJson,
      "admissionTimeScheme" -> workflowJob.admissionTimeScheme.asJson,
      "skipIfNoAdmissionStartForOrderDay" -> workflowJob.skipIfNoAdmissionStartForOrderDay.?.asJson)

  implicit val jsonDecoder: Decoder[WorkflowJob] = c =>
    for
      executable <- c.get[Executable]("executable")
      subagentSelectionId <-
        c.get[Option[SubagentSelectionId]]("subagentSelectionId")
          .flatMap:
            case Some(id) => Right(Some(StringConstant(id.string)))
            case None => c.get[Option[Expression]]("subagentSelectionIdExpr")
      agentPath <- c.get[AgentPath]("agentPath")
      arguments <- c.getOrElse[Map[String, Expression]]("defaultArguments")(Map.empty)
      jobResourcePaths <- c.getOrElse[Seq[JobResourcePath]]("jobResourcePaths")(Nil)
      maybeProcessLimit <- c.get[Option[Int]]("processLimit")
      maybeProcessLimit <- maybeProcessLimit
        .fold(c.getOrElse[Int]("parallelism")(DefaultProcessLimit))(Right(_))
      sigkillDelay <- c.get[Option[FiniteDuration]]("sigkillDelay")
      timeout <- c.get[Option[FiniteDuration]]("timeout")
      failOnErrWritten <- c.getOrElse[Boolean]("failOnErrWritten")(false)
      admissionTimeScheme <- c.get[Option[AdmissionTimeScheme]]("admissionTimeScheme")
      skipIfNoAdmissionStartForOrderDay <-
        c.get[Option[Boolean]]("skipIfNoAdmissionStartForOrderDay").flatMap:
          case Some(o) => Right(o)
          case None => // COMPATIBLE with v2.4
            c.getOrElse[Boolean]("skipIfNoAdmissionForOrderDay")(false)
      job <- checked(agentPath, executable, arguments, subagentSelectionId, jobResourcePaths,
        maybeProcessLimit, sigkillDelay, timeout, failOnErrWritten, admissionTimeScheme,
        skipIfNoAdmissionStartForOrderDay
      ).toDecoderResult(c.history)
    yield job<|MERGE_RESOLUTION|>--- conflicted
+++ resolved
@@ -59,15 +59,10 @@
       else
         Checked.unit)
 
-<<<<<<< HEAD
 
 object WorkflowJob:
-  val DefaultParallelism = 1
-=======
-object WorkflowJob
-{
+
   val DefaultProcessLimit = 1 // Or unlimited like AgentRef.processLimit ???
->>>>>>> babf0fa8
 
   def apply(
     agentPath: AgentPath,
