package js7.data.event

import js7.base.problem.{Checked, Problem}
import js7.base.utils.ScalaUtils.implicitClass
import js7.base.utils.ScalaUtils.syntax.RichBoolean
import js7.base.utils.Tests.isStrict
import js7.data.event.KeyedEvent.NoKey
import scala.reflect.ClassTag

/** EventDrivenState event collection.
  * <p>
  * Collects KeyedEvents while applying them to an EventDrivenState `S`.
  */
final case class EventColl[S <: EventDrivenState[S, E], E <: Event, Ctx] private(
  originalAggregate: S,
  timestampedKeyedEvents: Vector[MaybeTimestampedKeyedEvent[E]],
  aggregate: S,
  context: Ctx):

  private type Self = EventColl[S, E, Ctx]

  //def computeEvent(toEvent: S => Checked[KeyedEvent[E]]): Checked[Self] =
  //  toEvent(aggregate).flatMap(addEvent)
  //
  //def computeEvents(toEvents: S => Checked[IterableOnce[KeyedEvent[E]]]): Checked[Self] =
  //  toEvents(aggregate).flatMap(addEvents)

  def addChecked(keyedEvents: Checked[IterableOnce[KeyedEvent[E]]]): Checked[Self] =
    keyedEvents.flatMap(addEvents)

  inline def add[E1 <: E](keyedEvent: KeyedEvent[E1]): Checked[Self] =
    addEvent(keyedEvent)

  inline def add[E1 <: E](keyedEvents: IterableOnce[MaybeTimestampedKeyedEvent[E1]]): Checked[Self] =
    addEvents(keyedEvents)

  inline def add[K, E1 <: E](key: K)(events: Iterable[E1])
    (using /*erased*/ E1: Event.KeyCompanion[? >: E1])
    (using /*erased*/ ev: K =:= E1.Key)
  : Checked[Self] =
    addWithKey[K, E1](key)(events)

  def addWithKey[K, E1 <: E](key: K)(events: Iterable[E1])
    (using /*erased*/ E1: Event.KeyCompanion[? >: E1])
    (using /*erased*/ ev: K =:= E1.Key)
  : Checked[Self] =
    addEvents:
      events.view.map: event =>
        KeyedEvent.any(key, event).asInstanceOf[KeyedEvent[E]]

  def addNoKey[E1 <: E](events: Iterable[E1])(using E1 <:< NoKeyEvent): Checked[Self] =
    addEvents:
      events.view.map: event =>
        KeyedEvent.any(NoKey, event).asInstanceOf[KeyedEvent[E]]

  def addEvent[E1 <: E](keyedEvent: KeyedEvent[E1]): Checked[Self] =
    aggregate.applyKeyedEvent(keyedEvent).map: updated =>
      copy(
        timestampedKeyedEvents = timestampedKeyedEvents :+ keyedEvent,
        aggregate = updated)

  def addEvents(keyedEvents: IterableOnce[MaybeTimestampedKeyedEvent[E]]): Checked[Self] =
<<<<<<< HEAD
    val keyedEventsSeq = keyedEvents match
      case o: Seq[MaybeTimestampedKeyedEvent[E]] => o
      case _ => Vector.from(keyedEvents)
    if keyedEventsSeq.isEmpty then
      Right(this)
    else
      aggregate.applyKeyedEvents(keyedEventsSeq.view.map(_.keyedEvent)).map: updated =>
        copy(
          timestampedKeyedEvents = this.timestampedKeyedEvents ++ keyedEventsSeq,
=======
    val keyedEventsV = Vector.from(keyedEvents)
    if keyedEventsV.isEmpty then
      Right(this)
    else
      aggregate.applyKeyedEvents(keyedEventsV.view.map(_.keyedEvent)).map: updated =>
        copy(
          timestampedKeyedEvents = this.timestampedKeyedEvents ++ keyedEventsV,
>>>>>>> 17e9daec
          aggregate = updated)

  def addEventCalc[E1 <: E, Ctx1 >: Ctx](eventCalc: EventCalc[S, E1, Ctx1]): Checked[Self] =
    eventCalc.widen[S, E, Ctx].calculate(aggregate, context).flatMap(addEventColl)

  def addEventColl(coll: EventColl[S, E, Ctx]): Checked[Self] =
    if coll.aggregate ne aggregate then
      Left(Problem.pure("EventColl.addEventColl: coll.aggregate doesn't match aggregate"))
    else
      addEvents:
        coll.keyedEvents

  def combine(b: Self): Checked[Self] =
    if isStrict && /*slow*/aggregate != b.originalAggregate then
      Left(Problem.pure("EventColl.combine: Aggregates don't match"))
    else
      Right:
        copy(
          timestampedKeyedEvents = timestampedKeyedEvents ++ b.timestampedKeyedEvents,
          aggregate = b.aggregate)

  def keyedEvents: Vector[KeyedEvent[E]] =
    timestampedKeyedEvents.map(_.keyedEvent)

<<<<<<< HEAD
  def isEmpty: Boolean =
    timestampedKeyedEvents.isEmpty

  inline def nonEmpty: Boolean =
    !isEmpty

=======
>>>>>>> 17e9daec
  def ifIs[S1 <: EventDrivenState[S1, E]](using ClassTag[S1]): Option[EventColl[S1, E, Ctx]] =
    implicitClass[S1].isAssignableFrom(aggregate.getClass) ?
      this.asInstanceOf[EventColl[S1,E, Ctx]]

  def widen[S1  <: EventDrivenState[S1, ? >: E1], E1 >: E <: Event]: EventColl[S1, E1, Ctx] =
    this.asInstanceOf[EventColl[S1,E1, Ctx]]

  override def toString =
    s"EventColl[${aggregate.companion.name}](${keyedEvents.map(_.toShortString).mkString(", ")})"


object EventColl:
  def apply[S <: EventDrivenState[S, E], E <: Event](a: S): EventColl[S, E, Unit] =
    new EventColl(a, Vector.empty, a, ())

  def apply[S <: EventDrivenState[S, E], E <: Event, Ctx](a: S, context: Ctx)
  : EventColl[S, E, Ctx] =
    new EventColl(a, Vector.empty, a, context)

  //<editor-fold desc="// (Tried to let Scala derive the S type parameter for add, keyedEvents)">
  //def apply[S <: EventDrivenState[S, E], E <: Event](aggregate: S): KeyedEventsApply[S, E] =
  //  new KeyedEventsApply[S, E](aggregate)
  //
  //final class KeyedEventsApply[S <: EventDrivenState[S, E], E <: Event](private val aggregate: S)
  //extends AnyVal:
  //  def apply(): EventColl[S, E, Unit] =
  //    new EventColl[S, E, Unit](aggregate, Vector.empty, aggregate, ())
  //
  //  inline def add[E1 <: E](keyedEvent: KeyedEvent[E1]): Checked[EventColl[S, E1, Any]] =
  //    EventColl[S, E1, Any](aggregate, ()).add(keyedEvent)
  //
  //  def keyedEvents[E1 <: E](body: EventColl[S, E1, Any] => Checked[EventColl[S, E1, Any]]) =
  //    body(EventColl(aggregate, ())).map(_.keyedEvents)
  //
  //  def keyedEvents[E1 <: E, Ctx](context: Ctx)
  //    (body: EventColl[S, E, Ctx] => Checked[EventColl[S, E1, Ctx]])
  //  : Checked[Vector[KeyedEvent[E1]]] =
  //    body(EventColl(aggregate, context)).map(_.keyedEvents)
  //</editor-fold

  def checkEvents[S <: EventDrivenState[S, E], E <: Event, Ctx](state: S, context: Ctx)
    (keyedEvents: IterableOnce[KeyedEvent[E]])
  : Checked[Vector[KeyedEvent[E]]] =
    EventColl.keyedEvents(state, context)(_.add(keyedEvents))

  def keyedEvents[S <: EventDrivenState[S, E], E <: Event](aggregate: S)
    (body: EventColl[S, E, Any] => Checked[EventColl[S, E, Any]])
  : Checked[Vector[KeyedEvent[E]]] =
    keyedEvents[S, E, Any](aggregate, ())(body)

  def keyedEvents[S <: EventDrivenState[S, E], E <: Event, Ctx](
    aggregate: S,
    context: Ctx)
    (body: EventColl[S, E, Ctx] => Checked[EventColl[S, E, Ctx]])
  : Checked[Vector[KeyedEvent[E]]] =
    body(EventColl(aggregate, context)).map(_.keyedEvents)<|MERGE_RESOLUTION|>--- conflicted
+++ resolved
@@ -60,17 +60,6 @@
         aggregate = updated)
 
   def addEvents(keyedEvents: IterableOnce[MaybeTimestampedKeyedEvent[E]]): Checked[Self] =
-<<<<<<< HEAD
-    val keyedEventsSeq = keyedEvents match
-      case o: Seq[MaybeTimestampedKeyedEvent[E]] => o
-      case _ => Vector.from(keyedEvents)
-    if keyedEventsSeq.isEmpty then
-      Right(this)
-    else
-      aggregate.applyKeyedEvents(keyedEventsSeq.view.map(_.keyedEvent)).map: updated =>
-        copy(
-          timestampedKeyedEvents = this.timestampedKeyedEvents ++ keyedEventsSeq,
-=======
     val keyedEventsV = Vector.from(keyedEvents)
     if keyedEventsV.isEmpty then
       Right(this)
@@ -78,7 +67,6 @@
       aggregate.applyKeyedEvents(keyedEventsV.view.map(_.keyedEvent)).map: updated =>
         copy(
           timestampedKeyedEvents = this.timestampedKeyedEvents ++ keyedEventsV,
->>>>>>> 17e9daec
           aggregate = updated)
 
   def addEventCalc[E1 <: E, Ctx1 >: Ctx](eventCalc: EventCalc[S, E1, Ctx1]): Checked[Self] =
@@ -103,15 +91,6 @@
   def keyedEvents: Vector[KeyedEvent[E]] =
     timestampedKeyedEvents.map(_.keyedEvent)
 
-<<<<<<< HEAD
-  def isEmpty: Boolean =
-    timestampedKeyedEvents.isEmpty
-
-  inline def nonEmpty: Boolean =
-    !isEmpty
-
-=======
->>>>>>> 17e9daec
   def ifIs[S1 <: EventDrivenState[S1, E]](using ClassTag[S1]): Option[EventColl[S1, E, Ctx]] =
     implicitClass[S1].isAssignableFrom(aggregate.getClass) ?
       this.asInstanceOf[EventColl[S1,E, Ctx]]
