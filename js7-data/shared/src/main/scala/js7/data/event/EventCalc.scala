package js7.data.event

import cats.Monoid
import js7.base.problem.{Checked, Problem}
import js7.base.time.{Timestamp, WallClock}

/** Calculator for EventColl.
  *
  * In essence, a function `EventColl => Checked[EventColl]`
  */
final class EventCalc[S <: EventDrivenState[S, E], E <: Event, Ctx] private(
  private val function: EventColl[S, E, Ctx] => Checked[EventColl[S, E, Ctx]]):

  def combine[S1 >: S <: EventDrivenState[S1, E1], E1 >: E <: Event, Ctx1](
    other: EventCalc[S1, E1, Ctx & Ctx1])
  : EventCalc[S1, E1, Ctx & Ctx1] =
    EventCalc[S1, E1, Ctx & Ctx1]: coll =>
      widen[S1, E1, Ctx & Ctx1].calculate(coll).flatMap(other.calculate)

  def calculateEventsAndAggregate(aggregate: S, context: Ctx): Checked[(Vector[KeyedEvent[E]], S)] =
    calculate(aggregate, context).map: coll =>
      coll.keyedEvents -> coll.aggregate

  /** Returns an EventColl containing the calculated events and aggregate. */
  def calculate(aggregate: S, context: Ctx): Checked[EventColl[S, E, Ctx]] =
    calculate[S, E, Ctx](EventColl(aggregate, context))

  /** Returns an EventColl containing the calculated events and aggregate. */
  inline def calculate[S1 >: S <: EventDrivenState[S1, E1], E1 >: E <: Event, Ctx1](
    eventColl: EventColl[S1, E1, Ctx & Ctx1])
  : Checked[EventColl[S1, E1, Ctx & Ctx1]] =
    widen[S1, E1, Ctx & Ctx1].function(eventColl)

  inline def widen[S1 >: S <: EventDrivenState[S1, E1], E1 >: E <: Event, Ctx1]
  : EventCalc[S1, E1, Ctx & Ctx1] =
    this.asInstanceOf[EventCalc[S1, E1, Ctx & Ctx1]]


object EventCalc:

  private val Empty: EventCalc[?, ?, ?] =
    EventCalc(Right(_))

  inline def empty[S <: EventDrivenState[S, E], E <: Event, Ctx]: EventCalc[S, E, Ctx] =
    Empty.asInstanceOf

  def problem[S <: EventDrivenState[S, E], E <: Event, Ctx](problem: Problem): EventCalc[S, E, Ctx] =
    EventCalc(_ => Left(problem))

  def coll[S <: EventDrivenState[S, E], E <: Event, Ctx](
    function: EventColl[S, E, Ctx] => Checked[EventColl[S, E, Ctx]])
  : EventCalc[S, E, Ctx] =
    new EventCalc(function)

  def single[S <: EventDrivenState[S, E], E <: Event, Ctx](
    toKeyedEvent: S => OpaqueEventColl[S, E, Ctx] ?=> KeyedEvent[E])
  : EventCalc[S, E, Ctx] =
    EventCalc.coll: coll =>
      coll.addEvent(toKeyedEvent(coll.aggregate)(using coll))

  def multiple[S <: EventDrivenState[S, E], E <: Event, Ctx](
    toKeyedEvents: S => OpaqueEventColl[S, E, Ctx] ?=> IterableOnce[MaybeTimestampedKeyedEvent[E]])
  : EventCalc[S, E, Ctx] =
    EventCalc.coll: coll =>
      coll.addEvents(toKeyedEvents(coll.aggregate)(using coll))

  def checked[S <: EventDrivenState[S, E], E <: Event, Ctx](
    toCheckedKeyedEvents: S => OpaqueEventColl[S, E, Ctx] ?=> Checked[IterableOnce[KeyedEvent[E]]])
  : EventCalc[S, E, Ctx] =
    EventCalc.coll: coll =>
      coll.addChecked(toCheckedKeyedEvents(coll.aggregate)(using coll))

  def addChecked[S <: EventDrivenState[S, E], E <: Event, Ctx](
    keyedEvents: Checked[IterableOnce[KeyedEvent[E]]])
  : EventCalc[S, E, Ctx] =
    EventCalc(_.addChecked(keyedEvents))

  inline def pure[S <: EventDrivenState[S, E], E <: Event, Ctx](keyedEvent: KeyedEvent[E])
  : EventCalc[S, E, Ctx] =
    pureEvent(keyedEvent)

  inline def pure[S <: EventDrivenState[S, E], E <: Event, Ctx](keyedEvents: KeyedEvent[E]*)
  : EventCalc[S, E, Ctx] =
    pureEvents(keyedEvents)

<<<<<<< HEAD
  inline def add[S <: EventDrivenState[S, E], E <: Event, Ctx](
    keyedEvents: IterableOnce[MaybeTimestampedKeyedEvent[E]])
  : EventCalc[S, E, Ctx] =
    addEvents(keyedEvents)
=======
  inline def pure[S <: EventDrivenState[S, E], E <: Event, Ctx](
    keyedEvents: IterableOnce[MaybeTimestampedKeyedEvent[E]])
  : EventCalc[S, E, Ctx] =
    pureEvents(keyedEvents)
>>>>>>> 17e9daec

  //inline def pure[K, E1 <: E](key: K)(events: Iterable[E1])
  //  (using /*erased*/ E1: Event.KeyCompanion[? >: E1])
  //  (using /*erased*/ ev: K =:= E1.Key)
  //: Checked[EventCalc[S, E, Ctx] =
  //  pureWithKey[K, E1](key)(events)

  def pureNoKey[S <: EventDrivenState[S, E], E <: Event, Ctx](events: Iterable[E])(using E <:< NoKeyEvent)
  : EventCalc[S, E, Ctx] =
    EventCalc(_.addNoKey(events))

  private def pureEvent[S <: EventDrivenState[S, E], E <: Event, Ctx](keyedEvent: KeyedEvent[E])
  : EventCalc[S, E, Ctx] =
    EventCalc(_.addEvent(keyedEvent))

<<<<<<< HEAD
  private def addEvents[S <: EventDrivenState[S, E], E <: Event, Ctx](
=======
  private def pureEvents[S <: EventDrivenState[S, E], E <: Event, Ctx](
>>>>>>> 17e9daec
    keyedEvents: IterableOnce[MaybeTimestampedKeyedEvent[E]])
  : EventCalc[S, E, Ctx] =
    EventCalc(_.addEvents(keyedEvents))

  //private val Monoid = new Monoid[EventCalc[?, ?, ?]]:
  //  def empty = EventCalc.empty
  //
  //  def combine(a: EventCalc[?, ?, ?], b: EventCalc[?, ?, ?]): EventCalc[?, ?, ?] =
  //    a.combine[?, ?, ?](b)

  opaque type OpaqueEventColl[S <: EventDrivenState[S, E], E <: Event, Ctx] = EventColl[S, E, Ctx]

  def context[S <: EventDrivenState[S, E], E <: Event, Ctx](using coll: OpaqueEventColl[S, E, Ctx]): Ctx =
    coll.context

  inline def clock[S <: EventDrivenState[S, E], E <: Event](
    using coll: OpaqueEventColl[S, E, TimeCtx])
  : WallClock =
    context.clock

  inline def now[S <: EventDrivenState[S, E], E <: Event]()(
    using coll: OpaqueEventColl[S, E, TimeCtx])
  : Timestamp =
    coll.context.clock.now()

  // Monoid //
  given [S <: EventDrivenState[S, E], E <: Event, Ctx] => Monoid[EventCalc[S, E, Ctx]] =
    type EC = EventCalc[S, E, Ctx]
    new Monoid[EC]:
      def empty = EventCalc.empty

      def combine(a: EC, b: EC): EC =
        a.combine(b)

  inline def combine[S <: EventDrivenState[S, E], E <: Event, Ctx](
    eventCalcs: EventCalc[S, E, Ctx]*)
  : EventCalc[S, E, Ctx] =
    combineAll(eventCalcs)

  def combineAll[S <: EventDrivenState[S, E], E <: Event, Ctx](
    eventCalcs: Iterable[EventCalc[S, E, Ctx]])
  : EventCalc[S, E, Ctx] =
    eventCalcs.view.scan(empty)(_.combine(_)).last<|MERGE_RESOLUTION|>--- conflicted
+++ resolved
@@ -83,17 +83,10 @@
   : EventCalc[S, E, Ctx] =
     pureEvents(keyedEvents)
 
-<<<<<<< HEAD
-  inline def add[S <: EventDrivenState[S, E], E <: Event, Ctx](
-    keyedEvents: IterableOnce[MaybeTimestampedKeyedEvent[E]])
-  : EventCalc[S, E, Ctx] =
-    addEvents(keyedEvents)
-=======
   inline def pure[S <: EventDrivenState[S, E], E <: Event, Ctx](
     keyedEvents: IterableOnce[MaybeTimestampedKeyedEvent[E]])
   : EventCalc[S, E, Ctx] =
     pureEvents(keyedEvents)
->>>>>>> 17e9daec
 
   //inline def pure[K, E1 <: E](key: K)(events: Iterable[E1])
   //  (using /*erased*/ E1: Event.KeyCompanion[? >: E1])
@@ -109,11 +102,7 @@
   : EventCalc[S, E, Ctx] =
     EventCalc(_.addEvent(keyedEvent))
 
-<<<<<<< HEAD
-  private def addEvents[S <: EventDrivenState[S, E], E <: Event, Ctx](
-=======
   private def pureEvents[S <: EventDrivenState[S, E], E <: Event, Ctx](
->>>>>>> 17e9daec
     keyedEvents: IterableOnce[MaybeTimestampedKeyedEvent[E]])
   : EventCalc[S, E, Ctx] =
     EventCalc(_.addEvents(keyedEvents))
