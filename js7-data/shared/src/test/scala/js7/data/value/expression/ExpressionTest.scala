--- conflicted
+++ resolved
@@ -356,24 +356,17 @@
       result = Right(NumberValue(-1)),
       Right(OrElse(Divide(NumericConstant(1), NumericConstant(0)), NumericConstant(-1))))
 
-<<<<<<< HEAD
-    testEval("""(1 / 0) orElse $unknown orElse -2""",
-      result = Right(NumberValue(-2)),
+    testEval("""7 in [ 1 / 0 ] orElse $unknown orElse -1""",
+      result = Right(NumberValue(-1)),
       Right(
         OrElse(
           OrElse(
-            Divide(NumericConstant(1), NumericConstant(0)),
+            In(
+              NumericConstant(7),
+              ListExpression(List(
+                Divide(NumericConstant(1), NumericConstant(0))))),
             NamedValue("unknown")),
-          NumericConstant(-2))))
-=======
-    testEval("""7 in [ 1 / 0 ] orElse -1""",
-      result = Right(NumberValue(-1)),
-      Right(OrElse(
-        In(
-          NumericConstant(7),
-          ListExpression(List(
-            Divide(NumericConstant(1), NumericConstant(0))))),
-        NumericConstant(-1))))
+          NumericConstant(-1))))
 
     testEval("""7 in [ 1 / 0 ] ?""",
       result = Right(NullValue),
@@ -382,7 +375,6 @@
           NumericConstant(7),
           ListExpression(List(
             Divide(NumericConstant(1), NumericConstant(0))))))))
->>>>>>> 6bf45ea5
 
     testEval("""100 + 2 * 3 - 12 / 3""",
       result = Right(NumberValue(100 + 2 * 3 - 12 / 3)),
