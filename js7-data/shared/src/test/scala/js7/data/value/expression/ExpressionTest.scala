--- conflicted
+++ resolved
@@ -26,19 +26,19 @@
 
         override def symbolToValue(symbol: String) =
           symbol match {
-            case "catchCount" => Some(Right(NumberValue(3)))
+            case "catchCount" => Some(Right(3))
             case _ => None
           }
 
         override lazy val nameToCheckedValue =
           MapView(
             "ASTRING" -> Right(StringValue("AA")),
-            "ANUMBER" -> Right(NumberValue(7)),
+            "ANUMBER" -> Right(7),
             "ABOOLEAN" -> Right(BooleanValue(true)),
-            "returnCode" -> Right(NumberValue(1)),
+            "returnCode" -> Right(1),
             "myObject" -> Right(ObjectValue(Map(
                 "myField" -> ObjectValue(Map(
-                  "a" -> NumberValue(1)))))))
+                  "a" -> 1))))))
 
         override def findValue(search: ValueSearch) =
           search match {
@@ -67,14 +67,14 @@
                 .get(name)
                 .map(o => Right(StringValue(o)))
 
-            case o =>
+            case _ =>
               None
           }
 
         override def evalFunctionCall(functionCall: FunctionCall)(implicit scope: Scope) =
           functionCall match {
             case FunctionCall("myFunction", Seq(Argument(expr, None))) =>
-             Some(expr.eval.flatMap(_.asNumber).map(n => NumberValue(n * 3)))
+             Some(expr.eval.flatMap(_.asNumber).map(n => n * 3))
 
             case _ => None
           }
@@ -144,7 +144,7 @@
     locally {
       val number = "-111222333444555666777888999000111222333444555666777888999000"
       testEval(number,
-        result = Right(NumberValue(BigDecimal(number))),
+        result = Right(BigDecimal(number)),
         BigDecimal(number))
     }
 
@@ -237,7 +237,7 @@
       NamedValue("ANUMBER"))
 
     testEval("""$myObject""",
-      result = Right(ObjectValue(Map("myField" -> ObjectValue(Map("a" -> NumberValue(1)))))),
+      result = Right(ObjectValue(Map("myField" -> ObjectValue(Map("a" -> 1))))),
       NamedValue("myObject"))
 
     testEval("""3 + $myObject.myField.a""",
@@ -339,64 +339,15 @@
       Equal(Multiply(LastReturnCode, 3), 3))
 
     testEval("""1 / 3""",
-      result = Right(NumberValue(BigDecimal("0.3333333333333333333333333333333333"))),
+      result = Right(BigDecimal("0.3333333333333333333333333333333333")),
       Divide(1, 3))
 
     testEval("""1 / 0""",
       result = Left(Problem("java.lang.ArithmeticException: Division by zero")),
-<<<<<<< HEAD
-      Right(Divide(NumericConstant(1), NumericConstant(0))))
-
-    // Question mark operator applys to the whole preceeding expression (applies not to 0)
-    testEval("""1 / 0?""",
-      result = Right(NullValue),
-      Right(OrNull(Divide(NumericConstant(1), NumericConstant(0)))))
-
-    testEval("""1 / 0 orElse -1""",
-      result = Right(NumberValue(-1)),
-      Right(OrElse(Divide(NumericConstant(1), NumericConstant(0)), NumericConstant(-1))))
-
-    testEval("""1 / 0 ? -1""",
-      result = Right(NumberValue(-1)),
-      Right(OrElse(Divide(NumericConstant(1), NumericConstant(0)), NumericConstant(-1))))
-
-    testEval("""7 in [ 1 / 0 ] orElse $unknown orElse -1""",
-      result = Right(NumberValue(-1)),
-      Right(
-        OrElse(
-          OrElse(
-            In(
-              NumericConstant(7),
-              ListExpression(List(
-                Divide(NumericConstant(1), NumericConstant(0))))),
-            NamedValue("unknown")),
-          NumericConstant(-1))))
-
-    testEval("""7 in [ 1 / 0 ] ? $unknown ? -1""",
-      result = Right(NumberValue(-1)),
-      Right(
-        OrElse(
-          OrElse(
-            In(
-              NumericConstant(7),
-              ListExpression(List(
-                Divide(NumericConstant(1), NumericConstant(0))))),
-            NamedValue("unknown")),
-          NumericConstant(-1))))
-
-    testEval("""7 in [ 1 / 0 ] ?""",
-      result = Right(NullValue),
-      Right(OrNull(
-        In(
-          NumericConstant(7),
-          ListExpression(List(
-            Divide(NumericConstant(1), NumericConstant(0))))))))
-=======
       Divide(1, 0))
->>>>>>> b94d22a6
 
     testEval("""100 + 2 * 3 - 12 / 3""",
-      result = Right(NumberValue(100 + 2 * 3 - 12 / 3)),
+      result = Right(100 + 2 * 3 - 12 / 3),
       Substract(
         Add(100, Multiply(2, 3)),
         Divide(12, 3)))
@@ -492,9 +443,9 @@
 
     //testEval("""{"A": 1, "B": "BBB", "LIST": [1, 2, 3]}""",
     //  result = Right(ObjectValue(Map(
-    //    "A" -> NumberValue(1),
+    //    "A" -> (1),
     //    "B" -> StringValue("BBB"),
-    //    "LIST" -> ListValue(List(NumberValue(1), NumberValue(2), NumberValue(3)))))),
+    //    "LIST" -> ListValue(List((1), (2), (3)))))),
     //  In(LastReturnCode, ListExpression(List((1), (2), (3)))))
 
     "Equal" in {
@@ -541,19 +492,19 @@
         OrNull(MissingConstant))
 
       testEval("missing ? 7 + 3",
-        result = Right(NumberValue(7 + 3)),
+        result = Right(7 + 3),
         Add(
           OrElse(MissingConstant, 7),
           3))
 
       testEval("$unknown ? 7 + 3",
-        result = Right(NumberValue(7 + 3)),
+        result = Right(7 + 3),
         Add(
           OrElse(NamedValue("unknown"), 7),
           3))
 
       testEval("1 + 2 ? 7 + 3",
-        result = Right(NumberValue(1 + 2 + 3)),
+        result = Right(1 + 2 + 3),
         Add(
           Add(
             1,
@@ -561,7 +512,7 @@
           3))
 
       testEval("1 + (2 ? 7) + 3",
-        result = Right(NumberValue(1 + 2 + 3)),
+        result = Right(1 + 2 + 3),
         Add(
           Add(1, OrElse(2, 7)),
           3))
@@ -571,7 +522,7 @@
         OrNull(OrNull(MissingConstant)))
 
       testEval("""missing? ? 7""",
-        result = Right(NumberValue(7)),
+        result = Right(7),
         OrElse(OrNull(MissingConstant), 7))
 
       // Reserve ?? for future use
@@ -587,13 +538,13 @@
         OrNull(NullConstant))
 
       testEval("null ? 7 + 3",
-        result = Right(NumberValue(7 + 3)),
+        result = Right(7 + 3),
         Add(
           OrElse(NullConstant, 7),
           3))
 
       testEval("""6 / 3?""",
-        result = Right(NumberValue(2)),
+        result = Right(2),
         Divide(6, OrNull(3)))
 
       testEval("""(1 / 0)?""",
@@ -601,11 +552,11 @@
         OrNull(Divide(1, 0)))
 
       testEval("""(1 / 0) ? -1""",
-        result = Right(NumberValue(-1)),
+        result = Right(-1),
         OrElse(Divide(1, 0), -1))
 
       testEval("""(7 in [ 1 / 0 ]) ? $unknown ? -1""",
-        result = Right(NumberValue(-1)),
+        result = Right(-1),
         OrElse(
           OrElse(
             In(
@@ -742,19 +693,19 @@
       "list" -> Right(ListValue(Seq[Value](-1, 111, 222)))))
 
     testEval("$list(0)",
-      result = Right(NumberValue(-1)),
+      result = Right(-1),
       ArgumentExpression(NamedValue("list"), 0))
 
     testEval("${list}(0)",
-      result = Right(NumberValue(-1)),
+      result = Right(-1),
       ArgumentExpression(NamedValue("list"), 0))
 
     testEval("$list(1)",
-      result = Right(NumberValue(111)),
+      result = Right(111),
       ArgumentExpression(NamedValue("list"), 1))
 
     testEval("$list(2)",
-      result = Right(NumberValue(222)),
+      result = Right(222),
       ArgumentExpression(NamedValue("list"), 2))
 
     testEval("$list(3)",
