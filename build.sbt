// WARNING: Run tests only in a secure closed environment (like Docker) !!!
// because tests open localhost TCP ports that may allow code injection.
/**
  * Install sbt from https://www.scala-sbt.org/.
  * Not needed for standard (JVM-only) production build:
  *   Install Node.js from https://nodejs.org/.
  *   If you don't start sbt with "bin/sbt-batch": Run "npm install jsdom" in this or a parent directory.
  *   This command creates a directory "node_modules" and a file "package-lock.json".
  *
  * Recommended usage for CI server:
  *   sbt clean-publish
  *
  * To build only, without publishing:
  *   sbt clean-build
  *
  * To build and publish to a repository use
  *   sbt -DpublishRepository.credentialsFile=... -DpublishRepository.name=... -DpublishRepository.uri=... clean-publish
  *   (publishRepository.name defaults to publishRepository.uri)
  *
  *   Under Windows, if system properties are not accepted, set a environment variable:
  *   set SBT_OPTS=-DpublishRepository.credentialsFile=... -DpublishRepository.name=... -DpublishRepository.uri=...
  *   sbt clean-publish
  *
  * To release an alpha version
  *   Only if the current branch is not "main" and starts not with "release/" !
  *   sbt release use-defaults
  *
  * sbt allows to preset these command line options in the environment variable SBT_OPTS.
  */
import BuildUtils.*
import java.nio.file.Files.createDirectory
import java.nio.file.Paths
import sbt.Keys.testOptions
import sbt.{Def, file}
import sbtrelease.ReleasePlugin.autoImport.releaseNextVersion
import sbtrelease.{Version, versionFormatError}
// shadow sbt-scalajs' crossProject and CrossType from Scala.js 0.6.x
import sbtcrossproject.CrossPlugin.autoImport.crossProject

ThisBuild / scalaVersion := "3.3.1"

val rootDirectory = Paths.get(".").toAbsolutePath
lazy val target = {
  val target = rootDirectory.toFile / "target"
  if (!target.exists) createDirectory(target.toPath)
  target
}

val publishRepositoryCredentialsFile = sys.props.get("publishRepository.credentialsFile").map(o => new File(o))
val publishRepositoryName            = sys.props.get("publishRepository.name")
val publishRepositoryUri             = sys.props.get("publishRepository.uri")
// BuildUtils reads more properties.
val isForDevelopment                 = sys.props contains "dev"

addCommandAlias("clean-all"      , "; js7JS/clean; js7-tester/clean; clean")
addCommandAlias("clean-publish"  , "; clean-all; build; publish-all")
addCommandAlias("clean-build"    , "; clean-all; build")
addCommandAlias("clean-build-only", "; clean-all; build-only")
addCommandAlias("clean-pack"     , "; clean-all; compile-only; pack")
addCommandAlias("build"          ,
  if (testParallelization > 1)
    "; test-all; pack"
  else
    "; compile-all; test-all; pack")
addCommandAlias("build-only"     , "; compile-only; pack")
addCommandAlias("compile-all"    , "; Test/compile")
addCommandAlias("compile-only"   , "; compile")
addCommandAlias("test-all"       , "test")
addCommandAlias("pack"           , "Universal/packageZipTarball")
addCommandAlias("publish-all"    , "universal:publish")  // Publishes artifacts too
addCommandAlias("publish-install", "; install/universal:publish; install-docker:universal:publish")
addCommandAlias("TestControllerAgent", "js7-tests/runMain js7.tests.TestControllerAgent --agents=2 --nodes-per-agent=3 --tasks=3 --job-duration=1.5s --period=10.s")
addCommandAlias("quickPublishLocal", "; compile; publishLocal; project js7JS; compile; publishLocal")

//Scala 3? ThisBuild / scalacOptions ++= (if (isForDevelopment) Nil else
//Scala 3?   Seq("-Wconf:cat=unused-imports:error"))

ThisBuild / scalacOptions ++= Seq(
  "-explain",
  "-feature",
  "-deprecation",
  "-Yretain-trees", // Required for Circe derived default values
  //"-Ysafe-init",
  //? "-Wconf:cat=other-match-analysis:error",
  //? "-Wconf:cat=lint-adapted-args:error",
  //? "-Wconf:cat=unchecked&src=src/main/*:error",
  "-Wunused:imports",
  "-Wunused:implicits")

Global / concurrentRestrictions := Seq(
  Tags.limit(Tags.Test, max = testParallelization),
  Tags.limit(Tags.Compile, max = sys.runtime.availableProcessors),
  Tags.limitAll(if (parallelExecution.value) sys.runtime.availableProcessors max testParallelization else 1))

// https://www.scalatest.org/user_guide/using_scalatest_with_sbt
val scalaTestArguments = Tests.Argument(TestFrameworks.ScalaTest,
  (if (testParallelization > 1) "-oNCLPQF" else "-oF") +: Seq("-W", "30", "30"): _*)

val _dummy_ = {
  sys.props("TEST") = "true"
}

val publishSettings = Seq(
  Compile / packageDoc / publishArtifact := false,
  credentials ++= publishRepositoryCredentialsFile.map(o => Credentials(o)),
  publishTo := publishRepositoryUri.map(uri => publishRepositoryName getOrElse uri at uri))

val commonSettings = Seq(
  organization := "com.sos-berlin.js7.engine",
  organizationName := "Software- und Organisations-Service GmbH, Berlin",
  organizationHomepage := Some(url("https://js7.sh")),
  licenses += "GPLv3" -> url("https://www.gnu.org/licenses/gpl-3.0.txt"),
  pomExtra :=
    <developers>
      <developer>
          <name>Joacim Zschimmer</name>
          <organization>{organizationName.value}</organization>
          <organizationUrl>{organizationHomepage.value.get}</organizationUrl>
      </developer>
    </developers>,
  Compile / javacOptions ++= Seq("-encoding", "UTF-8"),  // This is for javadoc, too
  Compile / compile / javacOptions ++= Seq(
    "-deprecation", /*"-Xlint:all", "-Xlint:-serial",*/ "-Xdiags:verbose"),
  dependencyOverrides ++= {
    if (sys.props.contains("evictionWarnings"))
      Nil
    else {
      import Dependencies.*
      cats ++
        ("org.typelevel" %% "cats-core" % catsVersion) ++
        ("org.typelevel" %% "cats-effect" % catsEffectVersion) ++
        circe ++
        slf4j
      }
  },
  Compile / doc / sources := Nil, // No ScalaDoc
  Test / testOptions := Seq(scalaTestArguments),
  Test / logBuffered := false,  // Recommended for ScalaTest
  publishM2 / test := {},
  // Publish
  Compile / packageDoc / publishArtifact := false,
  credentials += publishRepositoryCredentialsFile.map(o => Credentials(o)),
  publishTo := publishRepositoryUri.map(uri => publishRepositoryName getOrElse uri at uri))

useJGit
git.uncommittedSignifier := Some("UNCOMMITTED")

val universalPluginSettings = Seq(
  Universal / packageZipTarball / universalArchiveOptions :=
    (Universal / packageZipTarball / universalArchiveOptions).value)

resolvers += Resolver.mavenLocal

// List each subproject here !!!
// Only these subprojects may be tested and published
lazy val js7Subprojects: Seq[ProjectReference] = {
  import BuildUtils.Implicit.crossProjectToJvmProjectReference
  Seq(
    `js7-agent`,
    `js7-agent-client`,
    `js7-agent-data`,
    `js7-base`,
    `js7-cluster`,
    `js7-cluster-watch`,
    `js7-cluster-watch-api`,
    `js7-common`,
    `js7-common-http`,
    `js7-controller`,
    `js7-controller-client`,
    `js7-core`,
    `js7-data`.jvm,
    `js7-data-for-java`,
    `js7-docker`,
    `js7-install`,
    `js7-journal`,
    `js7-launcher`,
    `js7-launcher-for-java`,
    `js7-launcher-for-windows`,
    `js7-license`,
    `js7-license-fake`,
    `js7-provider`,
    `js7-proxy`,
    `js7-service-pgp`,
    `js7-subagent`,
    `js7-tester`,
    `js7-tests`)
}

lazy val js7 = project.in(file("."))
  .aggregate(js7Subprojects *)
  .settings(
    publish / skip := true)

lazy val js7JS = (project in file("target/project-js7JS"))
  .aggregate(
    `js7-base`.js,
    `js7-common-http`.js,
    `js7-data`.js,
    `js7-cluster-watch-api`.js,
    `js7-controller-client`.js,
    `js7-agent-data`.js,
    `js7-proxy`.js)
  .settings(publish / skip := true)

lazy val all = (project in file("target/project-all"))  // Not the default project
  .aggregate(js7, js7JS)

lazy val `js7-install` = project
  .dependsOn(
    `js7-engine`,
    `js7-provider`,
    `js7-license-fake`)
  .settings(commonSettings)
  .enablePlugins(JavaAppPackaging, UniversalDeployPlugin)
  .settings {
    import Dependencies.*
    libraryDependencies ++= log4j ++ lmaxDisruptor
  }
  .settings(
    //skip in publish := true,  // We publish only .tgz and .zip generated by sbt-native-packager / UniversalDeployPlugin

    universalPluginSettings,
    Universal / topLevelDirectory := Some(s"js7-${version.value}"),
    Universal / mappings := {
      val js7EngineJar = (`js7-engine` / Compile / assembly).value
      (Universal / mappings).value
        .filter { case (_, name) =>
          // Ignore our subproject jars
          !name.contains("com.sos-berlin.js7.engine.js7-") || !name.endsWith(".jar") ||
            // but include these into the tar file
            name.contains("js7-license-fake") ||
            name.contains("js7-provider")
        }
        // Add our js7-engine.jar with all our relevant subprojects (build above)
        .:+(js7EngineJar -> ("lib/com.sos-berlin.js7.engine." + js7EngineJar.getName))
        // Ignore irrelevant and testing jars
        .filter { case (_, path) => (path startsWith "lib/") && !isExcludedJar(path stripPrefix "lib/") }
        // Add other files to get a simple installation
        .++(NativePackagerHelper.contentOf((`js7-controller` / Compile / classDirectory).value / "js7/controller/installation"))
        .++(NativePackagerHelper.contentOf((`js7-cluster-watch` / Compile / classDirectory).value / "js7/cluster/watch/installation"))
        .++(NativePackagerHelper.contentOf((`js7-provider` / Compile / classDirectory).value / "js7/provider/installation"))
        .++(NativePackagerHelper.contentOf((`js7-agent` / Compile / classDirectory).value / "js7/agent/installation"))
        .++(NativePackagerHelper.contentOf((`js7-subagent` / Compile / classDirectory).value / "js7/subagent/installation"))
        .++(NativePackagerHelper.contentOf((`js7-core` / Compile / classDirectory).value / "js7/core/installation"))
        .++(NativePackagerHelper.contentOf((`js7-base`.jvm / Compile / classDirectory).value / "js7/base/installation"))
        .sortBy(_._2) /*seems to be ignored*/
    })

/** Dummy subproject to provide the js7-engine.jar containing all relevant subprojects. */
lazy val `js7-engine` = project.in(file("target/js7-engine"))
  .dependsOn(
    `js7-proxy`.jvm,
    `js7-controller`,
    `js7-agent`,
    `js7-subagent`,
    `js7-launcher-for-java`,
    `js7-launcher-for-windows`,
    `js7-service-pgp`)
  .settings(commonSettings)
  .settings(
    Compile / resourceGenerators += Def.task {
      val file = (Compile / resourceManaged).value / "js7/js7-engine.properties"
      IO.write(file, BuildInfos.info.value.buildPropertiesString)
      Seq(file)
    }.taskValue,

    // Provide a single jar with all our relevant subprojects:
    assembly / assemblyJarName := s"js7-engine-${version.value}.jar",
    assembly / assemblyOutputPath := target / (assembly / assemblyJarName).value,
    assemblyPackageScala / assembleArtifact := false /*no scala-library*/ ,
    assemblyPackageDependency / assembleArtifact := false /*no 3rd party libraries*/)

lazy val `js7-docker` = project
  .settings(commonSettings)
  .settings {
    import Dependencies.*
    libraryDependencies ++= log4j ++ lmaxDisruptor
  }
  .enablePlugins(JavaAppPackaging, UniversalDeployPlugin)
  .settings(
    universalPluginSettings,
    Universal / topLevelDirectory := None,
    Universal / mappings :=
      NativePackagerHelper.contentOf(baseDirectory.value / "src/main/resources/js7/install/docker/")
        .map { case (file, dest) => file -> ("build/" + dest) })

lazy val `js7-tester` = crossProject(JSPlatform, JVMPlatform)
  .withoutSuffixFor(JVMPlatform)
  .settings(commonSettings)
  .settings {
    import Dependencies.*
    libraryDependencies ++=
      "org.typelevel" %%% "cats-core" % catsVersion ++
      "io.circe" %%% "circe-core" % circeVersion ++
      "io.circe" %%% "circe-parser" % circeVersion ++
      "io.circe" %%% "circe-generic" % circeVersion ++
      "com.softwaremill.diffx" %%% "diffx-core" % diffxVersion ++
      "org.scalatest" %%% "scalatest" % scalaTestVersion ++
      "org.scalactic" %%% "scalactic" % scalaTestVersion
  }
<<<<<<< HEAD
  .jsSettings {
    libraryDependencies += "com.outr" %%% "scribe" % Dependencies.scribeVersion
  }
=======
>>>>>>> ce20cb1e

lazy val `js7-base` = crossProject(JSPlatform, JVMPlatform)
  .withoutSuffixFor(JVMPlatform)
  .dependsOn(`js7-tester` % "test")
  .settings(commonSettings)
  .settings {
    import Dependencies.*
    libraryDependencies ++=
      "dev.zio" %%% "izumi-reflect" % izumiReflectVersion ++
      "org.typelevel" %%% "cats-core" % catsVersion ++
      "org.typelevel" %%% "cats-effect" % catsEffectVersion ++
      "org.typelevel" %%% "cats-laws" % catsVersion % "test" ++
      "org.typelevel" %%% "cats-parse" % catsParseVersion ++
      "org.typelevel" %%% "discipline-core" % disciplineVersion % "test" ++
      "org.typelevel" %%% "discipline-scalatest" % disciplineScalaTestVersion % "test" ++
      "io.circe" %%% "circe-core" % circeVersion ++
      "io.circe" %%% "circe-parser" % circeVersion ++
      "io.circe" %%% "circe-generic" % circeVersion ++
      "co.fs2" %% "fs2-core" % fs2Version ++
      "co.fs2" %% "fs2-reactive-streams" % fs2Version ++
      "io.monix" %%% "monix-eval" % monixVersion ++
      "io.monix" %%% "monix-reactive" % monixVersion ++
      "com.lihaoyi" %%% "sourcecode" % sourcecodeVersion ++
      "com.outr" %%% "scribe" % scribeVersion ++
      "com.softwaremill.diffx" %%% "diffx-core" % diffxVersion ++
      findbugs ++
      intelliJAnnotations % "compile" ++
      "org.scalactic" %%% "scalactic" % scalaTestVersion % testWhenIntelliJ ++
      "org.scalatest" %%% "scalatest" % scalaTestVersion % testWhenIntelliJ ++
      "org.scalatestplus" %%% "scalacheck-1-16" % scalaTestCheckVersion % "test" ++
      "org.scalacheck" %%% "scalacheck" % scalaCheckVersion % "test"
  }
  .jsSettings {
    libraryDependencies += "com.outr" %%% "scribe" % Dependencies.scribeVersion
  }
  .jvmSettings {
    import Dependencies.*
    libraryDependencies ++=
      scalaLogging ++ log4j % "test" ++ lmaxDisruptor % "test" ++
      typesafeConfig ++
      log4j ++ lmaxDisruptor
  }
  .jvmSettings(
    Compile / resourceGenerators += Def.task {
      val versionFile = (Compile / resourceManaged).value / "js7/base/installation/VERSION"
      IO.write(versionFile, BuildInfos.info.value.prettyVersion + "\n")
      Seq(versionFile)
    }.taskValue)
  .enablePlugins(BuildInfoPlugin)
  .settings(
    buildInfoPackage := "js7.base",
    buildInfoUsePackageAsPath := true,
    buildInfoKeys := BuildInfos.info.value.buildInfoMap.map(BuildInfoKey(_)).toSeq)

/** js7-build-info provides version info in a Scala-free jar. */
lazy val `js7-build-info` = (project in file("target/project-js7-build-info"))
  .settings(commonSettings)
  .settings(
    crossPaths := false,
    autoScalaLibrary := false)
  .settings(
    Compile / resourceGenerators += Def.task {
      val file = (Compile / resourceManaged).value / "js7/build-info/build-info.properties"
      IO.write(file, BuildInfos.info.value.buildPropertiesString)
      Seq(file)
    }.taskValue)

lazy val `js7-data` = crossProject(JSPlatform, JVMPlatform)
  .withoutSuffixFor(JVMPlatform)
  .dependsOn(`js7-base`, `js7-base` % "test->test", `js7-tester` % "test")
  .settings(commonSettings)
  .settings {
    import Dependencies.*
    libraryDependencies ++=
      "org.scalatest" %%% "scalatest" % scalaTestVersion % "test" ++
    //"org.scalatest" %%% "scalatest-freespec" % scalaTestVersion % "test" ++
      "org.typelevel" %%% "cats-laws" % catsVersion % "test" ++
      "org.typelevel" %%% "discipline-core" % disciplineVersion % "test" ++
      "org.typelevel" %%% "discipline-scalatest" % disciplineScalaTestVersion % "test"
  }

lazy val `js7-data-for-java` = project
  .dependsOn(
    `js7-data`.jvm,
    `js7-data`.jvm % "test->test",
    `js7-tester`.jvm % "test")
  .settings(commonSettings)
  .settings {
    import Dependencies.*
    libraryDependencies ++=
      typesafeConfig ++
      "io.vavr" % "vavr" % vavrVersion ++
      "io.projectreactor" % "reactor-core" % reactorVersion ++
      "org.scalatest" %% "scalatest" % scalaTestVersion % "test" ++
      hamcrest % "test" ++
      log4j % "test" ++
      lmaxDisruptor % "test"
  }

lazy val `js7-common` = project
  .dependsOn(
    `js7-data`.jvm, `js7-data`.jvm % "test->test",
    `js7-base`.jvm, `js7-base`.jvm % "test->test",
    `js7-tester`.jvm % "test")
  .settings(commonSettings)
  .settings {
    import Dependencies.*
    libraryDependencies ++=
      typesafeConfig ++
      pekkoHttp ++
      pekkoActor ++
      pekkoSlf4j ++
      pekkoHttpTestkit % "test" ++
      javaxInject ++
      findbugs ++
      scalaTest % "test" ++
      log4j % "test" ++
      lmaxDisruptor % "test"
    }
  .enablePlugins(GitVersioning)

lazy val `js7-common-http` = crossProject(JSPlatform, JVMPlatform)
  .withoutSuffixFor(JVMPlatform)
  .dependsOn(
    `js7-data`, `js7-data` % "test->test",
    `js7-base`, `js7-base` % "test",
    `js7-tester` % "test")
  .jvmConfigure(_.dependsOn(`js7-common`))
  .settings(commonSettings)
  .settings {
    import Dependencies.*
    libraryDependencies ++= scalaTest % "test"
    libraryDependencies += "io.monix" %%% "monix-eval" % monixVersion
  }
  .jvmSettings {
    import Dependencies.*
    libraryDependencies ++=
      pekkoHttp ++
      scalaLogging ++
      log4j % "test" ++
      lmaxDisruptor % "test"
  }
  .jsSettings(
    libraryDependencies += "org.scala-js" %%% "scalajs-dom" % Dependencies.scalaJsDomVersion)

lazy val `js7-controller` = project
  .dependsOn(
    `js7-controller-client`.jvm,
    `js7-core`,
    `js7-cluster`,
    `js7-common`,
    `js7-agent-client`,
    `js7-cluster-watch`,
    `js7-data`.jvm % "test->test",
    `js7-tester`.jvm % "test")
  .settings(commonSettings)
  .settings(
    Compile / packageDoc / mappings := Seq.empty)
  .settings {
    import Dependencies.*
    libraryDependencies ++=
      scalaTest % "test" ++
      pekkoHttpTestkit % "test" ++
      log4j % "test" ++
      lmaxDisruptor % "test"
  }

lazy val `js7-provider` = project
  .dependsOn(`js7-proxy`.jvm, `js7-controller`, `js7-controller-client`.jvm, `js7-core`, `js7-common`,
    `js7-base`.jvm % "test->test",
    `js7-tester`.jvm % "test")
  .settings(commonSettings)
  .settings(
    Compile / packageDoc / mappings := Seq.empty)
  .settings {
    import Dependencies.*
    libraryDependencies ++=
      scalaTest % "test" ++
      log4j % "test" ++
      lmaxDisruptor % "test"
  }

lazy val `js7-proxy` = crossProject(JSPlatform, JVMPlatform)
  .withoutSuffixFor(JVMPlatform)
  .dependsOn(
    `js7-controller-client`,
    `js7-agent-data`,
    `js7-base` % "test->test",
    `js7-tester` % "test")
  .jvmConfigure(_.dependsOn(
    `js7-data-for-java`,
    `js7-cluster-watch`))
  .settings(commonSettings)
  .settings(
    libraryDependencies ++= {
      import Dependencies.*
      "org.scalatest" %%% "scalatest" % scalaTestVersion % "test" ++
      Nil/*++
      "org.scalatest" %%% "scalatest-freespec" % scalaTestVersion % "test"*/
    })
  .jvmSettings(
    libraryDependencies ++= {
      import Dependencies.*
      pekkoHttp ++
      hamcrest % "test" ++
      log4j % "test" ++
      lmaxDisruptor % "test"
    })

lazy val `js7-controller-client` = crossProject(JSPlatform, JVMPlatform)
  .withoutSuffixFor(JVMPlatform)
  .dependsOn(
    `js7-cluster-watch-api`,
    `js7-agent-data`,
    `js7-common-http`,
    `js7-base` % "test->test",
    `js7-tester` % "test")
  .jvmConfigure(_.dependsOn(`js7-common`))
  .settings(commonSettings)
  .settings(
    libraryDependencies += {
      import Dependencies.*
      "org.scalatest" %%% "scalatest" % scalaTestVersion % "test" /*++
      "org.scalatest" %%% "scalatest-freespec" % scalaTestVersion % "test"*/
    })
  .jvmSettings(
    libraryDependencies ++= {
      import Dependencies.*
      pekkoHttp ++
      log4j % "test" ++
      lmaxDisruptor % "test"
    })

lazy val `js7-core` = project
  .dependsOn(`js7-journal`, `js7-common`, `js7-license`,
    `js7-base`.jvm % "test->test", `js7-tester`.jvm % "test",
    `js7-service-pgp` % "test")
  .settings(commonSettings)
  .settings {
    import Dependencies.*
    libraryDependencies ++=
      tagging ++
      diffx ++
      pekkoHttpTestkit % "test" ++
      scalaTest % "test" ++
      scalaCheck % "test" ++ log4j % "test" ++
      lmaxDisruptor % "test"
  }

lazy val `js7-launcher` = project
  .dependsOn(`js7-launcher-for-windows`, `js7-core`, `js7-base`.jvm % "test->test", `js7-tester`.jvm % "test")
  .settings(commonSettings)
  .settings {
    import Dependencies.*
    libraryDependencies ++=
      scalaTest % "test" ++
      scalaCheck % "test" ++
      log4j % "test" ++
      lmaxDisruptor % "test"
  }

lazy val `js7-launcher-for-java` = project
  .dependsOn(`js7-launcher`, `js7-data-for-java`, `js7-base`.jvm % "test->test", `js7-tester`.jvm % "test")
  .settings(commonSettings)
  .settings {
    import Dependencies.*
    libraryDependencies ++=
      java8Compat ++
      "io.vavr" % "vavr" % vavrVersion ++
      hamcrest % "test" ++
      scalaTest % "test" ++
      scalaCheck % "test" ++
      log4j % "test" ++
      lmaxDisruptor % "test"
  }

lazy val `js7-launcher-for-windows` = project
  .dependsOn(`js7-base`.jvm, `js7-base`.jvm % "test->test", `js7-tester`.jvm % "test")
  .settings(commonSettings)
  .settings {
    import Dependencies.*
    libraryDependencies ++=
      jna ++
      scalaTest % "test" ++
      log4j % "test" ++
      lmaxDisruptor % "test"
  }

lazy val `js7-journal` = project
  .dependsOn(`js7-common-http`.jvm, `js7-common`, `js7-base`.jvm % "test->test", `js7-tester`.jvm % "test")
  .settings(commonSettings)
  .settings {
    import Dependencies.*
    libraryDependencies ++=
      pekkoHttp ++
      pekkoHttpTestkit % "test" ++
      tagging ++
      diffx ++
      scalaTest % "test" ++
      scalaCheck % "test" ++
      log4j % "test" ++
      lmaxDisruptor % "test"
  }

lazy val `js7-cluster` = project
  .dependsOn(
    `js7-cluster-watch-api`.jvm,
    `js7-core`,
    `js7-common-http`.jvm,
    `js7-common`,
    `js7-base`.jvm % "test->test",
    `js7-tester`.jvm % "test",
    `js7-license-fake` % "test->test",
    `js7-journal` % "test->test")
  .settings(commonSettings)
  .settings {
    import Dependencies.*
    libraryDependencies ++=
      diffx ++
      pekkoHttpTestkit % "test" ++
      scalaTest % "test" ++
      scalaCheck % "test" ++
      log4j % "test" ++
      lmaxDisruptor % "test"
  }

lazy val `js7-cluster-watch-api` = crossProject(JSPlatform, JVMPlatform)
  .dependsOn(
    `js7-data`/*TODO move js7.data.cluster.* here*/,
    `js7-common-http`,
    `js7-base`,
    `js7-base` % "test->test",
    `js7-tester` % "test")
  .settings(commonSettings)
  .settings {
    import Dependencies.*
    libraryDependencies ++=
      diffx ++
      scalaTest % "test" ++
      scalaCheck % "test" ++
      log4j % "test" ++
      lmaxDisruptor % "test"
  }

lazy val `js7-cluster-watch` = project
  .dependsOn(
    `js7-cluster-watch-api`.jvm,
    `js7-common`,
    `js7-base`.jvm % "test->test",
    `js7-tester`.jvm % "test")
  .settings(commonSettings)
  .settings {
    import Dependencies.*
    libraryDependencies ++=
      diffx ++
      scalaTest % "test" ++
      scalaCheck % "test" ++
      log4j % "test" ++
      lmaxDisruptor % "test"
  }

lazy val `js7-agent` = project
  .dependsOn(
    `js7-agent-client`,
    `js7-subagent`,
    `js7-cluster`,
    `js7-agent-data`.jvm,
    `js7-launcher`,
    `js7-core`,
    `js7-common`,
    `js7-data`.jvm,
    `js7-base`.jvm % "test->test", `js7-tester`.jvm % "test",
    `js7-service-pgp` % "test")
  .settings(commonSettings)
  .settings {
    import Dependencies.*
    libraryDependencies ++=
      findbugs ++
      pekkoActor ++
      pekkoStream ++
      pekkoSlf4j ++
      pekkoHttpTestkit % "test" ++
      pekkoHttp ++
      intelliJAnnotations % "compile" ++
      scalaTest % "test" ++
      log4j % "test" ++
      lmaxDisruptor % "test"
  }

lazy val `js7-subagent` = project
  .dependsOn(
    `js7-launcher`,
    `js7-common`,
    `js7-data`.jvm,
    `js7-base`.jvm % "test->test",
    `js7-tester`.jvm % "test")
  .settings(commonSettings)
  .settings {
    import Dependencies.*
    libraryDependencies ++=
      intelliJAnnotations % "compile" ++
      scalaTest % "test" ++
      log4j % "test" ++
      lmaxDisruptor % "test"
  }

lazy val `js7-agent-client` = project
  .dependsOn(`js7-data`.jvm, `js7-common-http`.jvm, `js7-common`, `js7-agent-data`.jvm,
    `js7-cluster-watch-api`.jvm,
    `js7-base`.jvm % "test->test",
    `js7-tester`.jvm % "test")
  .settings(commonSettings)
  .settings(description := "JS7 Agent - Client")
  .settings {
    import Dependencies.*
    libraryDependencies ++=
      "io.monix" %% "monix-reactive" % monixVersion ++
      pekkoActor ++
      pekkoHttp ++
      scalaTest % "test" ++
      log4j % "test" ++
      lmaxDisruptor % "test"
  }

lazy val `js7-agent-data` = crossProject(JSPlatform, JVMPlatform)
  .dependsOn(
    `js7-data`,
    `js7-base` % "test->test",
    `js7-tester` % "test")
  .settings(commonSettings)
  .settings(description := "JS7 Agent - Value Classes")
  .settings {
    import Dependencies.*
    libraryDependencies ++=
      findbugs ++
      intelliJAnnotations % "compile" ++
      scalaTest % "test" ++
      log4j % "test" ++
      lmaxDisruptor % "test"
  }

lazy val `js7-license` = project
  .settings(commonSettings)

lazy val `js7-license-fake` = project
  .dependsOn(`js7-license`)
  .settings(commonSettings)

lazy val `js7-service-pgp` = project
  .dependsOn(
    `js7-base`.jvm,
    `js7-base`.jvm % "test->test",
    `js7-tester`.jvm % "test")
  .settings(commonSettings)
  .settings {
    import Dependencies.*
    libraryDependencies += bouncyCastle
  }

lazy val `js7-tests` = project
  .dependsOn(
    `js7-controller`,
    `js7-agent`,
    `js7-agent` % "test->test",
    `js7-proxy`.jvm,
    `js7-cluster-watch`,
    `js7-agent-client`,
    `js7-core` % "test->test",
    `js7-data`.jvm % "test->test",
    `js7-base`.jvm,
    `js7-provider`,
    `js7-base`.jvm % "test->test",
    `js7-tester`.jvm % "test",
    `js7-docker` % "test",
    `js7-launcher-for-java` % "test->test",
    `js7-launcher-for-windows` % "test->test",
    `js7-license-fake`,
    `js7-service-pgp`)
  .settings(
    commonSettings,
    publish / skip := true,
    description := "JS7 Tests")
  .settings {
    import Dependencies.*
    libraryDependencies ++=
      pekkoHttpTestkit % "test" ++  // For IntelliJ IDEA 2018.2
      scalaTest ++
      diffx % "test" ++
      diffxScalaTest % "test" ++
      hamcrest % "test" ++
      log4j % "test" ++
      lmaxDisruptor % "test"
  }

def isExcludedJar(path: String) =
  path.startsWith("com.google.code.findbugs.jsr305-") ||
  path.startsWith("com.google.errorprone.error_prone_annotations-") ||
  path.startsWith("com.google.guava.listenablefuture-9999.0-empty-to-avoid-conflict-with-guava.jar") ||
  path.startsWith("com.google.j2objc.j2objc-annotations-") ||
  path.startsWith("org.checkerframework.checker-qual-")
  //path.startsWith("com.intellij.annotations-") ||  <-- required by TypeTag[RichProcess]

//--------------------------------------------------------------------------------------------------
// RELEASE

releaseTagComment        := s"Version ${version.value}"
releaseCommitMessage     := s"Version ${version.value}"
releaseNextCommitMessage := s"Version ${version.value}"
val release = sys.props.contains("js7.release")

releaseVersion := (v =>
  Version(v).fold(versionFormatError(v)) { currentVersion =>
    if (release) {
      if (!currentVersion.string.endsWith("-SNAPSHOT")) {
        sys.error(s"Current version must end with -SNAPSHOT: $currentVersion")
      }
      currentVersion.withoutQualifier.string
    } else {
      val prerelease = {
        val commitDate = BuildInfos.committedAt.value
          .map(_.toString)
          .getOrElse(sys.error("gitHeadCommitDate returned None (no Git?)"))
          .take(10)/*yyyy-mm-dd*/
        // Remove hyphens according to Semantic Versioning pre-release syntax
        val yyyymmdd = commitDate.substring(0, 4) + commitDate.substring(5, 7) + commitDate.substring(8, 10)
        "beta." + yyyymmdd
      }
      val version = currentVersion.withoutQualifier.string + "-" + prerelease
      var v = version
      var i = 0
      val tags = runProcess("git", "tag").toSet
      while (tags contains s"v$v") {
        i += 1
        v = s"$version.$i"
      }
      v
    }
  })

val VersionPattern = """([0-9]+)\.([0-9]+)\.([0-9]+)(?:-.*)?""".r

releaseNextVersion := {
  case v if !release =>
    Version(v).fold(versionFormatError(v))(_.withoutQualifier.string + "-SNAPSHOT")

  case VersionPattern(major, minor, patch) =>
    s"$major.$minor.${patch.toInt + 1}-SNAPSHOT"

  case _ => sys.error(s"Current version does not match $VersionPattern: $version")
}

releaseProcess := {
  import sbtrelease.ReleaseStateTransformations.{checkSnapshotDependencies, commitNextVersion, commitReleaseVersion, inquireVersions, runTest, setNextVersion, setReleaseVersion, tagRelease}
  // See https://github.com/sbt/sbt-release#can-we-finally-customize-that-release-process-please
  Seq[ReleaseStep](
    checkSnapshotDependencies,
    inquireVersions,
    //runClean,  // This deletes BuildInfo and disturbs IntelliJ. Users should clean themself!
    runTest,
    setReleaseVersion,
    commitReleaseVersion,       // performs the initial git checks
    tagRelease,
  //publishArtifacts,           // checks whether `publishTo` is properly set up
    setNextVersion,
    commitNextVersion)
    //pushChanges)                // also checks that an upstream branch is properly configured
}<|MERGE_RESOLUTION|>--- conflicted
+++ resolved
@@ -298,12 +298,6 @@
       "org.scalatest" %%% "scalatest" % scalaTestVersion ++
       "org.scalactic" %%% "scalactic" % scalaTestVersion
   }
-<<<<<<< HEAD
-  .jsSettings {
-    libraryDependencies += "com.outr" %%% "scribe" % Dependencies.scribeVersion
-  }
-=======
->>>>>>> ce20cb1e
 
 lazy val `js7-base` = crossProject(JSPlatform, JVMPlatform)
   .withoutSuffixFor(JVMPlatform)
