// WARNING: Start only in a secure closed environment (like Docker) !!!
// because tests open localhost TCP ports that may allow code injection.
/**
  * Install sbt from https://www.scala-sbt.org/.
  * Not needed for standard (JVM-only) production build:
  *   Install Node.js from https://nodejs.org/.
  *   If you don't start sbt with "bin/sbt-batch": Run "npm install jsdom" in this or a parent directory.
  *   This command creates a directory "node_modules" and a file "package-lock.json".
  *
  * Recommended usage for CI server:
  *   sbt clean-publish
  *
  * To build only, without publishing:
  *   sbt clean-build
  *
  * To build and publish to a repository use
  *   sbt -DpublishRepository.credentialsFile=... -DpublishRepository.name=... -DpublishRepository.uri=... clean-publish
  *   (publishRepository.name defaults to publishRepository.uri)
  *
  *   Under Windows, if system properties are not accepted, set a environment variable:
  *   set SBT_OPTS=-DpublishRepository.credentialsFile=... -DpublishRepository.name=... -DpublishRepository.uri=...
  *   sbt clean-publish
  *
  * To release an alpha version
  *   Only if the current branch is not "main" and starts not with "release/" !
  *   sbt release use-defaults
  *
  * sbt allows to preset these command line options in the environment variable SBT_OPTS.
  */
import BuildUtils.*
import java.nio.file.Files.createDirectory
import java.nio.file.Paths
import sbt.Keys.testOptions
import sbt.{Def, file}
import sbtrelease.ReleasePlugin.autoImport.releaseNextVersion
import sbtrelease.{Version, versionFormatError}
// shadow sbt-scalajs' crossProject and CrossType from Scala.js 0.6.x
import sbtcrossproject.CrossPlugin.autoImport.crossProject

val rootDirectory = Paths.get(".").toAbsolutePath
lazy val target = {
  val target = rootDirectory.toFile / "target"
  if (!target.exists) createDirectory(target.toPath)
  target
}

val publishRepositoryCredentialsFile = sys.props.get("publishRepository.credentialsFile").map(o => new File(o))
val publishRepositoryName            = sys.props.get("publishRepository.name")
val publishRepositoryUri             = sys.props.get("publishRepository.uri")
// BuildUtils reads more properties.
val isForDevelopment                 = sys.props contains "dev"

addCommandAlias("clean-all"      , "; js7JS/clean; js7-tester/clean; clean")
addCommandAlias("clean-publish"  , "; clean-all; build; publish-all")
addCommandAlias("clean-build"    , "; clean-all; build")
addCommandAlias("clean-build-only", "; clean-all; build-only")
addCommandAlias("clean-pack"     , "; clean-all; compile-only; pack")
addCommandAlias("build"          ,
  if (testParallelization > 1)
    "; test-all; pack"
  else
    "; compile-all; test-all; pack")
addCommandAlias("build-only"     , "; compile-only; pack")
addCommandAlias("compile-all"    , "; Test/compile")
addCommandAlias("compile-only"   , "; compile")
addCommandAlias("test-all"       , "test")
addCommandAlias("pack"           , "Universal/packageZipTarball")
addCommandAlias("publish-all"    , "universal:publish")  // Publishes artifacts too
addCommandAlias("publish-install", "; install/universal:publish; install-docker:universal:publish")
addCommandAlias("TestControllerAgent", "js7-tests/runMain js7.tests.TestControllerAgent --agents=2 --nodes-per-agent=3 --tasks=3 --job-duration=1.5s --period=10.s")
addCommandAlias("quickPublishLocal", "; compile; publishLocal; project js7JS; compile; publishLocal")

//scalafixDependencies in ThisBuild += "org.scala-lang.modules" %% "scala-collection-migrations" % "2.1.4"
//addCompilerPlugin(scalafixSemanticdb)
//ThisBuild / scalacOptions ++= Seq("-P:semanticdb:synthetics:on", "-Yrangepos"/*required by SemanticDB compiler plugin*/)

//scalafixDependencies in ThisBuild += "org.scalatest" %% "autofix" % "3.1.0.0"
//addCompilerPlugin(scalafixSemanticdb) // enable SemanticDB

ThisBuild / scalacOptions ++= (if (isForDevelopment) Nil else
  Seq("-Wconf:cat=unused-imports:error"))

ThisBuild / scalacOptions ++= Seq(
  "-Xsource:3",
  "-Ymacro-annotations",
  "-explaintypes",
  "-feature",
  "-Ypatmat-exhaust-depth", "80",
  "-deprecation",
  "-Wconf:cat=other-match-analysis:error",
  "-Wconf:cat=lint-adapted-args:error",
  "-Wconf:cat=unchecked&src=src/main/*:error",
  "-Wunused:imports",
  "-Wunused:implicits",
  //"-Wunused:locals",
  //"-Wunused:params",
  //"-Wunused:patvars",
  //"-Wunused:privates",
  "-Wconf:cat=unused-nowarn:error",
  "-Xlint:infer-any",
  "-Xlint:doc-detached",
  "-Xlint:private-shadow",
  "-Xlint:type-parameter-shadow",
  "-Xlint:implicit-not-found",
  "-Xlint:eta-zero",
  "-Xcheckinit",
  "-Xlint:adapted-args",
  "-Xlint:constant",
  "-Xlint:delayedinit-select",
  "-Xlint:deprecation",
  "-Xlint:doc-detached",
  "-Xlint:inaccessible",
  "-Xlint:infer-any",
  //"-Xlint:missing-interpolator",
  //"-Xlint:nullary-override",
  "-Xlint:nullary-unit",
  "-Xlint:option-implicit",
  //"-Xlint:package-object-classes",
  "-Xlint:poly-implicit-overload",
  //"-Xlint:private-shadow",
  "-Xlint:stars-align",
  "-Xlint:type-parameter-shadow",
  "-Wdead-code",
  "-Wextra-implicit")
  //"-Wnumeric-widen",
  //"-Wvalue-discard",

Global / concurrentRestrictions := Seq(
  Tags.limit(Tags.Test, max = testParallelization),
  Tags.limit(Tags.Compile, max = sys.runtime.availableProcessors),
  Tags.limitAll(if (parallelExecution.value) sys.runtime.availableProcessors max testParallelization else 1))

// https://www.scalatest.org/user_guide/using_scalatest_with_sbt
val scalaTestArguments = Tests.Argument(TestFrameworks.ScalaTest,
  (if (testParallelization > 1) "-oNCLPQF" else "-oF") +: Seq("-W", "30", "30"): _*)

// Use a single ClassLoader and a single instance of Log4j FileAppender – DOES NOT WORK ???
classLoaderLayeringStrategy := ClassLoaderLayeringStrategy.Flat

val _dummy_ = {
  sys.props("TEST") = "true"
}

val publishSettings = Seq(
  Compile / packageDoc / publishArtifact := false,
  credentials ++= publishRepositoryCredentialsFile.map(o => Credentials(o)),
  publishTo := publishRepositoryUri.map(uri => publishRepositoryName getOrElse uri at uri))

val commonSettings = Seq(
  organization := "com.sos-berlin.js7.engine",
  organizationName := "Software- und Organisations-Service GmbH, Berlin",
  organizationHomepage := Some(url("https://js7.sh")),
  licenses += "GPLv3" -> url("https://www.gnu.org/licenses/gpl-3.0.txt"),
  pomExtra :=
    <developers>
      <developer>
          <name>Joacim Zschimmer</name>
          <organization>{organizationName.value}</organization>
          <organizationUrl>{organizationHomepage.value.get}</organizationUrl>
      </developer>
    </developers>,
  scalaVersion := Dependencies.scalaVersion,
  Compile / javacOptions ++= Seq("-encoding", "UTF-8"),  // This is for javadoc, too
  Compile / compile / javacOptions ++= Seq(
    "-deprecation", "-Xlint:all", "-Xlint:-serial", "-Xdiags:verbose"),
  dependencyOverrides ++= {
    if (sys.props.contains("evictionWarnings"))
      Nil
    else {
      import Dependencies.*
      cats ++
        ("org.typelevel" %% "cats-core" % catsVersion) ++
        ("org.typelevel" %% "cats-effect" % catsEffectVersion) ++
        circe ++
        slf4j
      }
  },
  Compile / doc / sources := Nil, // No ScalaDoc
  Test / testOptions := Seq(scalaTestArguments),
  Test / logBuffered := false,  // Recommended for ScalaTest
  publishM2 / test := {},
  // Publish
  Compile / packageDoc / publishArtifact := false,
  credentials += publishRepositoryCredentialsFile.map(o => Credentials(o)),
  publishTo := publishRepositoryUri.map(uri => publishRepositoryName getOrElse uri at uri))

useJGit
git.uncommittedSignifier := Some("UNCOMMITTED")

val universalPluginSettings = Seq(
  Universal / packageZipTarball / universalArchiveOptions :=
    (Universal / packageZipTarball / universalArchiveOptions).value)

resolvers += Resolver.mavenLocal

lazy val js7 = (project in file("."))
  .aggregate(
    `js7-install`,
<<<<<<< HEAD
    `js7-journal`,
    `js7-cluster`,
    `js7-cluster-watch`,
    `js7-cluster-watch-api`.jvm,
    `js7-controller`,
    `js7-controller-client`.jvm,
    `js7-agent-client`,
    `js7-agent-data`.jvm,
    `js7-provider`,
    `js7-proxy`.jvm,
    `js7-tests`,
    `js7-license`,
    `js7-license-fake`,
    `js7-service-pgp`,
    `js7-build-info`)
=======
    `js7-docker`,
    `js7-tests`)
>>>>>>> 6271d0f3
  .settings(publish / skip := true)

lazy val js7JS = (project in file("target/project-js7JS"))
  .aggregate(
    `js7-base`.js,
    `js7-common-http`.js,
    `js7-data`.js,
    `js7-cluster-watch-api`.js,
    `js7-controller-client`.js,
    `js7-agent-data`.js,
    `js7-proxy`.js)
  .settings(publish / skip := true)

lazy val all = (project in file("target/project-all"))  // Not the default project
  .aggregate(js7, js7JS)

lazy val `js7-install` = project
  .dependsOn(
    `js7-engine`,
    `js7-provider`,
    `js7-license-fake`)
  .settings(commonSettings)
  .enablePlugins(JavaAppPackaging, UniversalDeployPlugin)
  .settings {
    import Dependencies.*
    libraryDependencies ++= log4j ++ lmaxDisruptor
  }
  .settings(
    //skip in publish := true,  // We publish only .tgz and .zip generated by sbt-native-packager / UniversalDeployPlugin

    universalPluginSettings,
    Universal / topLevelDirectory := Some(s"js7-${version.value}"),
    Universal / mappings := {
      val js7EngineJar = (`js7-engine` / Compile / assembly).value
      (Universal / mappings).value
        .filter { case (_, name) =>
          // Ignore our subproject jars
          !name.contains("com.sos-berlin.js7.engine.js7-") || !name.endsWith(".jar") ||
            // but include these into the tar file
            name.contains("js7-license-fake") ||
            name.contains("js7-provider")
        }
        // Add our js7-engine.jar with all our relevant subprojects (build above)
        .:+(js7EngineJar -> ("lib/com.sos-berlin.js7.engine." + js7EngineJar.getName))
        // Ignore irrelevant and testing jars
        .filter { case (_, path) => (path startsWith "lib/") && !isExcludedJar(path stripPrefix "lib/") }
        // Add other files to get a simple installation
        .++(NativePackagerHelper.contentOf((`js7-controller` / Compile / classDirectory).value / "js7/controller/installation"))
        .++(NativePackagerHelper.contentOf((`js7-cluster-watch` / Compile / classDirectory).value / "js7/cluster/watch/installation"))
        .++(NativePackagerHelper.contentOf((`js7-provider` / Compile / classDirectory).value / "js7/provider/installation"))
        .++(NativePackagerHelper.contentOf((`js7-agent` / Compile / classDirectory).value / "js7/agent/installation"))
        .++(NativePackagerHelper.contentOf((`js7-subagent` / Compile / classDirectory).value / "js7/subagent/installation"))
        .++(NativePackagerHelper.contentOf((`js7-core` / Compile / classDirectory).value / "js7/core/installation"))
        .++(NativePackagerHelper.contentOf((`js7-base`.jvm / Compile / classDirectory).value / "js7/base/installation"))
        .sortBy(_._2) /*seems to be ignored*/
    })

/** Dummy subproject to provide the js7-engine.jar containing all relevant subprojects. */
lazy val `js7-engine` = project.in(file("target/js7-engine"))
  .dependsOn(
    `js7-proxy`.jvm,
    `js7-controller`,
    `js7-agent`,
    `js7-subagent`,
    `js7-launcher-for-java`,
    `js7-launcher-for-windows`,
    `js7-service-pgp`)
  .settings(commonSettings)
  .settings(
    Compile / resourceGenerators += Def.task {
      val file = (Compile / resourceManaged).value / "js7/js7-engine.properties"
      IO.write(file, BuildInfos.info.value.buildPropertiesString)
      Seq(file)
    }.taskValue,

    // Provide a single jar with all our relevant subprojects:
    assembly / assemblyJarName := s"js7-engine-${version.value}.jar",
    assembly / assemblyOutputPath := target / (assembly / assemblyJarName).value,
    assemblyPackageScala / assembleArtifact := false /*no scala-library*/ ,
    assemblyPackageDependency / assembleArtifact := false /*no 3rd party libraries*/)

lazy val `js7-docker` = project
  .settings(commonSettings)
  .settings {
    import Dependencies.*
    libraryDependencies ++= log4j ++ lmaxDisruptor
  }
  .enablePlugins(JavaAppPackaging, UniversalDeployPlugin)
  .settings(
    universalPluginSettings,
    Universal / topLevelDirectory := None,
    Universal / mappings :=
      NativePackagerHelper.contentOf(baseDirectory.value / "src/main/resources/js7/install/docker/")
        .map { case (file, dest) => file -> ("build/" + dest) })

lazy val `js7-tester` = crossProject(JSPlatform, JVMPlatform)
  .withoutSuffixFor(JVMPlatform)
  .settings(commonSettings)
  .settings {
    import Dependencies.*
    libraryDependencies ++=
      diffx ++
      slf4j ++
      "io.circe" %%% "circe-core" % circeVersion ++
      "io.circe" %%% "circe-parser" % circeVersion ++
      "io.circe" %%% "circe-generic" % circeVersion ++
      "org.scalatest" %%% "scalatest" % scalaTestVersion /*++
      "org.scalatest" %%% "scalatest-freespec" % scalaTestVersion*/
  }
  .jsSettings {
    libraryDependencies += "com.outr" %%% "scribe" % Dependencies.scribeVersion
  }

lazy val `js7-base` = crossProject(JSPlatform, JVMPlatform)
  .withoutSuffixFor(JVMPlatform)
  .dependsOn(`js7-tester` % "test")
  .settings(commonSettings)
  .settings {
    import Dependencies.*
    libraryDependencies ++=
      "dev.zio" %%% "izumi-reflect" % izumiReflectVersion ++
      "org.typelevel" %%% "cats-core" % catsVersion ++
      "org.typelevel" %%% "cats-effect" % catsEffectVersion ++
      "org.typelevel" %%% "cats-laws" % catsVersion % "test" ++
      "org.typelevel" %%% "cats-parse" % catsParseVersion ++
      "org.typelevel" %%% "discipline-core" % disciplineVersion % "test" ++
      "org.typelevel" %%% "discipline-scalatest" % disciplineScalaTestVersion % "test" ++
      "io.circe" %%% "circe-core" % circeVersion ++
      "io.circe" %%% "circe-parser" % circeVersion ++
      "io.circe" %%% "circe-generic" % circeVersion ++
      "io.circe" %%% "circe-generic-extras" % circeGenericExtrasVersion ++
      "co.fs2" %% "fs2-core" % fs2Version ++
      "co.fs2" %% "fs2-reactive-streams" % fs2Version ++
      "io.monix" %%% "monix-eval" % monixVersion ++
      "io.monix" %%% "monix-reactive" % monixVersion ++
      "com.lihaoyi" %%% "sourcecode" % sourcecodeVersion ++
      "org.scalactic" %%% "scalactic" % scalaTestVersion % Test ++
      findbugs ++
      intelliJAnnotations % "compile" ++
      "org.scalatest" %%% "scalatest" % scalaTestVersion % "test" ++
    //"org.scalatest" %%% "scalatest-freespec" % scalaTestVersion % "test" ++
      "org.scalatestplus" %%% "scalacheck-1-16" % scalaTestCheckVersion % "test" ++
      "org.scalacheck" %%% "scalacheck" % scalaCheckVersion % "test"
  }
  .jsSettings {
    libraryDependencies += "com.outr" %%% "scribe" % Dependencies.scribeVersion
  }
  .jvmSettings {
    import Dependencies.*
    libraryDependencies ++=
      scalaLogging ++ log4j % "test" ++ lmaxDisruptor % "test" ++
      typesafeConfig ++
      log4j ++ lmaxDisruptor
  }
  .jvmSettings(
    Compile / resourceGenerators += Def.task {
      val versionFile = (Compile / resourceManaged).value / "js7/base/installation/VERSION"
      IO.write(versionFile, BuildInfos.info.value.longVersion + "\n")
      Seq(versionFile)
    }.taskValue)
  .enablePlugins(BuildInfoPlugin)
  .settings(
    buildInfoPackage := "js7.base",
    buildInfoUsePackageAsPath := true,
    buildInfoKeys := BuildInfos.info.value.buildInfoMap.map(BuildInfoKey(_)).toSeq)

/** js7-build-info provides version info in a Scala-free jar. */
lazy val `js7-build-info` = (project in file("target/project-js7-build-info"))
  .settings(commonSettings)
  .settings(
    crossPaths := false,
    autoScalaLibrary := false)
  .settings(
    Compile / resourceGenerators += Def.task {
      val file = (Compile / resourceManaged).value / "js7/build-info/build-info.properties"
      IO.write(file, BuildInfos.info.value.buildPropertiesString)
      Seq(file)
    }.taskValue)

lazy val `js7-data` = crossProject(JSPlatform, JVMPlatform)
  .withoutSuffixFor(JVMPlatform)
  .dependsOn(`js7-base`, `js7-base` % "test->test", `js7-tester` % "test")
  .settings(commonSettings)
  .settings {
    import Dependencies.*
    libraryDependencies ++=
      "org.scalatest" %%% "scalatest" % scalaTestVersion % "test" ++
    //"org.scalatest" %%% "scalatest-freespec" % scalaTestVersion % "test" ++
      "org.typelevel" %%% "cats-laws" % catsVersion % "test" ++
      "org.typelevel" %%% "discipline-core" % disciplineVersion % "test" ++
      "org.typelevel" %%% "discipline-scalatest" % disciplineScalaTestVersion % "test"
  }

lazy val `js7-data-for-java` = project
  .dependsOn(
    `js7-data`.jvm,
    `js7-data`.jvm % "test->test",
    `js7-tester`.jvm % "test")
  .settings(commonSettings)
  .settings {
    import Dependencies.*
    libraryDependencies ++=
      typesafeConfig ++
      "io.vavr" % "vavr" % vavrVersion ++
      "io.projectreactor" % "reactor-core" % reactorVersion ++
      "org.scalatest" %% "scalatest" % scalaTestVersion % "test" ++
      hamcrest % "test" ++
      log4j % "test" ++
      lmaxDisruptor % "test"
  }

lazy val `js7-common` = project
  .dependsOn(
    `js7-data`.jvm, `js7-data`.jvm % "test->test",
    `js7-base`.jvm, `js7-base`.jvm % "test->test",
    `js7-tester`.jvm % "test")
  .settings(commonSettings)
  .settings {
    import Dependencies.*
    libraryDependencies ++=
      typesafeConfig ++
      pekkoHttp ++
      pekkoActor ++
      pekkoSlf4j ++
      pekkoHttpTestkit % "test" ++
      javaxInject ++
      findbugs ++
      scalaTest % "test" ++
      log4j % "test" ++
      lmaxDisruptor % "test"
    }
  .enablePlugins(GitVersioning)

lazy val `js7-common-http` = crossProject(JSPlatform, JVMPlatform)
  .withoutSuffixFor(JVMPlatform)
  .dependsOn(
    `js7-data`, `js7-data` % "test->test",
    `js7-base`, `js7-base` % "test",
    `js7-tester` % "test")
  .jvmConfigure(_.dependsOn(`js7-common`))
  .settings(commonSettings)
  .settings {
    import Dependencies.*
    libraryDependencies ++= scalaTest % "test"
    libraryDependencies += "io.monix" %%% "monix-eval" % monixVersion
  }
  .jvmSettings {
    import Dependencies.*
    libraryDependencies ++=
      pekkoHttp ++
      scalaLogging ++
      log4j % "test" ++
      lmaxDisruptor % "test"
  }
  .jsSettings(
    libraryDependencies += "org.scala-js" %%% "scalajs-dom" % Dependencies.scalaJsDomVersion)

lazy val `js7-controller` = project
  .dependsOn(
    `js7-controller-client`.jvm,
    `js7-core`,
    `js7-cluster`,
    `js7-common`,
    `js7-agent-client`,
    `js7-cluster-watch`,
    `js7-data`.jvm % "test->test",
    `js7-tester`.jvm % "test")
  .settings(commonSettings)
  .settings(
    Compile / packageDoc / mappings := Seq.empty)
  .settings {
    import Dependencies.*
    libraryDependencies ++=
      scalaTest % "test" ++
      pekkoHttpTestkit % "test" ++
      log4j % "test" ++
      lmaxDisruptor % "test"
  }

lazy val `js7-provider` = project
  .dependsOn(`js7-proxy`.jvm, `js7-controller`, `js7-controller-client`.jvm, `js7-core`, `js7-common`,
    `js7-base`.jvm % "test->test",
    `js7-tester`.jvm % "test")
  .settings(commonSettings)
  .settings(
    Compile / packageDoc / mappings := Seq.empty)
  .settings {
    import Dependencies.*
    libraryDependencies ++=
      scalaTest % "test" ++
      log4j % "test" ++
      lmaxDisruptor % "test"
  }

lazy val `js7-proxy` = crossProject(JSPlatform, JVMPlatform)
  .withoutSuffixFor(JVMPlatform)
  .dependsOn(
    `js7-controller-client`,
    `js7-agent-data`,
    `js7-base` % "test->test",
    `js7-tester` % "test")
  .jvmConfigure(_.dependsOn(
    `js7-data-for-java`,
    `js7-cluster-watch`))
  .settings(commonSettings)
  .settings(
    libraryDependencies ++= {
      import Dependencies.*
      "org.scalatest" %%% "scalatest" % scalaTestVersion % "test" ++
      Nil/*++
      "org.scalatest" %%% "scalatest-freespec" % scalaTestVersion % "test"*/
    })
  .jvmSettings(
    libraryDependencies ++= {
      import Dependencies.*
      pekkoHttp ++
      hamcrest % "test" ++
      log4j % "test" ++
      lmaxDisruptor % "test"
    })

lazy val `js7-controller-client` = crossProject(JSPlatform, JVMPlatform)
  .withoutSuffixFor(JVMPlatform)
  .dependsOn(
    `js7-cluster-watch-api`,
    `js7-agent-data`,
    `js7-common-http`,
    `js7-base` % "test->test",
    `js7-tester` % "test")
  .jvmConfigure(_.dependsOn(`js7-common`))
  .settings(commonSettings)
  .settings(
    libraryDependencies += {
      import Dependencies.*
      "org.scalatest" %%% "scalatest" % scalaTestVersion % "test" /*++
      "org.scalatest" %%% "scalatest-freespec" % scalaTestVersion % "test"*/
    })
  .jvmSettings(
    libraryDependencies ++= {
      import Dependencies.*
      pekkoHttp ++
      log4j % "test" ++
      lmaxDisruptor % "test"
    })

lazy val `js7-core` = project
  .dependsOn(`js7-journal`, `js7-common`, `js7-license`,
    `js7-base`.jvm % "test->test", `js7-tester`.jvm % "test",
    `js7-service-pgp` % "test")
  .settings(commonSettings)
  .settings {
    import Dependencies.*
    libraryDependencies ++=
      tagging ++
      diffx ++
      pekkoHttpTestkit % "test" ++
      scalaTest % "test" ++
      scalaCheck % "test" ++ log4j % "test" ++
      lmaxDisruptor % "test"
  }

lazy val `js7-launcher` = project
  .dependsOn(`js7-launcher-for-windows`, `js7-core`, `js7-base`.jvm % "test->test", `js7-tester`.jvm % "test")
  .settings(commonSettings)
  .settings {
    import Dependencies.*
    libraryDependencies ++=
      scalaTest % "test" ++
      scalaCheck % "test" ++
      log4j % "test" ++
      lmaxDisruptor % "test"
  }

lazy val `js7-launcher-for-java` = project
  .dependsOn(`js7-launcher`, `js7-data-for-java`, `js7-base`.jvm % "test->test", `js7-tester`.jvm % "test")
  .settings(commonSettings)
  .settings {
    import Dependencies.*
    libraryDependencies ++=
      java8Compat ++
      "io.vavr" % "vavr" % vavrVersion ++
      hamcrest % "test" ++
      scalaTest % "test" ++
      scalaCheck % "test" ++
      log4j % "test" ++
      lmaxDisruptor % "test"
  }

lazy val `js7-launcher-for-windows` = project
  .dependsOn(`js7-base`.jvm, `js7-base`.jvm % "test->test", `js7-tester`.jvm % "test")
  .settings(commonSettings)
  .settings {
    import Dependencies.*
    libraryDependencies ++=
      jna ++
      scalaTest % "test" ++
      log4j % "test" ++
      lmaxDisruptor % "test"
  }

lazy val `js7-journal` = project
  .dependsOn(`js7-common-http`.jvm, `js7-common`, `js7-base`.jvm % "test->test", `js7-tester`.jvm % "test")
  .settings(commonSettings)
  .settings {
    import Dependencies.*
    libraryDependencies ++=
      pekkoHttp ++
      pekkoHttpTestkit % "test" ++
      tagging ++
      diffx ++
      scalaTest % "test" ++
      scalaCheck % "test" ++
      log4j % "test" ++
      lmaxDisruptor % "test"
  }

lazy val `js7-cluster` = project
  .dependsOn(
    `js7-cluster-watch-api`.jvm,
<<<<<<< HEAD
    `js7-core`,
    `js7-common-http`.jvm,
    `js7-common`,
    `js7-base`.jvm % "test->test",
    `js7-tester`.jvm % "test",
    `js7-license-fake` % "test",
    `js7-journal` % "test->test")
=======
    `js7-core`, `js7-common-http`.jvm, `js7-common`,
    `js7-base`.jvm % "test->test", `js7-tester`.jvm % "test", `js7-license-fake` % "test->test")
>>>>>>> 6271d0f3
  .settings(commonSettings)
  .settings {
    import Dependencies.*
    libraryDependencies ++=
      diffx ++
      pekkoHttpTestkit % "test" ++
      scalaTest % "test" ++
      scalaCheck % "test" ++
      log4j % "test" ++
      lmaxDisruptor % "test"
  }

lazy val `js7-cluster-watch-api` = crossProject(JSPlatform, JVMPlatform)
  .dependsOn(
    `js7-data`/*TODO move js7.data.cluster.* here*/,
    `js7-common-http`,
    `js7-base`,
    `js7-base` % "test->test",
    `js7-tester` % "test")
  .settings(commonSettings)
  .settings {
    import Dependencies.*
    libraryDependencies ++=
      diffx ++
      scalaTest % "test" ++
      scalaCheck % "test" ++
      log4j % "test" ++
      lmaxDisruptor % "test"
  }

lazy val `js7-cluster-watch` = project
  .dependsOn(
    `js7-cluster-watch-api`.jvm,
    `js7-common`,
    `js7-base`.jvm % "test->test",
    `js7-tester`.jvm % "test")
  .settings(commonSettings)
  .settings {
    import Dependencies.*
    libraryDependencies ++=
      diffx ++
      scalaTest % "test" ++
      scalaCheck % "test" ++
      log4j % "test" ++
      lmaxDisruptor % "test"
  }

lazy val `js7-agent` = project
  .dependsOn(
    `js7-agent-client`,
    `js7-subagent`,
    `js7-cluster`,
    `js7-agent-data`.jvm,
    `js7-launcher`,
    `js7-core`,
    `js7-common`,
    `js7-data`.jvm,
    `js7-base`.jvm % "test->test", `js7-tester`.jvm % "test",
    `js7-service-pgp` % "test")
  .settings(commonSettings)
  .settings {
    import Dependencies.*
    libraryDependencies ++=
      findbugs ++
      pekkoActor ++
      pekkoStream ++
      pekkoSlf4j ++
      pekkoHttpTestkit % "test" ++
      pekkoHttp ++
      intelliJAnnotations % "compile" ++
      scalaTest % "test" ++
      log4j % "test" ++
      lmaxDisruptor % "test"
  }

lazy val `js7-subagent` = project
  .dependsOn(
    `js7-launcher`,
    `js7-common`,
    `js7-data`.jvm,
    `js7-base`.jvm % "test->test",
    `js7-tester`.jvm % "test")
  .settings(commonSettings)
  .settings {
    import Dependencies.*
    libraryDependencies ++=
      intelliJAnnotations % "compile" ++
      scalaTest % "test" ++
      log4j % "test" ++
      lmaxDisruptor % "test"
  }

lazy val `js7-agent-client` = project
  .dependsOn(`js7-data`.jvm, `js7-common-http`.jvm, `js7-common`, `js7-agent-data`.jvm,
    `js7-cluster-watch-api`.jvm,
    `js7-base`.jvm % "test->test",
    `js7-tester`.jvm % "test")
  .settings(commonSettings)
  .settings(description := "JS7 Agent - Client")
  .settings {
    import Dependencies.*
    libraryDependencies ++=
      "io.monix" %% "monix-reactive" % monixVersion ++
      pekkoActor ++
      pekkoHttp ++
      scalaTest % "test" ++
      log4j % "test" ++
      lmaxDisruptor % "test"
  }

lazy val `js7-agent-data` = crossProject(JSPlatform, JVMPlatform)
  .dependsOn(
    `js7-data`,
    `js7-base` % "test->test",
    `js7-tester` % "test")
  .settings(commonSettings)
  .settings(description := "JS7 Agent - Value Classes")
  .settings {
    import Dependencies.*
    libraryDependencies ++=
      findbugs ++
      intelliJAnnotations % "compile" ++
      scalaTest % "test" ++
      log4j % "test" ++
      lmaxDisruptor % "test"
  }

lazy val `js7-license` = project
  .settings(commonSettings)

lazy val `js7-license-fake` = project
  .dependsOn(`js7-license`)
  .settings(commonSettings)

lazy val `js7-service-pgp` = project
  .dependsOn(
    `js7-base`.jvm,
    `js7-base`.jvm % "test->test",
    `js7-tester`.jvm % "test")
  .settings(commonSettings)
  .settings {
    import Dependencies.*
    libraryDependencies += bouncyCastle
  }

lazy val `js7-tests` = project
  .dependsOn(
    `js7-controller`,
    `js7-agent`,
    `js7-agent` % "test->test",
    `js7-proxy`.jvm,
    `js7-cluster-watch`,
    `js7-agent-client`,
    `js7-core` % "test->test",
    `js7-data`.jvm % "test->test",
    `js7-base`.jvm,
    `js7-provider`,
    `js7-base`.jvm % "test->test",
    `js7-tester`.jvm % "test",
    `js7-docker` % "test",
    `js7-launcher-for-java` % "test->test",
    `js7-launcher-for-windows` % "test->test",
    `js7-license-fake` % "test->test",
    `js7-service-pgp`)
  .settings(
    commonSettings,
    publish / skip := true,
    description := "JS7 Tests")
  .settings {
    import Dependencies.*
    libraryDependencies ++=
      pekkoHttpTestkit % "test" ++  // For IntelliJ IDEA 2018.2
      scalaTest ++
      diffx % "test" ++
      diffxScalaTest % "test" ++
      hamcrest % "test" ++
      log4j % "test" ++
      lmaxDisruptor % "test"
  }

def isExcludedJar(path: String) =
  path.startsWith("com.sos-berlin.js7.engine.js7-install-") ||
  path.startsWith("org.checkerframework.checker-qual-") ||
  path.startsWith("com.google.code.findbugs.jsr305-") ||
  path.startsWith("com.google.errorprone.error_prone_annotations-") ||
  path.startsWith("com.google.guava.listenablefuture-9999.0-empty-to-avoid-conflict-with-guava.jar") ||
  path.startsWith("com.google.j2objc.j2objc-annotations-") ||
  //path.startsWith("com.intellij.annotations-") ||  <-- required by TypeTag[RichProcess]
  path.startsWith("listenablefuture-9999.0-empty-to-avoid-conflict-with-guava-") ||
  path.startsWith("org.typelevel.simulacrum-scalafix-annotations_") ||
  path.startsWith("org.scalatest.") ||
  path.startsWith("org.scalactic.")

//--------------------------------------------------------------------------------------------------
// RELEASE

releaseTagComment        := s"Version ${version.value}"
releaseCommitMessage     := s"Version ${version.value}"
releaseNextCommitMessage := s"Version ${version.value}"
val release = sys.props.contains("js7.release")

releaseVersion := (v =>
  Version(v).fold(versionFormatError(v)) { currentVersion =>
    if (release) {
      if (!currentVersion.string.endsWith("-SNAPSHOT")) {
        sys.error(s"Current version must end with -SNAPSHOT: $currentVersion")
      }
      currentVersion.withoutQualifier.string
    } else {
      val prerelease = {
        val commitDate = BuildInfos.committedAt.value
          .getOrElse(sys.error("gitHeadCommitDate returned None (no Git?)"))
          .take(10)/*yyyy-mm-dd*/
        // Remove hyphens according to Semantic Versioning pre-release syntax
        val yyyymmdd = commitDate.substring(0, 4) + commitDate.substring(5, 7) + commitDate.substring(8, 10)
        "beta." + yyyymmdd
      }
      val version = currentVersion.withoutQualifier.string + "-" + prerelease
      var v = version
      var i = 0
      val tags = runProcess("git", "tag").toSet
      while (tags contains s"v$v") {
        i += 1
        v = s"$version.$i"
      }
      v
    }
  })

val VersionPattern = """([0-9]+)\.([0-9]+)\.([0-9]+)(?:-.*)?""".r

releaseNextVersion := {
  case v if !release =>
    Version(v).fold(versionFormatError(v))(_.withoutQualifier.string + "-SNAPSHOT")

  case VersionPattern(major, minor, patch) =>
    s"$major.$minor.${patch.toInt + 1}-SNAPSHOT"

  case _ => sys.error(s"Current version does not match $VersionPattern: $version")
}

releaseProcess := {
  import sbtrelease.ReleaseStateTransformations.{checkSnapshotDependencies, commitNextVersion, commitReleaseVersion, inquireVersions, runTest, setNextVersion, setReleaseVersion, tagRelease}
  // See https://github.com/sbt/sbt-release#can-we-finally-customize-that-release-process-please
  Seq[ReleaseStep](
    checkSnapshotDependencies,
    inquireVersions,
    //runClean,  // This deletes BuildInfo and disturbs IntelliJ. Users should clean themself!
    runTest,
    setReleaseVersion,
    commitReleaseVersion,       // performs the initial git checks
    tagRelease,
  //publishArtifacts,           // checks whether `publishTo` is properly set up
    setNextVersion,
    commitNextVersion)
    //pushChanges)                // also checks that an upstream branch is properly configured
}<|MERGE_RESOLUTION|>--- conflicted
+++ resolved
@@ -196,26 +196,8 @@
 lazy val js7 = (project in file("."))
   .aggregate(
     `js7-install`,
-<<<<<<< HEAD
-    `js7-journal`,
-    `js7-cluster`,
-    `js7-cluster-watch`,
-    `js7-cluster-watch-api`.jvm,
-    `js7-controller`,
-    `js7-controller-client`.jvm,
-    `js7-agent-client`,
-    `js7-agent-data`.jvm,
-    `js7-provider`,
-    `js7-proxy`.jvm,
-    `js7-tests`,
-    `js7-license`,
-    `js7-license-fake`,
-    `js7-service-pgp`,
-    `js7-build-info`)
-=======
     `js7-docker`,
     `js7-tests`)
->>>>>>> 6271d0f3
   .settings(publish / skip := true)
 
 lazy val js7JS = (project in file("target/project-js7JS"))
@@ -373,7 +355,7 @@
   .jvmSettings(
     Compile / resourceGenerators += Def.task {
       val versionFile = (Compile / resourceManaged).value / "js7/base/installation/VERSION"
-      IO.write(versionFile, BuildInfos.info.value.longVersion + "\n")
+      IO.write(versionFile, BuildInfos.info.value.prettyVersion + "\n")
       Seq(versionFile)
     }.taskValue)
   .enablePlugins(BuildInfoPlugin)
@@ -635,18 +617,13 @@
 lazy val `js7-cluster` = project
   .dependsOn(
     `js7-cluster-watch-api`.jvm,
-<<<<<<< HEAD
     `js7-core`,
     `js7-common-http`.jvm,
     `js7-common`,
     `js7-base`.jvm % "test->test",
     `js7-tester`.jvm % "test",
-    `js7-license-fake` % "test",
+    `js7-license-fake` % "test->test",
     `js7-journal` % "test->test")
-=======
-    `js7-core`, `js7-common-http`.jvm, `js7-common`,
-    `js7-base`.jvm % "test->test", `js7-tester`.jvm % "test", `js7-license-fake` % "test->test")
->>>>>>> 6271d0f3
   .settings(commonSettings)
   .settings {
     import Dependencies.*
@@ -809,7 +786,7 @@
     `js7-docker` % "test",
     `js7-launcher-for-java` % "test->test",
     `js7-launcher-for-windows` % "test->test",
-    `js7-license-fake` % "test->test",
+    `js7-license-fake`,
     `js7-service-pgp`)
   .settings(
     commonSettings,
