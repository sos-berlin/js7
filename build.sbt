// WARNING: Start only in a secure closed environment (like Docker) !!!
// because tests open localhost TCP ports that may allow code injection.
/**
  * Install sbt from https://www.scala-sbt.org/.
  * Not needed for standard (JVM-only) production build:
  *   Install Node.js from https://nodejs.org/.
  *   If you don't start sbt with "bin/sbt-batch": Run "npm install jsdom" in this or a parent directory.
  *   This command creates a directory "node_modules" and a file "package-lock.json".
  *
  * Recommended usage for CI server:
  *   sbt clean-publish
  *
  * To build only, without publishing:
  *   sbt clean-build
  *
  * To build and publish to a repository use
  *   sbt -DpublishRepository.credentialsFile=... -DpublishRepository.name=... -DpublishRepository.uri=... clean-publish
  *   (publishRepository.name defaults to publishRepository.uri)
  *
  *   Under Windows, if system properties are not accepted, set a environment variable:
  *   set SBT_OPTS=-DpublishRepository.credentialsFile=... -DpublishRepository.name=... -DpublishRepository.uri=...
  *   sbt clean-publish
  *
  * To release an alpha version
  *   Only if the current branch is not "main" and starts not with "release/" !
  *   sbt release use-defaults
  *
  * sbt allows to preset these command line options in the environment variable SBT_OPTS.
  */
import BuildUtils.*
import java.nio.file.Files.createDirectory
import java.nio.file.Paths
import sbt.Keys.testOptions
import sbt.{Def, file}
import sbtrelease.ReleasePlugin.autoImport.releaseNextVersion
import sbtrelease.{Version, versionFormatError}
// shadow sbt-scalajs' crossProject and CrossType from Scala.js 0.6.x
import sbtcrossproject.CrossPlugin.autoImport.crossProject

val rootDirectory = Paths.get(".").toAbsolutePath
lazy val target = {
  val target = rootDirectory.toFile / "target"
  if (!target.exists) createDirectory(target.toPath)
  target
}

val publishRepositoryCredentialsFile = sys.props.get("publishRepository.credentialsFile").map(o => new File(o))
val publishRepositoryName            = sys.props.get("publishRepository.name")
val publishRepositoryUri             = sys.props.get("publishRepository.uri")
// BuildUtils reads more properties.
val isForDevelopment                 = sys.props contains "dev"

addCommandAlias("clean-all"      , "; js7JS/clean; js7-tester/clean; clean")
addCommandAlias("clean-publish"  , "; clean-all; build; publish-all")
addCommandAlias("clean-build"    , "; clean-all; build")
addCommandAlias("clean-build-only", "; clean-all; build-only")
addCommandAlias("clean-pack"     , "; clean-all; compile-only; pack")
addCommandAlias("build"          ,
  if (testParallelization > 1)
    "; test-all; pack"
  else
    "; compile-all; test-all; pack")
addCommandAlias("build-only"     , "; compile-only; pack")
addCommandAlias("compile-all"    , "; Test/compile")
addCommandAlias("compile-only"   , "; compile")
addCommandAlias("test-all"       , "test")
addCommandAlias("pack"           , "Universal/packageZipTarball")
addCommandAlias("publish-all"    , "universal:publish")  // Publishes artifacts too
addCommandAlias("publish-install", "; install/universal:publish; install-docker:universal:publish")
addCommandAlias("TestControllerAgent", "js7-tests/runMain js7.tests.TestControllerAgent --agents=2 --nodes-per-agent=3 --tasks=3 --job-duration=1.5s --period=10.s")
addCommandAlias("quickPublishLocal", "; compile; publishLocal; project js7JS; compile; publishLocal")

//scalafixDependencies in ThisBuild += "org.scala-lang.modules" %% "scala-collection-migrations" % "2.1.4"
//addCompilerPlugin(scalafixSemanticdb)
//ThisBuild / scalacOptions ++= Seq("-P:semanticdb:synthetics:on", "-Yrangepos"/*required by SemanticDB compiler plugin*/)

//scalafixDependencies in ThisBuild += "org.scalatest" %% "autofix" % "3.1.0.0"
//addCompilerPlugin(scalafixSemanticdb) // enable SemanticDB

ThisBuild / scalacOptions ++= (if (isForDevelopment) Nil else
  Seq("-Wconf:cat=unused-imports:error"))

ThisBuild / scalacOptions ++= Seq(
  "-Xsource:3",
  "-Ymacro-annotations",
  "-explaintypes",
  "-feature",
  "-Ypatmat-exhaust-depth", "80",
  "-deprecation",
  "-Wconf:cat=other-match-analysis:error",
  "-Wconf:cat=lint-adapted-args:error",
  "-Wconf:cat=unchecked&src=src/main/*:error",
  "-Wunused:imports",
  "-Wunused:implicits",
  //"-Wunused:locals",
  //"-Wunused:params",
  //"-Wunused:patvars",
  //"-Wunused:privates",
  "-Wconf:cat=unused-nowarn:error",
  "-Xlint:infer-any",
  "-Xlint:doc-detached",
  "-Xlint:private-shadow",
  "-Xlint:type-parameter-shadow",
  "-Xlint:implicit-not-found",
  "-Xlint:eta-zero",
  "-Xcheckinit",
  "-Xlint:adapted-args",
  "-Xlint:constant",
  "-Xlint:delayedinit-select",
  "-Xlint:deprecation",
  "-Xlint:doc-detached",
  "-Xlint:inaccessible",
  "-Xlint:infer-any",
  //"-Xlint:missing-interpolator",
  //"-Xlint:nullary-override",
  "-Xlint:nullary-unit",
  "-Xlint:option-implicit",
  //"-Xlint:package-object-classes",
  "-Xlint:poly-implicit-overload",
  //"-Xlint:private-shadow",
  "-Xlint:stars-align",
  "-Xlint:type-parameter-shadow",
  "-Wdead-code",
  "-Wextra-implicit")
  //"-Wnumeric-widen",
  //"-Wvalue-discard",

Global / concurrentRestrictions := Seq(
  Tags.limit(Tags.Test, max = testParallelization),
  Tags.limit(Tags.Compile, max = sys.runtime.availableProcessors),
  Tags.limitAll(if (parallelExecution.value) sys.runtime.availableProcessors max testParallelization else 1))

// https://www.scalatest.org/user_guide/using_scalatest_with_sbt
val scalaTestArguments = Tests.Argument(TestFrameworks.ScalaTest,
  (if (testParallelization > 1) "-oNCLPQF" else "-oF") +: Seq("-W", "30", "30"): _*)

// Use a single ClassLoader and a single instance of Log4j FileAppender – DOES NOT WORK ???
classLoaderLayeringStrategy := ClassLoaderLayeringStrategy.Flat

val _dummy_ = {
  sys.props("TEST") = "true"
}

val publishSettings = Seq(
  Compile / packageDoc / publishArtifact := false,
  credentials ++= publishRepositoryCredentialsFile.map(o => Credentials(o)),
  publishTo := publishRepositoryUri.map(uri => publishRepositoryName getOrElse uri at uri))

val commonSettings = Seq(
  organization := "com.sos-berlin.js7.engine",
  organizationName := "Software- und Organisations-Service GmbH, Berlin",
  organizationHomepage := Some(url("https://js7.sh")),
  licenses += "GPLv3" -> url("https://www.gnu.org/licenses/gpl-3.0.txt"),
  pomExtra :=
    <developers>
      <developer>
          <name>Joacim Zschimmer</name>
          <organization>{organizationName.value}</organization>
          <organizationUrl>{organizationHomepage.value.get}</organizationUrl>
      </developer>
    </developers>,
  scalaVersion := Dependencies.scalaVersion,
  Compile / javacOptions ++= Seq("-encoding", "UTF-8"),  // This is for javadoc, too
  Compile / compile / javacOptions ++= Seq(
    "-deprecation", "-Xlint:all", "-Xlint:-serial", "-Xdiags:verbose"),
  dependencyOverrides ++= {
    if (sys.props.contains("evictionWarnings"))
      Nil
    else {
      import Dependencies.*
      cats ++
        ("org.typelevel" %% "cats-core" % catsVersion) ++
        ("org.typelevel" %% "cats-effect" % catsEffectVersion) ++
        circe ++
        slf4j
      }
  },
  Compile / doc / sources := Nil, // No ScalaDoc
  Test / testOptions := Seq(scalaTestArguments),
  Test / logBuffered := false,  // Recommended for ScalaTest
  publishM2 / test := {},
  // Publish
  Compile / packageDoc / publishArtifact := false,
  credentials += publishRepositoryCredentialsFile.map(o => Credentials(o)),
  publishTo := publishRepositoryUri.map(uri => publishRepositoryName getOrElse uri at uri))

useJGit
git.uncommittedSignifier := Some("UNCOMMITTED")

val universalPluginSettings = Seq(
  Universal / packageZipTarball / universalArchiveOptions :=
    (Universal / packageZipTarball / universalArchiveOptions).value)

resolvers += Resolver.mavenLocal

// List each subproject here !!!
// Only these subprojects may be tested and published
lazy val js7Subprojects: Seq[ProjectReference] = {
  import BuildUtils.Implicit.crossProjectToJvmProjectReference
  Seq(
    `js7-agent`,
    `js7-agent-client`,
    `js7-agent-data`,
    `js7-base`,
    `js7-cluster`,
    `js7-cluster-watch`,
    `js7-cluster-watch-api`,
    `js7-common`,
    `js7-common-http`,
    `js7-controller`,
    `js7-controller-client`,
    `js7-core`,
    `js7-data`.jvm,
    `js7-data-for-java`,
    `js7-docker`,
    `js7-install`,
    `js7-journal`,
    `js7-launcher`,
    `js7-launcher-for-java`,
    `js7-launcher-for-windows`,
    `js7-license`,
    `js7-license-fake`,
    `js7-provider`,
    `js7-proxy`,
    `js7-service-pgp`,
    `js7-subagent`,
    `js7-tester`,
    `js7-tests`)
}

lazy val js7 = project.in(file("."))
  .aggregate(js7Subprojects *)
  .settings(
    publish / skip := true)

lazy val js7JS = (project in file("target/project-js7JS"))
  .aggregate(
    `js7-base`.js,
    `js7-common-http`.js,
    `js7-data`.js,
    `js7-cluster-watch-api`.js,
    `js7-controller-client`.js,
    `js7-agent-data`.js,
    `js7-proxy`.js)
  .settings(publish / skip := true)

lazy val all = (project in file("target/project-all"))  // Not the default project
  .aggregate(js7, js7JS)

lazy val `js7-install` = project
  .dependsOn(
    `js7-engine`,
    `js7-provider`,
    `js7-license-fake`)
  .settings(commonSettings)
  .enablePlugins(JavaAppPackaging, UniversalDeployPlugin)
  .settings {
    import Dependencies.*
    libraryDependencies ++= log4j ++ lmaxDisruptor
  }
  .settings(
    //skip in publish := true,  // We publish only .tgz and .zip generated by sbt-native-packager / UniversalDeployPlugin

    universalPluginSettings,
    Universal / topLevelDirectory := Some(s"js7-${version.value}"),
    Universal / mappings := {
      val js7EngineJar = (`js7-engine` / Compile / assembly).value
      (Universal / mappings).value
        .filter { case (_, name) =>
          // Ignore our subproject jars
          !name.contains("com.sos-berlin.js7.engine.js7-") || !name.endsWith(".jar") ||
            // but include these into the tar file
            name.contains("js7-license-fake") ||
            name.contains("js7-provider")
        }
        // Add our js7-engine.jar with all our relevant subprojects (build above)
        .:+(js7EngineJar -> ("lib/com.sos-berlin.js7.engine." + js7EngineJar.getName))
        // Ignore irrelevant and testing jars
        .filter { case (_, path) => (path startsWith "lib/") && !isExcludedJar(path stripPrefix "lib/") }
        // Add other files to get a simple installation
        .++(NativePackagerHelper.contentOf((`js7-controller` / Compile / classDirectory).value / "js7/controller/installation"))
        .++(NativePackagerHelper.contentOf((`js7-cluster-watch` / Compile / classDirectory).value / "js7/cluster/watch/installation"))
        .++(NativePackagerHelper.contentOf((`js7-provider` / Compile / classDirectory).value / "js7/provider/installation"))
        .++(NativePackagerHelper.contentOf((`js7-agent` / Compile / classDirectory).value / "js7/agent/installation"))
        .++(NativePackagerHelper.contentOf((`js7-subagent` / Compile / classDirectory).value / "js7/subagent/installation"))
        .++(NativePackagerHelper.contentOf((`js7-core` / Compile / classDirectory).value / "js7/core/installation"))
        .++(NativePackagerHelper.contentOf((`js7-base`.jvm / Compile / classDirectory).value / "js7/base/installation"))
        .sortBy(_._2) /*seems to be ignored*/
    })

/** Dummy subproject to provide the js7-engine.jar containing all relevant subprojects. */
lazy val `js7-engine` = project.in(file("target/js7-engine"))
  .dependsOn(
    `js7-proxy`.jvm,
    `js7-controller`,
    `js7-agent`,
    `js7-subagent`,
    `js7-launcher-for-java`,
    `js7-launcher-for-windows`,
    `js7-service-pgp`)
  .settings(commonSettings)
  .settings(
    Compile / resourceGenerators += Def.task {
      val file = (Compile / resourceManaged).value / "js7/js7-engine.properties"
      IO.write(file, BuildInfos.info.value.buildPropertiesString)
      Seq(file)
    }.taskValue,

    // Provide a single jar with all our relevant subprojects:
    assembly / assemblyJarName := s"js7-engine-${version.value}.jar",
    assembly / assemblyOutputPath := target / (assembly / assemblyJarName).value,
    assemblyPackageScala / assembleArtifact := false /*no scala-library*/ ,
    assemblyPackageDependency / assembleArtifact := false /*no 3rd party libraries*/)

lazy val `js7-docker` = project
  .settings(commonSettings)
  .settings {
    import Dependencies.*
    libraryDependencies ++= log4j ++ lmaxDisruptor
  }
  .enablePlugins(JavaAppPackaging, UniversalDeployPlugin)
  .settings(
    universalPluginSettings,
    Universal / topLevelDirectory := None,
    Universal / mappings :=
      NativePackagerHelper.contentOf(baseDirectory.value / "src/main/resources/js7/install/docker/")
        .map { case (file, dest) => file -> ("build/" + dest) })

lazy val `js7-tester` = crossProject(JSPlatform, JVMPlatform)
  .withoutSuffixFor(JVMPlatform)
  .settings(commonSettings)
  .settings {
    import Dependencies.*
    libraryDependencies ++=
<<<<<<< HEAD
      diffx ++
      slf4j ++
=======
      "org.typelevel" %%% "cats-core" % catsVersion ++
>>>>>>> d8c95eee
      "io.circe" %%% "circe-core" % circeVersion ++
      "io.circe" %%% "circe-parser" % circeVersion ++
      "io.circe" %%% "circe-generic" % circeVersion ++
      "com.softwaremill.diffx" %%% "diffx-core" % diffxVersion ++
      "org.scalatest" %%% "scalatest" % scalaTestVersion ++
      "org.scalactic" %%% "scalactic" % scalaTestVersion
  }
  .jsSettings {
    libraryDependencies += "com.outr" %%% "scribe" % Dependencies.scribeVersion
  }
  .jsSettings {
    libraryDependencies += "com.outr" %%% "scribe" % Dependencies.scribeVersion
  }

lazy val `js7-base` = crossProject(JSPlatform, JVMPlatform)
  .withoutSuffixFor(JVMPlatform)
  .dependsOn(`js7-tester` % "test")
  .settings(commonSettings)
  .settings {
    import Dependencies.*
    libraryDependencies ++=
      "dev.zio" %%% "izumi-reflect" % izumiReflectVersion ++
      "org.typelevel" %%% "cats-core" % catsVersion ++
      "org.typelevel" %%% "cats-effect" % catsEffectVersion ++
      "org.typelevel" %%% "cats-laws" % catsVersion % "test" ++
      "org.typelevel" %%% "cats-parse" % catsParseVersion ++
      "org.typelevel" %%% "discipline-core" % disciplineVersion % "test" ++
      "org.typelevel" %%% "discipline-scalatest" % disciplineScalaTestVersion % "test" ++
      "io.circe" %%% "circe-core" % circeVersion ++
      "io.circe" %%% "circe-parser" % circeVersion ++
      "io.circe" %%% "circe-generic" % circeVersion ++
      "io.circe" %%% "circe-generic-extras" % circeGenericExtrasVersion ++
      "co.fs2" %% "fs2-core" % fs2Version ++
      "co.fs2" %% "fs2-reactive-streams" % fs2Version ++
      "io.monix" %%% "monix-eval" % monixVersion ++
      "io.monix" %%% "monix-reactive" % monixVersion ++
      "com.lihaoyi" %%% "sourcecode" % sourcecodeVersion ++
      "org.scalactic" %%% "scalactic" % scalaTestVersion % Test ++
      findbugs ++
      intelliJAnnotations % "compile" ++
      "org.scalatest" %%% "scalatest" % scalaTestVersion % "test" ++
    //"org.scalatest" %%% "scalatest-freespec" % scalaTestVersion % "test" ++
      "org.scalatestplus" %%% "scalacheck-1-16" % scalaTestCheckVersion % "test" ++
      "org.scalacheck" %%% "scalacheck" % scalaCheckVersion % "test"
  }
  .jsSettings {
    libraryDependencies += "com.outr" %%% "scribe" % Dependencies.scribeVersion
  }
  .jvmSettings {
    import Dependencies.*
    libraryDependencies ++=
      scalaLogging ++ log4j % "test" ++ lmaxDisruptor % "test" ++
      typesafeConfig ++
      log4j ++ lmaxDisruptor
  }
  .jvmSettings(
    Compile / resourceGenerators += Def.task {
      val versionFile = (Compile / resourceManaged).value / "js7/base/installation/VERSION"
      IO.write(versionFile, BuildInfos.info.value.prettyVersion + "\n")
      Seq(versionFile)
    }.taskValue)
  .enablePlugins(BuildInfoPlugin)
  .settings(
    buildInfoPackage := "js7.base",
    buildInfoUsePackageAsPath := true,
    buildInfoKeys := BuildInfos.info.value.buildInfoMap.map(BuildInfoKey(_)).toSeq)

/** js7-build-info provides version info in a Scala-free jar. */
lazy val `js7-build-info` = (project in file("target/project-js7-build-info"))
  .settings(commonSettings)
  .settings(
    crossPaths := false,
    autoScalaLibrary := false)
  .settings(
    Compile / resourceGenerators += Def.task {
      val file = (Compile / resourceManaged).value / "js7/build-info/build-info.properties"
      IO.write(file, BuildInfos.info.value.buildPropertiesString)
      Seq(file)
    }.taskValue)

lazy val `js7-data` = crossProject(JSPlatform, JVMPlatform)
  .withoutSuffixFor(JVMPlatform)
  .dependsOn(`js7-base`, `js7-base` % "test->test", `js7-tester` % "test")
  .settings(commonSettings)
  .settings {
    import Dependencies.*
    libraryDependencies ++=
      "org.scalatest" %%% "scalatest" % scalaTestVersion % "test" ++
    //"org.scalatest" %%% "scalatest-freespec" % scalaTestVersion % "test" ++
      "org.typelevel" %%% "cats-laws" % catsVersion % "test" ++
      "org.typelevel" %%% "discipline-core" % disciplineVersion % "test" ++
      "org.typelevel" %%% "discipline-scalatest" % disciplineScalaTestVersion % "test"
  }

lazy val `js7-data-for-java` = project
  .dependsOn(
    `js7-data`.jvm,
    `js7-data`.jvm % "test->test",
    `js7-tester`.jvm % "test")
  .settings(commonSettings)
  .settings {
    import Dependencies.*
    libraryDependencies ++=
      typesafeConfig ++
      "io.vavr" % "vavr" % vavrVersion ++
      "io.projectreactor" % "reactor-core" % reactorVersion ++
      "org.scalatest" %% "scalatest" % scalaTestVersion % "test" ++
      hamcrest % "test" ++
      log4j % "test" ++
      lmaxDisruptor % "test"
  }

lazy val `js7-common` = project
  .dependsOn(
    `js7-data`.jvm, `js7-data`.jvm % "test->test",
    `js7-base`.jvm, `js7-base`.jvm % "test->test",
    `js7-tester`.jvm % "test")
  .settings(commonSettings)
  .settings {
    import Dependencies.*
    libraryDependencies ++=
      typesafeConfig ++
      pekkoHttp ++
      pekkoActor ++
      pekkoSlf4j ++
      pekkoHttpTestkit % "test" ++
      javaxInject ++
      findbugs ++
      scalaTest % "test" ++
      log4j % "test" ++
      lmaxDisruptor % "test"
    }
  .enablePlugins(GitVersioning)

lazy val `js7-common-http` = crossProject(JSPlatform, JVMPlatform)
  .withoutSuffixFor(JVMPlatform)
  .dependsOn(
    `js7-data`, `js7-data` % "test->test",
    `js7-base`, `js7-base` % "test",
    `js7-tester` % "test")
  .jvmConfigure(_.dependsOn(`js7-common`))
  .settings(commonSettings)
  .settings {
    import Dependencies.*
    libraryDependencies ++= scalaTest % "test"
    libraryDependencies += "io.monix" %%% "monix-eval" % monixVersion
  }
  .jvmSettings {
    import Dependencies.*
    libraryDependencies ++=
      pekkoHttp ++
      scalaLogging ++
      log4j % "test" ++
      lmaxDisruptor % "test"
  }
  .jsSettings(
    libraryDependencies += "org.scala-js" %%% "scalajs-dom" % Dependencies.scalaJsDomVersion)

lazy val `js7-controller` = project
  .dependsOn(
    `js7-controller-client`.jvm,
    `js7-core`,
    `js7-cluster`,
    `js7-common`,
    `js7-agent-client`,
    `js7-cluster-watch`,
    `js7-data`.jvm % "test->test",
    `js7-tester`.jvm % "test")
  .settings(commonSettings)
  .settings(
    Compile / packageDoc / mappings := Seq.empty)
  .settings {
    import Dependencies.*
    libraryDependencies ++=
      scalaTest % "test" ++
      pekkoHttpTestkit % "test" ++
      log4j % "test" ++
      lmaxDisruptor % "test"
  }

lazy val `js7-provider` = project
  .dependsOn(`js7-proxy`.jvm, `js7-controller`, `js7-controller-client`.jvm, `js7-core`, `js7-common`,
    `js7-base`.jvm % "test->test",
    `js7-tester`.jvm % "test")
  .settings(commonSettings)
  .settings(
    Compile / packageDoc / mappings := Seq.empty)
  .settings {
    import Dependencies.*
    libraryDependencies ++=
      scalaTest % "test" ++
      log4j % "test" ++
      lmaxDisruptor % "test"
  }

lazy val `js7-proxy` = crossProject(JSPlatform, JVMPlatform)
  .withoutSuffixFor(JVMPlatform)
  .dependsOn(
    `js7-controller-client`,
    `js7-agent-data`,
    `js7-base` % "test->test",
    `js7-tester` % "test")
  .jvmConfigure(_.dependsOn(
    `js7-data-for-java`,
    `js7-cluster-watch`))
  .settings(commonSettings)
  .settings(
    libraryDependencies ++= {
      import Dependencies.*
      "org.scalatest" %%% "scalatest" % scalaTestVersion % "test" ++
      Nil/*++
      "org.scalatest" %%% "scalatest-freespec" % scalaTestVersion % "test"*/
    })
  .jvmSettings(
    libraryDependencies ++= {
      import Dependencies.*
      pekkoHttp ++
      hamcrest % "test" ++
      log4j % "test" ++
      lmaxDisruptor % "test"
    })

lazy val `js7-controller-client` = crossProject(JSPlatform, JVMPlatform)
  .withoutSuffixFor(JVMPlatform)
  .dependsOn(
    `js7-cluster-watch-api`,
    `js7-agent-data`,
    `js7-common-http`,
    `js7-base` % "test->test",
    `js7-tester` % "test")
  .jvmConfigure(_.dependsOn(`js7-common`))
  .settings(commonSettings)
  .settings(
    libraryDependencies += {
      import Dependencies.*
      "org.scalatest" %%% "scalatest" % scalaTestVersion % "test" /*++
      "org.scalatest" %%% "scalatest-freespec" % scalaTestVersion % "test"*/
    })
  .jvmSettings(
    libraryDependencies ++= {
      import Dependencies.*
      pekkoHttp ++
      log4j % "test" ++
      lmaxDisruptor % "test"
    })

lazy val `js7-core` = project
  .dependsOn(`js7-journal`, `js7-common`, `js7-license`,
    `js7-base`.jvm % "test->test", `js7-tester`.jvm % "test",
    `js7-service-pgp` % "test")
  .settings(commonSettings)
  .settings {
    import Dependencies.*
    libraryDependencies ++=
      tagging ++
      diffx ++
      pekkoHttpTestkit % "test" ++
      scalaTest % "test" ++
      scalaCheck % "test" ++ log4j % "test" ++
      lmaxDisruptor % "test"
  }

lazy val `js7-launcher` = project
  .dependsOn(`js7-launcher-for-windows`, `js7-core`, `js7-base`.jvm % "test->test", `js7-tester`.jvm % "test")
  .settings(commonSettings)
  .settings {
    import Dependencies.*
    libraryDependencies ++=
      scalaTest % "test" ++
      scalaCheck % "test" ++
      log4j % "test" ++
      lmaxDisruptor % "test"
  }

lazy val `js7-launcher-for-java` = project
  .dependsOn(`js7-launcher`, `js7-data-for-java`, `js7-base`.jvm % "test->test", `js7-tester`.jvm % "test")
  .settings(commonSettings)
  .settings {
    import Dependencies.*
    libraryDependencies ++=
      java8Compat ++
      "io.vavr" % "vavr" % vavrVersion ++
      hamcrest % "test" ++
      scalaTest % "test" ++
      scalaCheck % "test" ++
      log4j % "test" ++
      lmaxDisruptor % "test"
  }

lazy val `js7-launcher-for-windows` = project
  .dependsOn(`js7-base`.jvm, `js7-base`.jvm % "test->test", `js7-tester`.jvm % "test")
  .settings(commonSettings)
  .settings {
    import Dependencies.*
    libraryDependencies ++=
      jna ++
      scalaTest % "test" ++
      log4j % "test" ++
      lmaxDisruptor % "test"
  }

lazy val `js7-journal` = project
  .dependsOn(`js7-common-http`.jvm, `js7-common`, `js7-base`.jvm % "test->test", `js7-tester`.jvm % "test")
  .settings(commonSettings)
  .settings {
    import Dependencies.*
    libraryDependencies ++=
      pekkoHttp ++
      pekkoHttpTestkit % "test" ++
      tagging ++
      diffx ++
      scalaTest % "test" ++
      scalaCheck % "test" ++
      log4j % "test" ++
      lmaxDisruptor % "test"
  }

lazy val `js7-cluster` = project
  .dependsOn(
    `js7-cluster-watch-api`.jvm,
    `js7-core`,
    `js7-common-http`.jvm,
    `js7-common`,
    `js7-base`.jvm % "test->test",
    `js7-tester`.jvm % "test",
    `js7-license-fake` % "test->test",
    `js7-journal` % "test->test")
  .settings(commonSettings)
  .settings {
    import Dependencies.*
    libraryDependencies ++=
      diffx ++
      pekkoHttpTestkit % "test" ++
      scalaTest % "test" ++
      scalaCheck % "test" ++
      log4j % "test" ++
      lmaxDisruptor % "test"
  }

lazy val `js7-cluster-watch-api` = crossProject(JSPlatform, JVMPlatform)
  .dependsOn(
    `js7-data`/*TODO move js7.data.cluster.* here*/,
    `js7-common-http`,
    `js7-base`,
    `js7-base` % "test->test",
    `js7-tester` % "test")
  .settings(commonSettings)
  .settings {
    import Dependencies.*
    libraryDependencies ++=
      diffx ++
      scalaTest % "test" ++
      scalaCheck % "test" ++
      log4j % "test" ++
      lmaxDisruptor % "test"
  }

lazy val `js7-cluster-watch` = project
  .dependsOn(
    `js7-cluster-watch-api`.jvm,
    `js7-common`,
    `js7-base`.jvm % "test->test",
    `js7-tester`.jvm % "test")
  .settings(commonSettings)
  .settings {
    import Dependencies.*
    libraryDependencies ++=
      diffx ++
      scalaTest % "test" ++
      scalaCheck % "test" ++
      log4j % "test" ++
      lmaxDisruptor % "test"
  }

lazy val `js7-agent` = project
  .dependsOn(
    `js7-agent-client`,
    `js7-subagent`,
    `js7-cluster`,
    `js7-agent-data`.jvm,
    `js7-launcher`,
    `js7-core`,
    `js7-common`,
    `js7-data`.jvm,
    `js7-base`.jvm % "test->test", `js7-tester`.jvm % "test",
    `js7-service-pgp` % "test")
  .settings(commonSettings)
  .settings {
    import Dependencies.*
    libraryDependencies ++=
      findbugs ++
      pekkoActor ++
      pekkoStream ++
      pekkoSlf4j ++
      pekkoHttpTestkit % "test" ++
      pekkoHttp ++
      intelliJAnnotations % "compile" ++
      scalaTest % "test" ++
      log4j % "test" ++
      lmaxDisruptor % "test"
  }

lazy val `js7-subagent` = project
  .dependsOn(
    `js7-launcher`,
    `js7-common`,
    `js7-data`.jvm,
    `js7-base`.jvm % "test->test",
    `js7-tester`.jvm % "test")
  .settings(commonSettings)
  .settings {
    import Dependencies.*
    libraryDependencies ++=
      intelliJAnnotations % "compile" ++
      scalaTest % "test" ++
      log4j % "test" ++
      lmaxDisruptor % "test"
  }

lazy val `js7-agent-client` = project
  .dependsOn(`js7-data`.jvm, `js7-common-http`.jvm, `js7-common`, `js7-agent-data`.jvm,
    `js7-cluster-watch-api`.jvm,
    `js7-base`.jvm % "test->test",
    `js7-tester`.jvm % "test")
  .settings(commonSettings)
  .settings(description := "JS7 Agent - Client")
  .settings {
    import Dependencies.*
    libraryDependencies ++=
      "io.monix" %% "monix-reactive" % monixVersion ++
      pekkoActor ++
      pekkoHttp ++
      scalaTest % "test" ++
      log4j % "test" ++
      lmaxDisruptor % "test"
  }

lazy val `js7-agent-data` = crossProject(JSPlatform, JVMPlatform)
  .dependsOn(
    `js7-data`,
    `js7-base` % "test->test",
    `js7-tester` % "test")
  .settings(commonSettings)
  .settings(description := "JS7 Agent - Value Classes")
  .settings {
    import Dependencies.*
    libraryDependencies ++=
      findbugs ++
      intelliJAnnotations % "compile" ++
      scalaTest % "test" ++
      log4j % "test" ++
      lmaxDisruptor % "test"
  }

lazy val `js7-license` = project
  .settings(commonSettings)

lazy val `js7-license-fake` = project
  .dependsOn(`js7-license`)
  .settings(commonSettings)

lazy val `js7-service-pgp` = project
  .dependsOn(
    `js7-base`.jvm,
    `js7-base`.jvm % "test->test",
    `js7-tester`.jvm % "test")
  .settings(commonSettings)
  .settings {
    import Dependencies.*
    libraryDependencies += bouncyCastle
  }

lazy val `js7-tests` = project
  .dependsOn(
    `js7-controller`,
    `js7-agent`,
    `js7-agent` % "test->test",
    `js7-proxy`.jvm,
    `js7-cluster-watch`,
    `js7-agent-client`,
    `js7-core` % "test->test",
    `js7-data`.jvm % "test->test",
    `js7-base`.jvm,
    `js7-provider`,
    `js7-base`.jvm % "test->test",
    `js7-tester`.jvm % "test",
    `js7-docker` % "test",
    `js7-launcher-for-java` % "test->test",
    `js7-launcher-for-windows` % "test->test",
    `js7-license-fake`,
    `js7-service-pgp`)
  .settings(
    commonSettings,
    publish / skip := true,
    description := "JS7 Tests")
  .settings {
    import Dependencies.*
    libraryDependencies ++=
      pekkoHttpTestkit % "test" ++  // For IntelliJ IDEA 2018.2
      scalaTest ++
      diffx % "test" ++
      diffxScalaTest % "test" ++
      hamcrest % "test" ++
      log4j % "test" ++
      lmaxDisruptor % "test"
  }

def isExcludedJar(path: String) =
  path.startsWith("com.google.code.findbugs.jsr305-") ||
  path.startsWith("com.google.errorprone.error_prone_annotations-") ||
  path.startsWith("com.google.guava.listenablefuture-9999.0-empty-to-avoid-conflict-with-guava.jar") ||
  path.startsWith("com.google.j2objc.j2objc-annotations-") ||
  path.startsWith("org.checkerframework.checker-qual-")
  //path.startsWith("com.intellij.annotations-") ||  <-- required by TypeTag[RichProcess]

//--------------------------------------------------------------------------------------------------
// RELEASE

releaseTagComment        := s"Version ${version.value}"
releaseCommitMessage     := s"Version ${version.value}"
releaseNextCommitMessage := s"Version ${version.value}"
val release = sys.props.contains("js7.release")

releaseVersion := (v =>
  Version(v).fold(versionFormatError(v)) { currentVersion =>
    if (release) {
      if (!currentVersion.string.endsWith("-SNAPSHOT")) {
        sys.error(s"Current version must end with -SNAPSHOT: $currentVersion")
      }
      currentVersion.withoutQualifier.string
    } else {
      val prerelease = {
        val commitDate = BuildInfos.committedAt.value
          .map(_.toString)
          .getOrElse(sys.error("gitHeadCommitDate returned None (no Git?)"))
          .take(10)/*yyyy-mm-dd*/
        // Remove hyphens according to Semantic Versioning pre-release syntax
        val yyyymmdd = commitDate.substring(0, 4) + commitDate.substring(5, 7) + commitDate.substring(8, 10)
        "beta." + yyyymmdd
      }
      val version = currentVersion.withoutQualifier.string + "-" + prerelease
      var v = version
      var i = 0
      val tags = runProcess("git", "tag").toSet
      while (tags contains s"v$v") {
        i += 1
        v = s"$version.$i"
      }
      v
    }
  })

val VersionPattern = """([0-9]+)\.([0-9]+)\.([0-9]+)(?:-.*)?""".r

releaseNextVersion := {
  case v if !release =>
    Version(v).fold(versionFormatError(v))(_.withoutQualifier.string + "-SNAPSHOT")

  case VersionPattern(major, minor, patch) =>
    s"$major.$minor.${patch.toInt + 1}-SNAPSHOT"

  case _ => sys.error(s"Current version does not match $VersionPattern: $version")
}

releaseProcess := {
  import sbtrelease.ReleaseStateTransformations.{checkSnapshotDependencies, commitNextVersion, commitReleaseVersion, inquireVersions, runTest, setNextVersion, setReleaseVersion, tagRelease}
  // See https://github.com/sbt/sbt-release#can-we-finally-customize-that-release-process-please
  Seq[ReleaseStep](
    checkSnapshotDependencies,
    inquireVersions,
    //runClean,  // This deletes BuildInfo and disturbs IntelliJ. Users should clean themself!
    runTest,
    setReleaseVersion,
    commitReleaseVersion,       // performs the initial git checks
    tagRelease,
  //publishArtifacts,           // checks whether `publishTo` is properly set up
    setNextVersion,
    commitNextVersion)
    //pushChanges)                // also checks that an upstream branch is properly configured
}<|MERGE_RESOLUTION|>--- conflicted
+++ resolved
@@ -332,12 +332,7 @@
   .settings {
     import Dependencies.*
     libraryDependencies ++=
-<<<<<<< HEAD
-      diffx ++
-      slf4j ++
-=======
       "org.typelevel" %%% "cats-core" % catsVersion ++
->>>>>>> d8c95eee
       "io.circe" %%% "circe-core" % circeVersion ++
       "io.circe" %%% "circe-parser" % circeVersion ++
       "io.circe" %%% "circe-generic" % circeVersion ++
