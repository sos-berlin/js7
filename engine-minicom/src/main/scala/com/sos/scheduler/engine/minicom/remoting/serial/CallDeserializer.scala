--- conflicted
+++ resolved
@@ -92,17 +92,6 @@
     val Call          : Byte = 'A'
   }
 
-<<<<<<< HEAD
-  def messageIsCall(message: ByteString): Boolean =
-    MessageClass.isCall(message.head)
-=======
-  def isCallCall(message: ByteString): Boolean =
-    message.head == MessageClass.Object && message(1 + 8) == MessageCommand.Call
-
-  def isReleaseCall(message: ByteString): Boolean =
-    message.head == MessageClass.Object && message(1 + 8) == MessageCommand.Release
->>>>>>> ce09be37
-
   /**
     * Deserialize without a `Call` without `Remoting`.
     */
@@ -117,6 +106,12 @@
     }.readCallAndEnd()
   }
 
+  def isCallCall(message: ByteString): Boolean =
+    message.head == MessageClass.Object && message(1 + 8) == MessageCommand.Call
+
+  def isReleaseCall(message: ByteString): Boolean =
+    message.head == MessageClass.Object && message(1 + 8) == MessageCommand.Release
+
   def isCall(byteString: ByteString): Boolean =
     byteString.nonEmpty && MessageClass.isCall(byteString.head)
 }