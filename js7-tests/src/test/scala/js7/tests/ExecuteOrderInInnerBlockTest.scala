package js7.tests

import js7.base.configutils.Configs.HoconStringInterpolator
import js7.base.problem.{Checked, Problem}
import js7.base.test.OurTestSuite
import js7.base.thread.MonixBlocking.syntax.*
import js7.base.time.ScalaTime.*
import js7.data.agent.AgentPath
import js7.data.order.OrderEvent.{OrderAdded, OrderAttachable, OrderAttached, OrderDetachable, OrderDetached, OrderFailed, OrderFinished, OrderMoved, OrderProcessed, OrderProcessingStarted, OrderStarted}
import js7.data.order.{FreshOrder, OrderId, Outcome}
import js7.data.value.BooleanValue
import js7.data.value.expression.ExpressionParser.expr
import js7.data.workflow.instructions.{Fork, If, TryInstruction}
import js7.data.workflow.position.{BranchId, BranchPath, Position, PositionOrLabel}
import js7.data.workflow.{Workflow, WorkflowPath}
import js7.tests.ExecuteOrderInInnerBlockTest.*
import js7.tests.jobs.{EmptyJob, FailingJob}
import js7.tests.testenv.ControllerAgentForScalaTest
import js7.tests.testenv.DirectoryProvider.toLocalSubagentId
import monix.execution.Scheduler.Implicits.traced

final class ExecuteOrderInInnerBlockTest extends OurTestSuite with ControllerAgentForScalaTest
{
  override protected val controllerConfig = config"""
    js7.auth.users.TEST-USER.permissions = [ UpdateItem ]
    js7.controller.agent-driver.command-batch-delay = 0ms
    js7.controller.agent-driver.event-buffer-delay = 0ms
    """
  override protected val agentConfig = config"""
    js7.job.execution.signed-script-injection-allowed = on
    """

  protected val agentPaths = Seq(agentPath)
  protected val items = Seq(workflow)

  "Invalid innerBlock, or startPosition or stopPositions not in innerBlock" in {
    def addOrder(
      innerBlock: BranchPath,
      startPosition: Option[Position] = None,
      stopPositions: Set[PositionOrLabel] = Set.empty)
    : Checked[Boolean] =
      controller.api
        .addOrder(FreshOrder(
          OrderId("INVALID"), workflow.path,
          innerBlock = innerBlock,
          startPosition = startPosition,
          stopPositions = stopPositions))
        .await(99.s)

    assert(
      addOrder(Position(0) / "then") == Left(Problem(
        "Instruction 'Execute.Anonymous' does not have a nested workflow for branch 'then'")))
    assert(
      addOrder(forkBranchPath, startPosition = Some(Position(1))) == Left(Problem(
        "Position 1 must be in innerBlock=1/then:0/fork+BRANCH")))
    assert(
      addOrder(forkBranchPath, stopPositions = Set(Position(2), forkBranchPath % 1)) == Left(
        Problem("Position 2 must be in innerBlock=1/then:0/fork+BRANCH")))
  }

  "Execute in a Fork block" in {
    val innerBlock = forkBranchPath

    val stampedEvents = controller.runOrder(
      FreshOrder(OrderId("FORK"), workflow.path, innerBlock = innerBlock))

    assert(stampedEvents.map(_.value) == Seq(
      OrderAdded(workflow.id, innerBlock = innerBlock),

      OrderMoved(innerBlock % 0 / "then" % 1 / "try+0" % 1),
      OrderAttachable(agentPath),
      OrderAttached(agentPath),
      OrderStarted,
      OrderProcessingStarted(toLocalSubagentId(agentPath)),
      OrderProcessed(Outcome.succeeded),
      OrderMoved(innerBlock % 1),

      OrderDetachable,
      OrderDetached,
      OrderFinished()))
  }

  "Execute in a 'then' block of a Fork block" in {
    val innerBlock = forkBranchPath % 0 / "then" % 0 / "then"

    val stampedEventsevents = controller.runOrder(
      FreshOrder(OrderId("FORK-THEN"), workflow.path, innerBlock = innerBlock))

    assert(stampedEventsevents.map(_.value) == Seq(
      OrderAdded(workflow.id, innerBlock = innerBlock),

      OrderAttachable(agentPath),
      OrderAttached(agentPath),
      OrderStarted,
      OrderProcessingStarted(toLocalSubagentId(agentPath)),
      OrderProcessed(Outcome.succeeded),
      OrderMoved(innerBlock % 1),

      OrderDetachable,
      OrderDetached,
      OrderFinished()))
  }

  "Leave innerBlock on failure, ignoring outer catch block" in {
    val innerBlock = forkBranchPath % 0 / "then" % 1 / "try" % 0 / "then"

    val stampedEventsevents = controller.runOrder(
      FreshOrder(OrderId("FORK-FAIL"), workflow.path, innerBlock = innerBlock,
        arguments = Map("FAIL" -> BooleanValue.True)))

    assert(stampedEventsevents.map(_.value) == Seq(
      OrderAdded(workflow.id, innerBlock = innerBlock,
        arguments = Map("FAIL" -> BooleanValue.True)),

      OrderAttachable(agentPath),
      OrderAttached(agentPath),
      OrderStarted,
      OrderProcessingStarted(toLocalSubagentId(agentPath)),
      OrderProcessed(FailingJob.outcome),

      OrderDetachable,
      OrderDetached,
      OrderFailed(innerBlock % 0)))
  }
}

object ExecuteOrderInInnerBlockTest
{
  private val agentPath = AgentPath("A-AGENT")

  private val workflow = Workflow(WorkflowPath("A-WORKFLOW") ~ "INITIAL", Seq(
    EmptyJob.execute(agentPath),
    If(expr("false"), Workflow.of(
      Fork.forTest(Seq("BRANCH" -> Workflow.of(
        If(expr("true"), Workflow.of(
        If(expr("false"), Workflow.of(
          EmptyJob.execute(agentPath))),
          TryInstruction(
            Workflow.of(
<<<<<<< HEAD
        If(expr("$FAIL orElse false"), Workflow.of(
          FailingJob.execute(agentPath))),
=======
              If(expr("$FAIL ? false"), Workflow.of(
                FailingJob.execute(agentPath))),
>>>>>>> b94d22a6
              EmptyJob.execute(agentPath)),
            catchWorkflow = Workflow.empty)))))))),
    EmptyJob.execute(agentPath)))

  private val forkBranchPath = Position(1) / "then" % 0 / BranchId.fork("BRANCH")
}<|MERGE_RESOLUTION|>--- conflicted
+++ resolved
@@ -137,13 +137,8 @@
           EmptyJob.execute(agentPath))),
           TryInstruction(
             Workflow.of(
-<<<<<<< HEAD
-        If(expr("$FAIL orElse false"), Workflow.of(
+              If(expr("$FAIL ? false"), Workflow.of(
           FailingJob.execute(agentPath))),
-=======
-              If(expr("$FAIL ? false"), Workflow.of(
-                FailingJob.execute(agentPath))),
->>>>>>> b94d22a6
               EmptyJob.execute(agentPath)),
             catchWorkflow = Workflow.empty)))))))),
     EmptyJob.execute(agentPath)))
