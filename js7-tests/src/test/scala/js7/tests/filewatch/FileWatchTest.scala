--- conflicted
+++ resolved
@@ -45,7 +45,7 @@
 
 final class FileWatchTest
 extends OurTestSuite, ControllerAgentForScalaTest, BlockingItemUpdater:
-  
+
   protected val agentPaths = Seq(aAgentPath, bAgentPath)
   protected val items = Nil // No Workflow, because we add Workflow and FileWatch in same operation
 
@@ -347,14 +347,7 @@
       NoKey <-: ItemDetachable(fileWatch.path, bAgentPath),
       NoKey <-: ItemDetached(fileWatch.path, bAgentPath),
       NoKey <-: ItemDeleted(fileWatch.path)))
-<<<<<<< HEAD
-    waitForCondition(10.s, 10.ms)(controllerState.keyTo(OrderWatchState).isEmpty)
-    assert(controllerState.keyTo(OrderWatchState).isEmpty)
-=======
     awaitAndAssert(controllerState.keyTo(OrderWatchState).isEmpty)
-  }
-}
->>>>>>> 832121e3
 
 
 object FileWatchTest:
