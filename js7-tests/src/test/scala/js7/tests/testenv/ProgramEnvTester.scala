package js7.tests.testenv

import js7.base.io.file.FileUtils.syntax.RichPath
import js7.journal.files.JournalFiles.*
import js7.tester.ScalaTestUtils.awaitAndAssert
import org.scalactic.source
import org.scalatest.Assertions.*

object ProgramEnvTester:

  def assertEqualJournalFiles(
    primary: ProgramEnv.WithFileJournal,
    backup: ProgramEnv.WithFileJournal,
    n: Int)
    (implicit pos: source.Position)
<<<<<<< HEAD
  : Unit =
    waitForCondition(9.s, 10.ms) { primary.journalLocation.listJournalFiles.size == n }
    val journalFiles = primary.journalLocation.listJournalFiles
    // Snapshot is not being acknowledged, so a new journal file starts asynchronously (or when one event has been written)
    assert(journalFiles.size == n)
    waitForCondition(9.s, 10.ms) { backup.journalLocation.listJournalFiles.size == n }
    for primaryFile <- journalFiles.map(_.file) do
      withClue(s"$primaryFile: "):
=======
  : Unit = {
    awaitAndAssert { primary.journalLocation.listJournalFiles.size == n }
    val journalFiles = primary.journalLocation.listJournalFiles
    // Snapshot is not being acknowledged, so a new journal file starts asynchronously (or when one event has been written)
    assert(journalFiles.size == n)
    awaitAndAssert { backup.journalLocation.listJournalFiles.size == n }
    for (primaryFile <- journalFiles.map(_.file)) {
      withClue(s"$primaryFile: ") {
>>>>>>> 832121e3
        val backupJournalFile = backup.stateDir.resolve(primaryFile.getFileName)
        awaitAndAssert(backupJournalFile.contentString == primaryFile.contentString)
        assert(backupJournalFile.contentString == primaryFile.contentString)
        assert(backupJournalFile.byteArray == primaryFile.byteArray)<|MERGE_RESOLUTION|>--- conflicted
+++ resolved
@@ -13,25 +13,14 @@
     backup: ProgramEnv.WithFileJournal,
     n: Int)
     (implicit pos: source.Position)
-<<<<<<< HEAD
   : Unit =
-    waitForCondition(9.s, 10.ms) { primary.journalLocation.listJournalFiles.size == n }
-    val journalFiles = primary.journalLocation.listJournalFiles
-    // Snapshot is not being acknowledged, so a new journal file starts asynchronously (or when one event has been written)
-    assert(journalFiles.size == n)
-    waitForCondition(9.s, 10.ms) { backup.journalLocation.listJournalFiles.size == n }
-    for primaryFile <- journalFiles.map(_.file) do
-      withClue(s"$primaryFile: "):
-=======
-  : Unit = {
     awaitAndAssert { primary.journalLocation.listJournalFiles.size == n }
     val journalFiles = primary.journalLocation.listJournalFiles
     // Snapshot is not being acknowledged, so a new journal file starts asynchronously (or when one event has been written)
     assert(journalFiles.size == n)
     awaitAndAssert { backup.journalLocation.listJournalFiles.size == n }
-    for (primaryFile <- journalFiles.map(_.file)) {
-      withClue(s"$primaryFile: ") {
->>>>>>> 832121e3
+    for primaryFile <- journalFiles.map(_.file) do
+      withClue(s"$primaryFile: "):
         val backupJournalFile = backup.stateDir.resolve(primaryFile.getFileName)
         awaitAndAssert(backupJournalFile.contentString == primaryFile.contentString)
         assert(backupJournalFile.contentString == primaryFile.contentString)
