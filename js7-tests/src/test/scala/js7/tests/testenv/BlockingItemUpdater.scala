--- conflicted
+++ resolved
@@ -15,27 +15,19 @@
 import monix.reactive.Observable
 import scala.annotation.tailrec
 
-<<<<<<< HEAD
 trait BlockingItemUpdater:
-=======
-trait BlockingItemUpdater {
   private val nextWorkflowNr = Atomic(1)
->>>>>>> babf0fa8
   private val nextVersionId_ = Atomic(1)
 
   protected def sign[A <: SignableItem](item: A): Signed[A]
   protected def controller: TestController
   protected def controllerState: ControllerState
 
-<<<<<<< HEAD
-  protected final def nextVersionId() =
-=======
   protected final def nextPath[I <: InventoryItemPath](implicit I: InventoryItemPath.Companion[I])
   : I =
     I(I.itemTypeName.toUpperCase(Locale.ROOT) + "-" + nextWorkflowNr.getAndIncrement())
 
-  protected final def nextVersionId() = {
->>>>>>> babf0fa8
+  protected final def nextVersionId() =
     val versionIdSet = controllerState.repo.versionIdSet
     @tailrec def loop(): VersionId =
       val v = VersionId(nextVersionId_.getAndIncrement().toString)
@@ -59,27 +51,15 @@
     try body
     finally deleteItems(items.map(_.path)*)
 
-<<<<<<< HEAD
-  protected final def updateItem[I <: InventoryItem](item: I)(implicit s: Scheduler)
-  : I =
-    val v = updateItems(item)
-    (item, v) match
-      case (item: VersionedItem, Some(v)) => item.withVersion(v).asInstanceOf[I]
-      case _ => item
-=======
-  protected final def updateItem[I <: InventoryItem](item: I)(implicit s: Scheduler): I = {
-    val myItem: I = item match {
+  protected final def updateItem[I <: InventoryItem](item: I)(implicit s: Scheduler): I =
+    val myItem: I = item match
       case workflow: Workflow if workflow.id.isAnonymous =>
         workflow.withId(nextPath[WorkflowPath]).asInstanceOf[I]
       case o => o
-    }
     val v = updateItems(myItem)
-    (myItem, v) match {
+    (myItem, v) match
       case (myItem: VersionedItem, Some(v)) => myItem.withVersion(v).asInstanceOf[I]
       case _ => myItem
-    }
-  }
->>>>>>> babf0fa8
 
   protected final def updateItems(items: InventoryItem*)(implicit s: Scheduler)
   : Option[VersionId] =
