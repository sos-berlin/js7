package js7.tests.testenv

import cats.effect.Resource
import cats.syntax.parallel.*
import cats.syntax.traverse.*
import com.typesafe.config.{Config, ConfigFactory}
import java.nio.file.Files.{createDirectory, createTempDirectory}
import java.nio.file.Path
import js7.agent.{RunningAgent, TestAgent}
import js7.base.auth.Admission
import js7.base.crypt.{DocumentSigner, SignatureVerifier, Signed, SignedString}
import js7.base.generic.SecretString
import js7.base.io.JavaResource
import js7.base.io.file.FileUtils.deleteDirectoryRecursively
import js7.base.io.file.FileUtils.syntax.*
import js7.base.io.https.{HttpsConfig, KeyStoreRef, TrustStoreRef}
import js7.base.log.{CorrelId, Logger}
import js7.base.problem.Checked.*
import js7.base.system.OperatingSystem.isWindows
import js7.base.thread.MonixBlocking.syntax.*
import js7.base.time.ScalaTime.*
import js7.base.utils.AutoClosing.closeOnError
import js7.base.utils.CatsBlocking.BlockingTaskResource
import js7.base.utils.CatsUtils.Nel
import js7.base.utils.CatsUtils.syntax.RichResource
import js7.base.utils.Closer.syntax.{RichClosersAny, RichClosersAutoCloseable}
import js7.base.utils.ScalaUtils.syntax.*
import js7.base.utils.{Allocated, HasCloser}
import js7.base.web.Uri
import js7.cluster.watch.ClusterWatch.OnUndecidableClusterNodeLoss
import js7.cluster.watch.ClusterWatchService
import js7.common.configuration.Js7Configuration
import js7.common.pekkoutils.Pekkos
import js7.common.utils.Exceptions.repeatUntilNoException
import js7.common.utils.FreeTcpPortFinder.findFreeTcpPort
import js7.controller.RunningController
import js7.controller.RunningController.TestWiring
import js7.controller.client.PekkoHttpControllerApi
import js7.controller.client.PekkoHttpControllerApi.admissionsToApiResource
import js7.controller.configuration.ControllerConfiguration
import js7.data.agent.{AgentPath, AgentRef}
import js7.data.cluster.ClusterWatchId
import js7.data.controller.ControllerState.signableItemJsonCodec
import js7.data.item.ItemOperation.{AddOrChangeSigned, AddVersion, RemoveVersioned}
import js7.data.item.{InventoryItem, ItemOperation, ItemSigner, SignableItem, SignableSimpleItem, UnsignedSimpleItem, VersionId, VersionedItem, VersionedItemPath}
import js7.data.subagent.{SubagentId, SubagentItem}
import js7.proxy.ControllerApi
import js7.service.pgp.PgpSigner
import js7.subagent.Subagent
import js7.tests.testenv.DirectoryProvider.*
import monix.eval.Task
import monix.execution.Scheduler
import monix.execution.Scheduler.Implicits.traced
import monix.execution.atomic.AtomicBoolean
import monix.reactive.Observable
import org.jetbrains.annotations.TestOnly
import scala.collection.immutable.{Iterable, Map}
import scala.concurrent.duration.*
import scala.util.control.NonFatal

/**
  * @author Joacim Zschimmer
  */
@TestOnly
final class DirectoryProvider(
  controllerPort: => Int = findFreeTcpPort(),
  agentPaths: Seq[AgentPath],
  bareSubagentItems: Seq[SubagentItem] = Nil,
  items: Seq[InventoryItem] = Nil,
  controllerConfig: Config = ConfigFactory.empty,
  controllerTestWiring: RunningController.TestWiring = RunningController.TestWiring.empty,
  agentHttps: Boolean = false,
  agentHttpsMutual: Boolean = false,
  agentConfig: Config = ConfigFactory.empty,
  agentPorts: Seq[Int] = Nil,
  directorEnvToAgentRef: DirectorEnv => AgentRef = a => AgentRef(a.agentPath, Seq(a.localSubagentId)),
  isBackup: Boolean = false,
  primarySubagentsDisabled: Boolean = false,
  provideAgentHttpsCertificate: Boolean = false,
  provideAgentClientCertificate: Boolean = false,
  controllerKeyStore: Option[JavaResource] = Some(ControllerKeyStoreResource),
  controllerTrustStores: Iterable[JavaResource] = Nil,
  signer: DocumentSigner = defaultSigner,
  val verifier: SignatureVerifier = defaultVerifier,
  testName: Option[String] = None,
  useDirectory: Option[Path] = None,
  doNotAddItems: Boolean = false,
  scheduler: Option[Scheduler] = None)
extends HasCloser:
  private lazy val controllerPort_ = controllerPort

  val directory = useDirectory.getOrElse(
    createTempDirectory(testName.fold("test-")(_ + "-"))
      .withCloser { dir =>
        repeatUntilNoException(10.s, 10.ms) {  // Windows
          deleteDirectoryRecursively(dir)
        }
      })

  val controllerEnv = new ControllerEnv(directory / "controller",
    verifier = verifier,
    keyStore = controllerKeyStore,
    trustStores = controllerTrustStores,
    agentHttpsMutual = agentHttpsMutual
  ).closeWithCloser

  createDirectory(directory / "subagents")

  val agentToEnv: Map[AgentPath, DirectorEnv] =
    agentPaths
      .zip(agentPorts ++ Seq.fill(agentPaths.length - agentPorts.length)(findFreeTcpPort()))
      .map { case (agentPath, port) =>
        val localSubagentId = toLocalSubagentId(agentPath, isBackup = isBackup)
        val localhost = if agentHttps then "https://localhost" else "http://127.0.0.1"

        val localSubagentItem = SubagentItem(
          localSubagentId, agentPath, disabled = primarySubagentsDisabled,
          uri = Uri(s"$localhost:$port"))

        agentPath -> newDirectorEnv(
          localSubagentItem,
          otherSubagentIds = bareSubagentItems
            .collect { case o: SubagentItem if o.agentPath == agentPath => o.id })
      }
      .toMap

  val agentEnvs: Vector[DirectorEnv] = agentToEnv.values.toVector
<<<<<<< HEAD
  lazy val agentRefs: Vector[AgentRef] =
    for a <- agentEnvs yield AgentRef(a.agentPath, Seq(a.localSubagentId))
=======
  lazy val agentRefs: Vector[AgentRef] = agentEnvs.map(directorEnvToAgentRef)
>>>>>>> babf0fa8
  lazy val subagentItems: Vector[SubagentItem] = agentEnvs.map(_.subagentItem) ++ bareSubagentItems
  lazy val subagentId: SubagentId = agentEnvs.head.localSubagentId

  private val itemsHaveBeenAdded = AtomicBoolean(false)

  closeOnError(this):
    agentEnvs foreach prepareAgentFiles

    items
      .collect { case o: SubagentItem => o }
      .map(_.agentPath)
      .distinct
      .foreach { agentPath =>
        controllerEnv.writeAgentAuthentication(
          agentPath,
          SecretString(s"$agentPath-PASSWORD")/*FIXME Duplicate in DirectorEnv*/)
      }

  val itemSigner = new ItemSigner(signer, signableItemJsonCodec)

  def toSignedString[A <: SignableItem](item: A): SignedString =
    itemSigner.toSignedString(item)

  def sign[A <: SignableItem](item: A): Signed[A] =
    itemSigner.sign(item)

  /** Proxy's ControllerApi */
  def controllerApiResource(runningController: RunningController): Resource[Task, ControllerApi] =
    ControllerApi.resource(
      admissionsToApiResource(
        Nel.one(controllerAdmission(runningController)))(
        runningController.actorSystem))

  def controllerAdmission(runningController: RunningController): Admission =
    Admission(runningController.localUri, Some(controllerEnv.userAndPassword))

  def run[A](body: (TestController, IndexedSeq[TestAgent]) => A): A =
    runAgents()(agents =>
      runController()(controller =>
        body(controller, agents)))

  def runController[A](
    httpPort: Option[Int] = Some(controllerPort_),
    dontWaitUntilReady: Boolean = false,
    config: Config = ConfigFactory.empty)
    (body: TestController => A)
  : A =
    testControllerResource(httpPort = httpPort, config = config)
      .blockingUse(99.s) { testController =>
        val result =
          try
            if !dontWaitUntilReady then
              testController.waitUntilReady()
            body(testController)
          catch { case NonFatal(t) =>
            // Pekko may crash before the caller gets the error so we log the error here
            logger.error(s"💥💥💥 ${t.toStringWithCauses}", t.nullIfNoStackTrace)
            try testController.terminate() await 99.s
            catch { case t2: Throwable if t2 ne t => t.addSuppressed(t2) }
            throw t
          }
        try testController.stop await 99.s
        catch { case NonFatal(t) =>
          // Pekko may crash before the caller gets the error so we log the error here
          logger.error(s"💥💥💥 ${t.toStringWithCauses}", t.nullIfNoStackTrace)
          try testController.stop.await(99.s)
          catch { case t2: Throwable if t2 ne t => t.addSuppressed(t2) }
          throw t
        }
        result
      }

  def newController(
    testWiring: TestWiring = controllerTestWiring,
    config: Config = ConfigFactory.empty,
    httpPort: Option[Int] = Some(controllerPort_),
    httpsPort: Option[Int] = None)
  : TestController =
    testControllerResource(testWiring, config, httpPort, httpsPort)
      .allocated
      .map(_._1)
      .await(99.s)

  private def testControllerResource(
    testWiring: TestWiring = controllerTestWiring,
    config: Config = ConfigFactory.empty,
    httpPort: Option[Int] = Some(controllerPort_),
    httpsPort: Option[Int] = None)
  : Resource[Task, TestController] =
    Resource.make(
      runningControllerResource(testWiring, config, httpPort, httpsPort)
        .toAllocated
        .map(runningController =>
          new TestController(
            runningController,
            controllerAdmission(runningController.allocatedThing))))(
      release = _.stop)

  private def runningControllerResource(
    testWiring: RunningController.TestWiring = controllerTestWiring,
    config: Config = ConfigFactory.empty,
    httpPort: Option[Int] = Some(controllerPort_),
    httpsPort: Option[Int] = None)
  : Resource[Task, RunningController] =
    val conf = ControllerConfiguration.forTest(
      configAndData = controllerEnv.directory,
      config.withFallback(controllerConfig),
      httpPort = httpPort,
      httpsPort = httpsPort,
      name = controllerName)

    def startForTest(runningController: RunningController): Unit =
      if !doNotAddItems && !isBackup && (agentRefs.nonEmpty || items.nonEmpty) then
        if !itemsHaveBeenAdded.getAndSet(true) then
          runningController.waitUntilReady()
          runningController.updateUnsignedSimpleItemsAsSystemUser(agentRefs ++ subagentItems)
            .await(99.s).orThrow

          if items.nonEmpty then
            val versionedItems = items.collect { case o: VersionedItem => o }.map(_ withVersion Vinitial)
            val signableItems = versionedItems ++ items.collect { case o: SignableSimpleItem => o }
            runningController
              .updateItemsAsSystemUser(
                Observable.from(items).collect { case o: UnsignedSimpleItem => ItemOperation.AddOrChangeSimple(o) } ++
                  Observable.fromIterable(versionedItems.nonEmpty ? ItemOperation.AddVersion(Vinitial)) ++
                  Observable.fromIterable(signableItems)
                    .map(itemSigner.toSignedString)
                    .map(ItemOperation.AddOrChangeSigned.apply))
              .await(99.s).orThrow
      for t <- runningController.terminated.failed do
        logger.error(s"💥💥💥 ${t.toStringWithCauses}", t.nullIfNoStackTrace)
        logger.debug(t.toStringWithCauses, t)

    CorrelId.bindNew(
      RunningController.threadPoolResource[Task](conf, orCommon = scheduler)
        .flatMap(js7Scheduler =>
          RunningController
            .resource(conf, testWiring)(js7Scheduler)
            .evalTap(runningController => Task {
              startForTest(runningController)
            })))

  def runAgents[A](
    agentPaths: Seq[AgentPath] = DirectoryProvider.this.agentPaths)(
    body: Vector[TestAgent] => A)
  : A =
    val agents = agentEnvs
      .filter(o => agentPaths.contains(o.agentPath))
      .map(_.agentConf)
      .parTraverse(a => TestAgent.start(a))
      .await(99.s)

    val result =
      try body(agents)
      catch { case NonFatal(t) =>
        // Pekko may crash before the caller gets the error so we log the error here
        logger.error(s"💥💥💥 ${t.toStringWithCauses}", t.nullIfNoStackTrace)
        try agents.parTraverse(_.stop) await 99.s
        catch { case t2: Throwable if t2 ne t => t.addSuppressed(t2) }
        throw t
      }

    agents.traverse(_.terminate()) await 99.s
    result

  def startAgents(testWiring: RunningAgent.TestWiring = RunningAgent.TestWiring.empty)
  : Task[Seq[TestAgent]] =
    agentEnvs.parTraverse(a => startAgent(a.agentPath, testWiring))

  def startAgent(
    agentPath: AgentPath,
    testWiring: RunningAgent.TestWiring = RunningAgent.TestWiring.empty)
  : Task[TestAgent] =
    TestAgent.start(
      agentToEnv(agentPath).agentConf,
      testWiring)

  def startBareSubagents(): Task[Map[SubagentId, Allocated[Task, Subagent]]] =
    bareSubagentItems
      .parTraverse(subagentItem =>
        bareSubagentResource(subagentItem, config = agentConfig)
          .toAllocated
          .map(subagentItem.id -> _))
      .map(_.toMap)

  def updateVersionedItems(
    controller: TestController,
    versionId: VersionId,
    change: Seq[VersionedItem] = Nil,
    delete: Seq[VersionedItemPath] = Nil)
  : Unit =
    controller.updateItemsAsSystemUser(
      AddVersion(versionId) +:
        (Observable.fromIterable(change)
          .map(_ withVersion versionId)
          .map(itemSigner.toSignedString)
          .map(AddOrChangeSigned(_)) ++
          Observable.fromIterable(delete)
            .map(RemoveVersioned.apply))
    ).await(99.s).orThrow

  private def controllerName = testName.fold(ControllerConfiguration.DefaultName)(_ + "-Controller")

  def prepareAgentFiles(env: DirectorEnv): Unit =
    //env.createDirectoriesAndFiles()
    controllerEnv.writeAgentAuthentication(env)

  def directorEnvResource(
    subagentItem: SubagentItem,
    suffix: String = "",
    otherSubagentIds: Seq[SubagentId] = Nil,
    isClusterBackup: Boolean = false,
    suppressSignatureKeys: Boolean = false,
    extraConfig: Config = ConfigFactory.empty)
  : Resource[Task, DirectorEnv] =
    Resource
      .fromAutoCloseable(Task(
        newDirectorEnv(subagentItem, suffix, otherSubagentIds,
          isClusterBackup = isClusterBackup,
          suppressSignatureKeys = suppressSignatureKeys,
          extraConfig = extraConfig)))

  private def newDirectorEnv(
    subagentItem: SubagentItem,
    suffix: String = "",
    otherSubagentIds: Seq[SubagentId] = Nil,
    isClusterBackup: Boolean = false,
    suppressSignatureKeys: Boolean = false,
    extraConfig: Config = ConfigFactory.empty)
  : DirectorEnv =
    new DirectorEnv(
      subagentItem = subagentItem,
      name = subagentName(subagentItem.id, suffix = suffix),
      rootDirectory = directory,
      verifier = verifier,
      mutualHttps = agentHttpsMutual,
      provideHttpsCertificate = provideAgentHttpsCertificate,
      provideClientCertificate = provideAgentClientCertificate,
      isClusterBackup = isClusterBackup,
      suppressSignatureKeys = suppressSignatureKeys,
      otherSubagentIds = otherSubagentIds,
      extraConfig = extraConfig.withFallback(agentConfig))

  def bareSubagentResource(
    subagentItem: SubagentItem,
    director: SubagentId = toLocalSubagentId(agentPaths.head),
    config: Config = ConfigFactory.empty,
    suffix: String = "",
    suppressSignatureKeys: Boolean = false)
  : Resource[Task, Subagent] =
    for
      env <- bareSubagentEnvResource(subagentItem,
        director = director,
        suffix = suffix,
        suppressSignatureKeys = suppressSignatureKeys,
        extraConfig = config)
      subagent <- env.subagentResource
    yield subagent

  private def bareSubagentEnvResource(
    subagentItem: SubagentItem,
    director: SubagentId,
    suffix: String = "",
    suppressSignatureKeys: Boolean = false,
    extraConfig: Config = ConfigFactory.empty)
  : Resource[Task, BareSubagentEnv] =
    Resource
      .fromAutoCloseable(Task(
        new BareSubagentEnv(
          subagentItem = subagentItem,
          directorSubagentId = director,
          name = subagentName(subagentItem.id, suffix = suffix),
          rootDirectory = directory,
          verifier = verifier,
          mutualHttps = agentHttpsMutual,
          provideHttpsCertificate = provideAgentHttpsCertificate,
          provideClientCertificate = provideAgentClientCertificate,
          suppressSignatureKeys = suppressSignatureKeys,
          extraConfig = extraConfig.withFallback(agentConfig))))

  def bareSubagentToDirectory(subagentId: SubagentId, suffix: String = ""): Path =
    directory / "subagents" / subagentName(subagentId, suffix)

  def subagentName(subagentId: SubagentId, suffix: String = ""): String =
    testName.fold("")(_ + "-") + subagentId.string + suffix


object DirectoryProvider:
  private val Vinitial = VersionId("INITIAL")
  private val logger = Logger[this.type]

  def toLocalSubagentId(agentPath: AgentPath, isBackup: Boolean = false): SubagentId =
    SubagentId(agentPath.string + (if !isBackup then "-0" else "-1"))

  final val StdoutOutput = if isWindows then "TEST\r\n" else "TEST ☘\n"

  final def script(duration: FiniteDuration, resultVariable: Option[String] = None): String =
    if isWindows then
      (s"""@echo off
          |echo ${StdoutOutput.trim}
          |ping -n ${1 + (duration + 999999.µs).toMillis / 1000} 127.0.0.1 >nul""" +
          resultVariable.fold("")(o => s"""|echo result=SCRIPT-VARIABLE-%SCHEDULER_PARAM_${o.toUpperCase}% >>"%SCHEDULER_RETURN_VALUES%"""")
      ).stripMargin
    else
      (s"""echo ${StdoutOutput.trim}
          |sleep ${duration.toDecimalString}""" +
          resultVariable.fold("")(o => s"""|echo "result=SCRIPT-VARIABLE-$$SCHEDULER_PARAM_${o.toUpperCase}" >>"$$SCHEDULER_RETURN_VALUES"""")
      ).stripMargin

  final def waitingForFileScript(file: Path, delete: Boolean = false): String =
    if isWindows then
       s"""@echo off
          |:LOOP
          |  if exist "$file" goto FOUND
          |  ping -n 2 127.0.0.1 >nul
          |  goto LOOP
          |:FOUND
          |""".stripMargin + (delete ?? s"del $file\n")
    else
       s"""#!/usr/bin/env bash
          |set -euo pipefail
          |while [ ! -e '$file' ]; do
          |  sleep 0.1
          |done
          |""".stripMargin + (delete ?? s"rm '$file'\n")

  /* Following resources have been generated with the command line:
     js7-common/src/main/resources/js7/common/pekkohttp/https/generate-self-signed-ssl-certificate-test-keystore.sh \
        --distinguished-name="CN=Primary Controller, DC=primary-controller, DC=DirectoryProvider, DC=tests, DC=js7, DC=sh" \
        --alias=controller \
        --host=localhost \
        --config-directory=js7-tests/src/test/resources/js7/tests/controller/config
   */
  private[testenv] val ControllerKeyStoreResource = JavaResource("js7/tests/controller/config/private/https-keystore.p12")
  private[testenv] lazy val controllerClientKeyStoreRef = KeyStoreRef(
    ControllerKeyStoreResource.url,
    alias = None,
    SecretString("jobscheduler"),
    SecretString("jobscheduler"))
  val ExportedControllerTrustStoreResource = JavaResource("js7/tests/controller/config/export/https-truststore.p12")
  lazy val ExportedControllerTrustStoreRef = TrustStoreRef(
    ExportedControllerTrustStoreResource.url,
    SecretString("jobscheduler"))
    Seq(TrustStoreRef(
      ExportedControllerTrustStoreRef.url,
      SecretString("jobscheduler")))
  lazy val controllerClientHttpsConfig = HttpsConfig(
    Some(controllerClientKeyStoreRef),
    Seq(ExportedControllerTrustStoreRef))

  /* Following resources have been generated with the command line:
     js7-common/src/main/resources/js7/common/pekkohttp/https/generate-self-signed-ssl-certificate-test-keystore.sh \
        --distinguished-name="CN=Agent, DC=agent, DC=DirectoryProvider, DC=tests, DC=js7, DC=sh" \
        --alias=agent \
        --host=localhost \
        --config-directory=js7-tests/src/test/resources/js7/tests/agent/config
   */
  private[testenv] val AgentKeyStoreResource   = JavaResource(
    "js7/tests/agent/config/private/https-keystore.p12")
  private[testenv] val AgentTrustStoreResource = JavaResource(
    "js7/tests/agent/config/export/https-truststore.p12")

  final lazy val (defaultSigner, defaultVerifier) = PgpSigner.forTest()

  def clusterWatchServiceResource(
    clusterWatchId: ClusterWatchId,
    admissions: Nel[Admission],
    httpsConfig: HttpsConfig,
    config: Config = ConfigFactory.empty,
    onUndecidableClusterNodeLoss: OnUndecidableClusterNodeLoss = _ => Task.unit)
  : Resource[Task, ClusterWatchService] =
    Pekkos
      .actorSystemResource(clusterWatchId.string)
      .flatMap(implicit actorSystem =>
        ClusterWatchService.resource(
          clusterWatchId,
          admissions.traverse(PekkoHttpControllerApi.resource(_, httpsConfig)),
          config.withFallback(Js7Configuration.defaultConfig),
          onUndecidableClusterNodeLoss = onUndecidableClusterNodeLoss))<|MERGE_RESOLUTION|>--- conflicted
+++ resolved
@@ -125,12 +125,7 @@
       .toMap
 
   val agentEnvs: Vector[DirectorEnv] = agentToEnv.values.toVector
-<<<<<<< HEAD
-  lazy val agentRefs: Vector[AgentRef] =
-    for a <- agentEnvs yield AgentRef(a.agentPath, Seq(a.localSubagentId))
-=======
   lazy val agentRefs: Vector[AgentRef] = agentEnvs.map(directorEnvToAgentRef)
->>>>>>> babf0fa8
   lazy val subagentItems: Vector[SubagentItem] = agentEnvs.map(_.subagentItem) ++ bareSubagentItems
   lazy val subagentId: SubagentId = agentEnvs.head.localSubagentId
 
