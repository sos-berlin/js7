--- conflicted
+++ resolved
@@ -29,14 +29,9 @@
 import js7.data.order.OrderObstacle.WaitingForOtherTime
 import js7.data.order.{CycleState, FreshOrder, Order, OrderEvent, OrderId, OrderObstacle, Outcome}
 import js7.data.value.expression.ExpressionParser.expr
-<<<<<<< HEAD
 import js7.data.workflow.instructions.Schedule.{Periodic, Scheme}
-import js7.data.workflow.instructions.{Break, Cycle, Fail, Fork, If, LockInstruction, Options, Schedule, Stop, TryInstruction}
+import js7.data.workflow.instructions.{Break, Cycle, EmptyInstruction, Fail, Fork, If, LockInstruction, Options, Retry, Schedule, Stop, TryInstruction}
 import js7.data.workflow.position.BranchPath.syntax.*
-=======
-import js7.data.workflow.instructions.Schedule.{Continuous, Periodic, Scheme, Ticking}
-import js7.data.workflow.instructions.{Break, Cycle, EmptyInstruction, Fail, Fork, If, LockInstruction, Options, Retry, Schedule, Stop, TryInstruction}
->>>>>>> f7726f8c
 import js7.data.workflow.position.{BranchId, Position}
 import js7.data.workflow.{Workflow, WorkflowPath}
 import js7.tests.CycleTest.*
@@ -612,23 +607,8 @@
         "JSON DecodingFailure at : Break instruction at 0/cycle:0/fork+A:0/then:0 without Cycle")))
     }
 
-<<<<<<< HEAD
-    "JS-2115 Order without cycle arguments placed into a Cycle block" in {
-      clock.resetTo(local("2025-03-25T12:00"))
-      val workflow = Workflow(
-        WorkflowPath("PLACED-ORDER"),
-        timeZone = timezone,
-        calendarPath = Some(calendar.path),
-        instructions = Seq(
-          Cycle(
-            Schedule.continuous(pause = 1.s),
-            Workflow.of(
-              EmptyJob.execute(agentPath)))))
-      withTemporaryItem(workflow) { workflow =>
-        val orderId = OrderId("#2024-03-25#PLACED-ORDER")
-=======
     "Place an Order into a Cycle block containing a Break" - {
-      "Order without cycle arguments placed into a Cycle block (JS-2115)" in {
+      "Order without cycle arguments placed into a Cycle block (JS-2115)" in:
         clock.resetTo(local("2025-03-25T12:00"))
         val workflow = Workflow(
           WorkflowPath("PLACED-ORDER"),
@@ -636,20 +616,17 @@
           calendarPath = Some(calendar.path),
           instructions = Seq(
             Cycle(
-              Schedule(Seq(Scheme(
-                AdmissionTimeScheme(Seq(AlwaysPeriod)),
-                Continuous(1.s)))),
+            Schedule.continuous(pause = 1.s),
               Workflow.of(
                 EmptyJob.execute(agentPath)))))
-        withTemporaryItem(workflow) { workflow =>
+        withTemporaryItem(workflow): workflow =>
           val orderId = OrderId("#2024-03-25#PLACED-ORDER")
->>>>>>> f7726f8c
-
-        controller.api
-            .addOrder(FreshOrder(
-              orderId, workflow.path, deleteWhenTerminated = true,
-              startPosition = Some(Position(0) / "cycle" % 0)))
-            .await(99.s).orThrow
+
+          controller.api
+              .addOrder(FreshOrder(
+                orderId, workflow.path, deleteWhenTerminated = true,
+                startPosition = Some(Position(0) / "cycle" % 0)))
+              .await(99.s).orThrow
           eventWatch.await[OrderTerminated](_.key == orderId)
 
           assert(eventWatch.eventsByKey[OrderEvent](orderId)
@@ -671,10 +648,8 @@
               OrderDetached,
               OrderFinished(None),
               OrderDeleted))
-        }
-      }
-
-      "Order whose innerBlock is a Cycle block with Break (JS-2115)" in {
+
+      "Order whose innerBlock is a Cycle block with Break (JS-2115)" in:
         val workflow = Workflow(
           WorkflowPath("PLACED-ORDER-INNER-BLOCK"),
           calendarPath = Some(calendar.path),
@@ -684,7 +659,7 @@
               Workflow.of(
                 Break())),
             EmptyInstruction()))
-        withTemporaryItem(workflow) { workflow =>
+        withTemporaryItem(workflow): workflow =>
           val orderId = OrderId("#2024-04-03#PLACED-ORDER-INNER-BLOCK")
 
           controller.api
@@ -701,28 +676,8 @@
               OrderStarted,
               OrderFinished(None),
               OrderDeleted))
-        }
-      }
-
-<<<<<<< HEAD
-    "JS-2115 Order without cycle arguments placed into a Cycle block with Break" in {
-      clock.resetTo(local("2025-03-25T00:00"))
-      val workflow = Workflow(
-        WorkflowPath("PLACED-ORDER-WITHOUT-ARGUMENTS"),
-        timeZone = timezone,
-        calendarPath = Some(calendar.path),
-        instructions = Seq(
-          Cycle(
-            Schedule.continuous(pause = 1.s),
-            Workflow.of(
-              If(expr("true"),
-                Workflow.of(
-                  EmptyJob.execute(agentPath),
-                  Break()))))))
-      withTemporaryItem(workflow) { workflow =>
-        val orderId = OrderId("#2024-03-25#PLACED-ORDER-WITHOUT-ARGUMENTS")
-=======
-      "Order whose innerBlock is a Cycle block with Break in If (JS-2115)" in {
+
+      "Order whose innerBlock is a Cycle block with Break in If (JS-2115)" in:
         val workflow = Workflow(
           WorkflowPath("PLACED-ORDER-INNER-BLOCK-IF"),
           calendarPath = Some(calendar.path),
@@ -733,7 +688,7 @@
                 If(expr("true"),
                   Workflow.of(
                     Break()))))))
-        withTemporaryItem(workflow) { workflow =>
+        withTemporaryItem(workflow): workflow =>
           val orderId = OrderId("#2024-04-03#PLACED-ORDER-INNER-BLOCK-IF")
 
           controller.api
@@ -751,51 +706,46 @@
               OrderStarted,
               OrderFinished(None),
               OrderDeleted))
-        }
-      }
-
-      "Order whose innerBlock is a Cycle block with Break after Execute in If (JS-2115)" in {
+
+      "Order whose innerBlock is a Cycle block with Break after Execute in If (JS-2115)" in:
         val workflow = Workflow(
           WorkflowPath("PLACED-ORDER-INNER-BLOCK-IF-EXECUTE"),
           calendarPath = Some(calendar.path),
           instructions = Seq(
             Cycle(
-              Schedule.continuous(1.s),
+            Schedule.continuous(pause = 1.s),
               Workflow.of(
                 If(expr("true"),
                   Workflow.of(
                     EmptyJob.execute(agentPath),
                     Break()))))))
-        withTemporaryItem(workflow) { workflow =>
+        withTemporaryItem(workflow): workflow =>
           val orderId = OrderId("#2024-03-25#PLACED-ORDER-INNER-BLOCK-IF-EXECUTE")
->>>>>>> f7726f8c
-
-        controller.api
-            .addOrder(FreshOrder(
-              orderId, workflow.path, deleteWhenTerminated = true,
-              innerBlock = Position(0) / "cycle"))
-            .await(99.s).orThrow
-          eventWatch.await[OrderTerminated](_.key == orderId)
-
-          assert(eventWatch.eventsByKey[OrderEvent](orderId) ==
-            Seq(
-              OrderAdded(workflow.id, deleteWhenTerminated = true,
-                innerBlock = Position(0) / "cycle"),
-              OrderMoved(Position(0) / "cycle" % 0 / "then" % 0),
-              OrderAttachable(agentPath),
-              OrderAttached(agentPath),
-              OrderStarted,
-              OrderProcessingStarted(Some(subagentId)),
-              OrderProcessed(Outcome.succeeded),
-              OrderMoved(Position(0) / "cycle" % 0 / "then" % 1),
-              OrderDetachable,
-              OrderDetached,
-              OrderFinished(None),
-              OrderDeleted))
-        }
-      }
-
-      "Order whose innerBlock is a Cycle block with Break after Execute in Retry (JS-2115)" in {
+
+          controller.api
+              .addOrder(FreshOrder(
+                orderId, workflow.path, deleteWhenTerminated = true,
+                innerBlock = Position(0) / "cycle"))
+              .await(99.s).orThrow
+            eventWatch.await[OrderTerminated](_.key == orderId)
+
+            assert(eventWatch.eventsByKey[OrderEvent](orderId) ==
+              Seq(
+                OrderAdded(workflow.id, deleteWhenTerminated = true,
+                  innerBlock = Position(0) / "cycle"),
+                OrderMoved(Position(0) / "cycle" % 0 / "then" % 0),
+                OrderAttachable(agentPath),
+                OrderAttached(agentPath),
+                OrderStarted,
+                OrderProcessingStarted(Some(subagentId)),
+                OrderProcessed(Outcome.succeeded),
+                OrderMoved(Position(0) / "cycle" % 0 / "then" % 1),
+                OrderDetachable,
+                OrderDetached,
+                OrderFinished(None),
+                OrderDeleted))
+
+      "Order whose innerBlock is a Cycle block with Break after Execute in Retry (JS-2115)" in:
         val workflow = Workflow(
           WorkflowPath("PLACED-ORDER-INNER-BLOCK-RETRY-EXECUTE"),
           calendarPath = Some(calendar.path),
@@ -808,7 +758,7 @@
                     EmptyJob.execute(agentPath),
                     Break()),
                   Workflow.of(Retry()))))))
-        withTemporaryItem(workflow) { workflow =>
+        withTemporaryItem(workflow): workflow =>
           val orderId = OrderId("#2024-04-03#PLACED-ORDER-INNER-BLOCK-RETRY-EXECUTE")
 
           controller.api
@@ -833,8 +783,6 @@
               OrderDetached,
               OrderFinished(None),
               OrderDeleted))
-        }
-      }
     }
   } // "Break"
 
