--- conflicted
+++ resolved
@@ -237,35 +237,12 @@
     testPrintAndParse(anonymousWorkflow)
 
     val eventId = eventWatch.lastAddedEventId
-<<<<<<< HEAD
-    controller.api.addOrders(
-      Observable.fromIterable(ordersArguments)
-        .map {
-          case (orderId, args) => FreshOrder(orderId, workflow.path, arguments = args)
-        })
-      .await(99.s).orThrow
-    val orderIds = ordersArguments.keySet
-    val _runningOrderIds = orderIds.to(mutable.Set)
-    eventWatch
-      .observe(EventRequest.singleClass[OrderEvent](eventId, Some(99.s)))
-      .filter(stamped => orderIds contains stamped.value.key)
-      .map(_.value)
-      .tapEach {
-        case KeyedEvent(orderId: OrderId, _: OrderTerminated) =>
-          _runningOrderIds -= orderId
-        case _ =>
-      }
-      .takeWhileInclusive(_ => _runningOrderIds.nonEmpty)
-      .toL(Vector)
-      .await(99.s)
-      .groupMap(_.key)(_.event)
-=======
     val workflow = anonymousWorkflow.withId(workflowPathIterator.next())
     var workflowId: WorkflowId = null
     val result = withTemporaryItem(workflow) { workflow =>
       workflowId = workflow.id
       val eventId = eventWatch.lastAddedEventId
-      controllerApi.addOrders(
+    controller.api.addOrders(
         Observable.fromIterable(ordersArguments)
           .map { case (orderId, args) =>
             FreshOrder(orderId, workflow.path, arguments = args, deleteWhenTerminated = true)
@@ -290,7 +267,6 @@
     // When Workflow has been deleted, its Jobs are stopped
     eventWatch.await[ItemDeleted](_.event.key == workflowId, after = eventId)
     result
->>>>>>> 9e7e2e0d
   }
 
   private def testPrintAndParse(anonymousWorkflow: Workflow): Unit = {
