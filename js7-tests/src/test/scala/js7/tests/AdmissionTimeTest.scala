--- conflicted
+++ resolved
@@ -176,32 +176,6 @@
   }
 
   "forceJobAdmission in AddOrder command" in {
-<<<<<<< HEAD
-    clock := local("2023-06-21T00:00")
-
-    val aOrderId = OrderId("♦️")
-    locally {
-      // Job is closed
-      val eventId = eventWatch.lastAddedEventId
-      controller.api.addOrder(FreshOrder(aOrderId, sundayWorkflow.path)).await(99.s).orThrow
-      eventWatch.await[OrderAttached](_.key == aOrderId, after = eventId)
-      assert(controllerState.idToOrder(aOrderId).isState[Fresh])
-      assert(orderToObstacles(aOrderId) ==
-        Right(Set(waitingForAdmmission(local("2023-06-25T03:00")))))
-    }
-
-    locally {
-      // Engine chooses this order due to forceJobAdmission despite it is not the first one in queue
-      val orderId = OrderId("🥨")
-      val eventId = eventWatch.lastAddedEventId
-      controller.api.addOrder(FreshOrder(orderId, sundayWorkflow.path, forceJobAdmission = true))
-        .await(99.s).orThrow
-      eventWatch.await[OrderFinished](_.key == orderId, after = eventId)
-    }
-
-    assert(orderToObstacles(aOrderId) ==
-      Right(Set(waitingForAdmmission(local("2023-06-25T03:00")))))
-=======
     // Test only inheritance to forked child orders
     val workflow = Workflow(WorkflowPath("forceJobAdmission"),
       Seq(
@@ -219,7 +193,7 @@
       locally {
         // Job is closed
         val eventId = eventWatch.lastAddedEventId
-        controller.addOrder(FreshOrder(aOrderId, workflow.path)).await(99.s).orThrow
+        controller.api.addOrder(FreshOrder(aOrderId, workflow.path)).await(99.s).orThrow
         eventWatch.await[OrderAttached](_.key == forkedaOrderId, after = eventId)
         assert(controllerState.idToOrder(aOrderId).isState[Order.Forked])
         assert(controllerState.idToOrder(forkedaOrderId).isState[Order.Ready])
@@ -231,7 +205,7 @@
         // Engine chooses this order due to forceJobAdmission despite it is not the first one in queue
         val orderId = OrderId("🥨")
         val eventId = eventWatch.lastAddedEventId
-        controller.addOrder(FreshOrder(orderId, workflow.path, forceJobAdmission = true))
+        controller.api.addOrder(FreshOrder(orderId, workflow.path, forceJobAdmission = true))
           .await(99.s).orThrow
         eventWatch.await[OrderFinished](_.key == orderId, after = eventId)
       }
@@ -239,7 +213,6 @@
       assert(orderToObstacles(forkedaOrderId) ==
         Right(Set(waitingForAdmmission(local("2023-06-25T03:00")))))
     }
->>>>>>> ad7dc587
   }
 
   "forceJobAdmission in AddOrder instruction" in {
