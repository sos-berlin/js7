--- conflicted
+++ resolved
@@ -13,11 +13,8 @@
 import js7.data.order.OrderEvent.{OrderAdded, OrderAttachable, OrderAttached, OrderCaught, OrderDeleted, OrderDetachable, OrderDetached, OrderFailed, OrderFailedInFork, OrderFinished, OrderForked, OrderJoined, OrderMoved, OrderOutcomeAdded, OrderProcessed, OrderProcessingStarted, OrderStarted}
 import js7.data.order.{FreshOrder, OrderEvent, OrderId, Outcome}
 import js7.data.value.NamedValues
-<<<<<<< HEAD
 import js7.data.workflow.position.BranchPath.syntax.*
-=======
 import js7.data.workflow.instructions.{Fail, Retry, TryInstruction}
->>>>>>> 24074246
 import js7.data.workflow.position.{BranchId, Position}
 import js7.data.workflow.{Workflow, WorkflowId, WorkflowParser, WorkflowPath}
 import js7.tests.FailTest.*
@@ -27,12 +24,9 @@
 import org.scalactic.source
 import scala.reflect.ClassTag
 
-<<<<<<< HEAD
-final class FailTest extends OurTestSuite with ControllerAgentForScalaTest:
-=======
-final class FailTest extends OurTestSuite with ControllerAgentForScalaTest with BlockingItemUpdater
-{
->>>>>>> 24074246
+final class FailTest
+extends OurTestSuite, ControllerAgentForScalaTest, with BlockingItemUpdater:
+
   protected val agentPaths = Seq(agentPath)
   protected val items = Nil
 
@@ -73,10 +67,7 @@
         OrderDetached,
         OrderFailed(Position(1))))
 
-<<<<<<< HEAD
-  "Fail (returnCode=7)" in:
-=======
-  "Fail and Catch" in {
+  "Fail and Catch" in:
     val workflow = Workflow.of(WorkflowPath("FAIL-AND-CATCH"),
       TryInstruction(
         Workflow.of(
@@ -100,10 +91,8 @@
           OrderFinished(),
           OrderDeleted))
     }
-  }
-
-  "Fail (returnCode=7)" in {
->>>>>>> 24074246
+
+  "Fail (returnCode=7)" in:
     val workflowId = workflowIdIterator.next()
     val orderId = orderIdIterator.next()
     runUntil[OrderFailed](orderId, workflowId, """
