--- conflicted
+++ resolved
@@ -49,7 +49,7 @@
 import scala.jdk.CollectionConverters.*
 
 final class JournaledProxyClusterTest extends OurTestSuite, ClusterProxyTest:
-  
+
   private implicit def implicitActorSystem: ActorSystem = actorSystem
 
   "JournaledProxy[ControllerState]" in:
@@ -116,13 +116,8 @@
       logger.info(logLine.toString)
       // TODO Await Event
       val proxy = api.startProxy().await(99.s)
-<<<<<<< HEAD
       try
-        waitForCondition(30.s, 50.ms)(proxy.currentState.repo.currentTyped[Workflow].sizeIs == n + 1)
-=======
-      try {
         awaitAndAssert(proxy.currentState.repo.currentTyped[Workflow].sizeIs == n + 1)
->>>>>>> 832121e3
         assert(proxy.currentState.repo.currentTyped[Workflow].keys.toVector.sorted == (
           workflowPaths :+ ClusterProxyTest.workflow.path).sorted)
       finally proxy.stop await 99.s
