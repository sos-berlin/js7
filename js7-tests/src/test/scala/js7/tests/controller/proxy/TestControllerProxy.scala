--- conflicted
+++ resolved
@@ -67,13 +67,8 @@
   def main(args: Array[String]): Unit =
     implicit val scheduler: Scheduler = Scheduler.traced
     println(s"${LocalDateTime.now.toString.replace('T', ' ')} " +
-<<<<<<< HEAD
-      s"JS7 TestControllerProxy ${BuildInfo.longVersion}")
+      s"JS7 TestControllerProxy ${BuildInfo.prettyVersion}")
     Logger.initialize("JS7 TestControllerProxy")
-=======
-      s"JS7 TestControllerProxy ${BuildInfo.prettyVersion}")
-    Logger.initialize()
->>>>>>> 832121e3
     CommandLineArguments.parse(args.toSeq) { arguments =>
       val controllerUri = arguments.as[Uri]("--controller-uri=")
       val httpPort = arguments.as[Int]("--http-port=")
