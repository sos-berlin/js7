--- conflicted
+++ resolved
@@ -69,13 +69,8 @@
   def main(args: Array[String]): Unit = {
     implicit val scheduler: Scheduler = Scheduler.traced
     println(s"${LocalDateTime.now.toString.replace('T', ' ')} " +
-<<<<<<< HEAD
-      s"JS7 TestControllerProxy ${BuildInfo.longVersion}")
+      s"JS7 TestControllerProxy ${BuildInfo.prettyVersion}")
     Logger.initialize()
-=======
-      s"JS7 TestControllerProxy ${BuildInfo.prettyVersion}")
-    coupleScribeWithSlf4j()
->>>>>>> 6271d0f3
     CommandLineArguments.parse(args.toSeq) { arguments =>
       val controllerUri = arguments.as[Uri]("--controller-uri=")
       val httpPort = arguments.as[Int]("--http-port=")
