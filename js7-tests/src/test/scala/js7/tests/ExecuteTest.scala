--- conflicted
+++ resolved
@@ -41,13 +41,7 @@
 import monix.reactive.Observable
 import org.scalactic.source
 
-<<<<<<< HEAD
-final class ExecuteTest extends OurTestSuite, ControllerAgentForScalaTest
-=======
-final class ExecuteTest extends OurTestSuite with ControllerAgentForScalaTest
-with BlockingItemUpdater
->>>>>>> babf0fa8
-{
+final class ExecuteTest extends OurTestSuite, ControllerAgentForScalaTest, BlockingItemUpdater:
   // TODO Test separate Subagent, too
 
   protected val agentPaths = agentPath :: Nil
@@ -520,38 +514,21 @@
       .contains("ARGUMENTS=/1 two three ARG-VALUE/"))
   }
 
-<<<<<<< HEAD
-  "parallelism" in {
-    val parallelism = 2
-    val workflow = addWorkflow(Workflow.of(
-      ParallelInternalJob.execute(agentPath, parallelism = parallelism)))
-    val orderIds = for i <- 1 to parallelism yield OrderId(s"PARALLEL-$i")
-    val eventId = eventWatch.lastAddedEventId
-    controller.api.addOrders(Observable
-      .fromIterable(orderIds)
-      .map(FreshOrder(_, workflow.path)))
-      .await(99.s).orThrow
-    for orderId <- orderIds do {
-      eventWatch.await[OrderProcessingStarted](_.key == orderId, after = eventId)
-    }
-    val extraOrderId = OrderId("PARALLEL-EXTRA")
-=======
   "processLimit" - {
     "WorkflowJob processLimit" in {
       val processLimit = 2
       val workflow = addWorkflow(Workflow.of(
         ParallelInternalJob.execute(agentPath, processLimit = processLimit)))
-      val orderIds = for (i <- 1 to processLimit) yield OrderId(s"JOB-LIMIT-$i")
+      val orderIds = for i <- 1 to processLimit yield OrderId(s"JOB-LIMIT-$i")
       val eventId = eventWatch.lastAddedEventId
     controller.api.addOrders(Observable
         .fromIterable(orderIds)
         .map(FreshOrder(_, workflow.path)))
         .await(99.s).orThrow
-      for (orderId <- orderIds) {
+    for orderId <- orderIds do {
         eventWatch.await[OrderProcessingStarted](_.key == orderId, after = eventId)
       }
       val extraOrderId = OrderId("JOB-LIMIT-EXTRA")
->>>>>>> babf0fa8
     controller.api.addOrder(FreshOrder(extraOrderId, workflow.path)).await(99.s).orThrow
       eventWatch.await[OrderAttached](_.key == extraOrderId, after = eventId)
       assert(orderToObstacles(extraOrderId)(WallClock) ==
@@ -561,17 +538,10 @@
       eventWatch.await[OrderCancelled](_.key == extraOrderId, after = eventId)
 
     controller.api
-<<<<<<< HEAD
-      .executeCommand(
-        CancelOrders(orderIds, CancellationMode.kill(immediately = true)))
-      .await(99.s).orThrow
-    for orderId <- orderIds do {
-      eventWatch.await[OrderCancelled](_.key == orderId, after = eventId)
-=======
         .executeCommand(
           CancelOrders(orderIds, CancellationMode.kill(immediately = true)))
         .await(99.s).orThrow
-      for (orderId <- orderIds) {
+    for orderId <- orderIds do {
         eventWatch.await[OrderCancelled](_.key == orderId, after = eventId)
       }
     }
@@ -666,7 +636,6 @@
       retryUntil(9.s, 10.ms)(
         assert(orderToObstacles(orderId)(WallClock) == Right(Set(agentProcessLimitReached))))
       assert(controllerState.idToOrder(orderId).isState[Order.Fresh])
->>>>>>> babf0fa8
     }
   }
 
@@ -723,7 +692,6 @@
 
   private def agentProcessLimit: Option[Int] =
     controllerState.keyToItem(AgentRef)(agentPath).processLimit
-}
 
 
 object ExecuteTest
