--- conflicted
+++ resolved
@@ -35,7 +35,7 @@
 import js7.launcher.internal.InternalJob
 import js7.tests.ExecuteTest.*
 import js7.tests.jobs.SemaphoreJob
-import js7.tests.testenv.{BlockingItemUpdater, ControllerAgentForScalaTest, DirectoryProvider}
+import js7.tests.testenv.{BlockingItemUpdater, ControllerAgentForScalaTest, DirectorEnv}
 import monix.eval.Task
 import monix.execution.Scheduler.Implicits.traced
 import monix.reactive.Observable
@@ -62,8 +62,8 @@
   private lazy val argScriptFile = createTempFile("ExecuteTest-arg-", ".cmd")
   private lazy val myReturnCodeScriptFile = createTempFile("ExecuteTest-myExitCode-", ".cmd")
 
-  override protected def agentTreeToAgentRef(agentTree: DirectoryProvider.AgentTree) =
-    super.agentTreeToAgentRef(agentTree).copy(processLimit = Some(3))
+  override protected def directorEnvToToAgentRef(env: DirectorEnv) =
+    super.directorEnvToToAgentRef(env).copy(processLimit = Some(3))
 
   override def beforeAll() = {
     for (a <- directoryProvider.agentEnvs) {
@@ -516,35 +516,6 @@
       .contains("ARGUMENTS=/1 two three ARG-VALUE/"))
   }
 
-<<<<<<< HEAD
-  "parallelism" in {
-    val parallelism = 2
-    val workflow = addWorkflow(Workflow.of(
-      ParallelInternalJob.execute(agentPath, parallelism = parallelism)))
-    val orderIds = for (i <- 1 to parallelism) yield OrderId(s"PARALLEL-$i")
-    val eventId = eventWatch.lastAddedEventId
-    controller.api.addOrders(Observable
-      .fromIterable(orderIds)
-      .map(FreshOrder(_, workflow.path)))
-      .await(99.s).orThrow
-    for (orderId <- orderIds) {
-      eventWatch.await[OrderProcessingStarted](_.key == orderId, after = eventId)
-    }
-    val extraOrderId = OrderId("PARALLEL-EXTRA")
-    controller.api.addOrder(FreshOrder(extraOrderId, workflow.path)).await(99.s).orThrow
-    eventWatch.await[OrderAttached](_.key == extraOrderId, after = eventId)
-    assert(orderToObstacles(extraOrderId)(WallClock) == Right(Set(jobParallelismLimitReached)))
-
-    controller.api.executeCommand(CancelOrders(extraOrderId :: Nil)).await(99.s).orThrow
-    eventWatch.await[OrderCancelled](_.key == extraOrderId, after = eventId)
-
-    controller.api
-      .executeCommand(
-        CancelOrders(orderIds, CancellationMode.kill(immediately = true)))
-      .await(99.s).orThrow
-    for (orderId <- orderIds) {
-      eventWatch.await[OrderCancelled](_.key == orderId, after = eventId)
-=======
   "processLimit" - {
     "WorkflowJob processLimit" in {
       val processLimit = 2
@@ -552,7 +523,7 @@
         ParallelInternalJob.execute(agentPath, processLimit = processLimit)))
       val orderIds = for (i <- 1 to processLimit) yield OrderId(s"JOB-LIMIT-$i")
       val eventId = eventWatch.lastAddedEventId
-      controllerApi.addOrders(Observable
+    controller.api.addOrders(Observable
         .fromIterable(orderIds)
         .map(FreshOrder(_, workflow.path)))
         .await(99.s).orThrow
@@ -560,15 +531,15 @@
         eventWatch.await[OrderProcessingStarted](_.key == orderId, after = eventId)
       }
       val extraOrderId = OrderId("JOB-LIMIT-EXTRA")
-      controllerApi.addOrder(FreshOrder(extraOrderId, workflow.path)).await(99.s).orThrow
+    controller.api.addOrder(FreshOrder(extraOrderId, workflow.path)).await(99.s).orThrow
       eventWatch.await[OrderAttached](_.key == extraOrderId, after = eventId)
       assert(orderToObstacles(extraOrderId)(WallClock) ==
         Right(Set(jobProcessLimitReached, jobParallelismLimitReached)))
 
-      controllerApi.executeCommand(CancelOrders(extraOrderId :: Nil)).await(99.s).orThrow
+    controller.api.executeCommand(CancelOrders(extraOrderId :: Nil)).await(99.s).orThrow
       eventWatch.await[OrderCancelled](_.key == extraOrderId, after = eventId)
 
-      controllerApi
+    controller.api
         .executeCommand(
           CancelOrders(orderIds, CancellationMode.kill(immediately = true)))
         .await(99.s).orThrow
@@ -586,7 +557,7 @@
       try {
         val orderIds = for (i <- 0 until agentProcessLimit.get) yield OrderId(s"AGENT-LIMIT-$i")
         val eventId = eventWatch.lastAddedEventId
-        controllerApi.addOrders(Observable
+        controller.api.addOrders(Observable
           .fromIterable(0 until agentProcessLimit.get)
           .map(i => FreshOrder(orderIds(i), workflows(i / jobProcessLimit).path)))
           .await(99.s).orThrow
@@ -616,7 +587,7 @@
     def test(increasedProcessLimit: Option[Int], name: String) =
       s"Increase Agent processLimit=$increasedProcessLimit" in {
         eventWatch.expectNext[ItemAttached](_.event.key == agentPath).apply {
-          controllerApi
+          controller.api
             .updateUnsignedSimpleItems(Seq(
               controllerState.keyToItem(AgentRef)(agentPath)
                 .copy(processLimit = Some(3), itemRevision = None)))
@@ -632,7 +603,7 @@
           val orderIds = for (i <- 0 until agentProcessLimit.get) yield
             OrderId(s"AGENT-LIMIT-$name-$i")
           val eventId = eventWatch.lastAddedEventId
-          controllerApi.addOrders(Observable
+          controller.api.addOrders(Observable
             .fromIterable(0 until agentProcessLimit.get)
             .map(i => FreshOrder(orderIds(i), workflow.path)))
             .await(99.s).orThrow
@@ -646,7 +617,7 @@
           // Increase Agent processLimit
           eventWatch.expectNext[OrderProcessingStarted]().apply {
             eventWatch.expectNext[ItemAttached](_.event.key == agentPath).apply {
-              controllerApi
+              controller.api
                 .updateUnsignedSimpleItems(Seq(
                   controllerState.keyToItem(AgentRef)(agentPath)
                     .copy(processLimit = increasedProcessLimit, itemRevision = None)))
@@ -662,12 +633,11 @@
 
     def addAndExpectedLimitIsReached(orderId: OrderId, workflowPath: WorkflowPath): Unit = {
       eventWatch.expectNext[OrderAttached](_.key == orderId).apply {
-        controllerApi.addOrder(FreshOrder(orderId, workflowPath)).await(99.s).orThrow
+        controller.api.addOrder(FreshOrder(orderId, workflowPath)).await(99.s).orThrow
       }
       retryUntil(9.s, 10.ms)(
         assert(orderToObstacles(orderId)(WallClock) == Right(Set(agentProcessLimitReached))))
       assert(controllerState.idToOrder(orderId).isState[Order.Fresh])
->>>>>>> e72ef61f
     }
   }
 
