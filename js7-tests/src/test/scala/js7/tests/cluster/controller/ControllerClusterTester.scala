package js7.tests.cluster.controller

import js7.base.test.OurTestSuite
import js7.data.agent.AgentPath
import js7.data.item.InventoryItem
import js7.data.value.expression.ExpressionParser.expr
import js7.data.workflow.{Workflow, WorkflowPath}
import js7.tests.cluster.controller.ControllerClusterTester.*
import js7.tests.jobs.SleepJob
import js7.tests.testenv.ControllerClusterForScalaTest

private[cluster] trait ControllerClusterTester
extends OurTestSuite, ControllerClusterForScalaTest:
  
  protected def items: Seq[InventoryItem] =
    Seq(TestWorkflow)


object ControllerClusterTester:
  private[cluster] val TestWorkflow = Workflow(
    WorkflowPath("WORKFLOW"),
    Seq(
<<<<<<< HEAD
      SleepJob.execute(AgentPath("AGENT"), parallelism = 2, arguments = Map(
        "sleep" -> expr("$sleep ? 1")))))
=======
      SleepJob.execute(AgentPath("AGENT"), processLimit = 2, arguments = Map(
        "sleep" -> expr("$sleep ? 1")))))
}
>>>>>>> babf0fa8
<|MERGE_RESOLUTION|>--- conflicted
+++ resolved
@@ -20,11 +20,5 @@
   private[cluster] val TestWorkflow = Workflow(
     WorkflowPath("WORKFLOW"),
     Seq(
-<<<<<<< HEAD
-      SleepJob.execute(AgentPath("AGENT"), parallelism = 2, arguments = Map(
-        "sleep" -> expr("$sleep ? 1")))))
-=======
       SleepJob.execute(AgentPath("AGENT"), processLimit = 2, arguments = Map(
-        "sleep" -> expr("$sleep ? 1")))))
-}
->>>>>>> babf0fa8
+        "sleep" -> expr("$sleep ? 1")))))