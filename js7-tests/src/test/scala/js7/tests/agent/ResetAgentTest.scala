--- conflicted
+++ resolved
@@ -1,12 +1,8 @@
 package js7.tests.agent
 
 import java.nio.file.Files.exists
-<<<<<<< HEAD
+import java.time.LocalTime
 import js7.agent.TestAgent
-=======
-import java.time.LocalTime
-import js7.agent.RunningAgent
->>>>>>> cb72fb6e
 import js7.base.auth.Admission
 import js7.base.configutils.Configs.HoconStringInterpolator
 import js7.base.io.file.FileUtils.syntax.*
@@ -70,37 +66,23 @@
 
   "ResetAgent while a locking order is executed" in {
     myAgent = agent
-<<<<<<< HEAD
-    val orderId = OrderId("RESET-AGENT-1")
-    controller.api.addOrder(FreshOrder(orderId, lockWorkflow.path)).await(99.s).orThrow
-    eventWatch.await[OrderProcessingStarted](_.key == orderId)
-
-    controller.api.executeCommand(ResetAgent(agentPath)).await(99.s).orThrow
-    myAgent.untilTerminated.await(99.s)
-
-    agent.stop.await(99.s)
-    eventWatch.await[OrderTerminated](_.key == orderId)
-
-    assert(eventWatch.eventsByKey[OrderEvent](orderId) == Seq(
-=======
 
     val lockingOrderId = OrderId("LOCKING")
-    controllerApi.addOrder(FreshOrder(lockingOrderId, lockWorkflow.path)).await(99.s).orThrow
+    controller.api.addOrder(FreshOrder(lockingOrderId, lockWorkflow.path)).await(99.s).orThrow
     eventWatch.await[OrderProcessingStarted](_.key == lockingOrderId)
 
     val now = Timestamp.now
     val today = now.toIsoString.take(10)
     val tomorrow = (now + 24.h).toIsoString.take(10)
     val cycleOrderId = OrderId(s"#$today#CYCLING")
-    controllerApi.addOrder(FreshOrder(cycleOrderId, cycleWorkflow.path)).await(99.s).orThrow
+    controller.api.addOrder(FreshOrder(cycleOrderId, cycleWorkflow.path)).await(99.s).orThrow
     eventWatch.await[OrderCyclingPrepared](_.key == cycleOrderId)
 
-    controllerApi.executeCommand(ResetAgent(agentPath)).await(99.s).orThrow
-    myAgent.terminated.await(99.s)
+    controller.api.executeCommand(ResetAgent(agentPath)).await(99.s).orThrow
+    myAgent.untilTerminated.await(99.s)
 
     eventWatch.await[OrderTerminated](_.key == lockingOrderId)
     assert(eventWatch.eventsByKey[OrderEvent](lockingOrderId) == Seq(
->>>>>>> cb72fb6e
       OrderAdded(lockWorkflow.id),
       OrderMoved(Position(0) / "try+0" % 0),
       OrderStarted,
