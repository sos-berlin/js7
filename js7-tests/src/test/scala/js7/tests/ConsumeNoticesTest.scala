--- conflicted
+++ resolved
@@ -20,14 +20,9 @@
 import js7.data.value.StringValue
 import js7.data.value.expression.ExpressionParser.expr
 import js7.data.workflow.instructions.executable.WorkflowJob
-<<<<<<< HEAD
-import js7.data.workflow.instructions.{ConsumeNotices, Execute, Fail, PostNotices, Prompt, Retry, TryInstruction}
+import js7.data.workflow.instructions.{ConsumeNotices, EmptyInstruction, Execute, Fail, If, Options, PostNotices, Prompt, Retry, TryInstruction}
 import js7.data.workflow.position.BranchPath.syntax.*
-import js7.data.workflow.position.Position
-=======
-import js7.data.workflow.instructions.{ConsumeNotices, EmptyInstruction, Execute, Fail, If, Options, PostNotices, Prompt, Retry, TryInstruction}
 import js7.data.workflow.position.{BranchId, Position}
->>>>>>> 98e44cf9
 import js7.data.workflow.{Workflow, WorkflowPath}
 import js7.tester.ScalaTestUtils.awaitAndAssert
 import js7.tests.ConsumeNoticesTest.*
@@ -593,11 +588,8 @@
         OrderFailed(Position(1) / "try+1" % 0)))
       controller.api.executeCommand(CancelOrders(Seq(orderId))).await(99.s).orThrow
     }
-<<<<<<< HEAD
-=======
-  }
-
-  "ResumeOrder into ConsumeNotices block is rejected (JS-2121)" in {
+
+  "ResumeOrder into ConsumeNotices block is rejected (JS-2121)" in:
     val workflow = Workflow(
       WorkflowPath("RESUME-INTO-CONSUME-NOTICES"),
       Seq(
@@ -629,9 +621,8 @@
       controller.api.executeCommand(CancelOrders(Seq(orderId))).await(99.s).orThrow
       eventWatch.await[OrderDeleted](_.key == orderId)
     }
-  }
-
-  "JS-2124 FIX 'ConsumeNotices' Instruction is expected at position, with Options" in {
+
+  "JS-2124 FIX 'ConsumeNotices' Instruction is expected at position, with Options" in:
     val workflow = Workflow(
       WorkflowPath("OPTION-CONSUME-NOTICE-IF-FAIL"),
       Seq(
@@ -644,7 +635,7 @@
                 If(expr("true"),
                   Workflow.of(Fail()))))))))
 
-    withTemporaryItem(workflow) { workflow =>
+    withTemporaryItem(workflow): workflow =>
       val orderId = OrderId("#2024-03-20#Options-ConsumeNotices-If-Fail")
       controller.api
         .addOrder(FreshOrder(orderId, workflow.path, deleteWhenTerminated = true))
@@ -653,10 +644,8 @@
 
       controller.api.executeCommand(CancelOrders(Seq(orderId))).await(99.s).orThrow
       eventWatch.await[OrderCancelled](_.key == orderId)
-    }
-  }
-
-  "JS-2124 FIX 'ConsumeNotices' Instruction is expected at position, without Options" in {
+
+  "JS-2124 FIX 'ConsumeNotices' Instruction is expected at position, without Options" in:
     val workflow = Workflow(
       WorkflowPath("CONSUME-NOTICE-IF-FAIL"),
       Seq(
@@ -667,16 +656,12 @@
             If(expr("true"),
               Workflow.of(Fail()))))))
 
-    withTemporaryItem(workflow) { workflow =>
+    withTemporaryItem(workflow): workflow =>
       val orderId = OrderId("#2024-03-20#ConsumeNotices-If-Fail")
       controller.api
         .addOrder(FreshOrder(orderId, workflow.path, deleteWhenTerminated = true))
         .await(99.s).orThrow
       eventWatch.await[OrderFailed](_.key == orderId)
-    }
-  }
-}
->>>>>>> 98e44cf9
 
 
 object ConsumeNoticesTest:
