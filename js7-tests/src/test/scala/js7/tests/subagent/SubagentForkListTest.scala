--- conflicted
+++ resolved
@@ -200,11 +200,6 @@
         OrderAttached(agentPath),
         OrderStarted,
         OrderForked(Vector(
-<<<<<<< HEAD
-=======
-          OrderForked.Child(bareSubagentOrderId, Map(
-            "subagentId" -> StringValue("BARE-SUBAGENT"))),
->>>>>>> e72ef61f
           OrderForked.Child(localSubagentOrderId, Map(
             "subagentId" -> StringValue("AGENT-0"))),
           OrderForked.Child(bSubagentOrderId, Map(
