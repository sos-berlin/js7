package js7.tests

import izumi.reflect.Tag
import js7.base.configutils.Configs.*
import js7.base.io.process.Processes.ShellFileExtension as sh
import js7.base.log.Logger
import js7.base.log.Logger.syntax.*
import js7.base.problem.Checked.Ops
import js7.base.system.OperatingSystem.isWindows
import js7.base.test.OurTestSuite
import js7.base.thread.MonixBlocking.syntax.*
import js7.base.time.ScalaTime.*
import js7.base.utils.Tests.isIntelliJIdea
import js7.data.agent.AgentPath
import js7.data.command.CancellationMode
import js7.data.controller.ControllerCommand.CancelOrders
import js7.data.event.{EventId, EventRequest, EventSeq}
import js7.data.job.RelativePathExecutable
import js7.data.order.OrderEvent.{OrderAdded, OrderAttachable, OrderAttached, OrderAwoke, OrderCancelled, OrderCaught, OrderDetachable, OrderDetached, OrderFailed, OrderFinished, OrderMoved, OrderOutcomeAdded, OrderProcessed, OrderProcessingStarted, OrderRetrying, OrderStarted}
import js7.data.order.{FreshOrder, OrderEvent, OrderId, Outcome}
import js7.data.value.NamedValues
import js7.data.workflow.instructions.{Fail, Retry, TryInstruction}
import js7.data.workflow.position.BranchId.{Else, Then, catch_, try_}
import js7.data.workflow.position.BranchPath.syntax.*
import js7.data.workflow.position.Position
import js7.data.workflow.{Workflow, WorkflowParser, WorkflowPath}
import js7.tests.RetryTest.*
import js7.tests.jobs.{EmptyJob, FailingJob}
import js7.tests.testenv.DirectoryProvider.toLocalSubagentId
import js7.tests.testenv.{BlockingItemUpdater, ControllerAgentForScalaTest}
import monix.execution.Scheduler.Implicits.traced
import scala.concurrent.duration.*
import scala.reflect.ClassTag
import scala.util.Random

final class RetryTest
extends OurTestSuite, ControllerAgentForScalaTest, BlockingItemUpdater:

  override protected val controllerConfig = config"""
    js7.auth.users.TEST-USER.permissions = [ UpdateItem ]
    js7.controller.agent-driver.command-batch-delay = 0ms
    js7.controller.agent-driver.event-buffer-delay = 0ms"""

  override protected def agentConfig = config"""
    js7.job.execution.signed-script-injection-allowed = on
    js7.controller.agent-driver.command-batch-delay = 0ms
    js7.controller.agent-driver.event-buffer-delay = 0ms"""

  protected val agentPaths = agentPath :: Nil
  protected val items = Nil

  override def beforeAll() =
    for a <- directoryProvider.agentEnvs do
      a.writeExecutable(RelativePathExecutable(s"OKAY$sh"), ":")
      a.writeExecutable(RelativePathExecutable(s"FAIL-1$sh"), if isWindows then "@exit 1" else "exit 1")
      a.writeExecutable(RelativePathExecutable(s"FAIL-2$sh"), if isWindows then "@exit 2" else "exit 2")
    super.beforeAll()

  "Nested try catch" in:
    val workflowNotation = s"""
       |define workflow {
       |  try execute executable="FAIL-1$sh", agent="AGENT";   // :0/try:0
       |  catch                                                 // :0/catch
       |    if (catchCount < 2)                                 // :0/catch:0
       |      try retry;                                        // :0/catch:0/then:0/try:0
       |      catch {}                                          // :0/catch:0/then:0/catch
       |}""".stripMargin
    val workflow = WorkflowParser.parse(WorkflowPath("TEST"), workflowNotation).orThrow
    val versionId = updateVersionedItems(change = workflow :: Nil)

    val expectedEvents = Vector(
      OrderAdded(workflow.path ~ versionId),
      OrderMoved(Position(0) / try_(0) % 0),
      OrderAttachable(agentPath),
      OrderAttached(agentPath),
      OrderStarted,

      OrderProcessingStarted(subagentId),
      OrderProcessed(Outcome.Failed(NamedValues.rc(1))),
      OrderCaught(Position(0) / catch_(0) % 0),
      OrderMoved(Position(0) / catch_(0) % 0 / Then % 0 / try_(0) % 0),

      OrderRetrying(Position(0) / try_(1) % 0),

      OrderProcessingStarted(subagentId),
      OrderProcessed(Outcome.Failed(NamedValues.rc(1))),
      OrderCaught(Position(0) / catch_(1) % 0),   // Retry limit reached
      OrderMoved(Position(1)),

      OrderDetachable,
      OrderDetached,
      OrderFinished())

    val orderId = OrderId("🔺")
    val afterEventId = eventWatch.lastAddedEventId
    controller.addOrderBlocking(FreshOrder(orderId, workflow.id.path))
    awaitAndCheckEventSeq[OrderFinished](afterEventId, orderId, expectedEvents)

  "Nested try catch with outer non-failing catch" in:
    val workflowNotation = s"""
       |define workflow {
       |  try {                                                   // :0
       |    try {                                                 // :0/try:0
       |      execute executable="OKAY$sh", agent="AGENT";       // :0/try:0/try:0
       |      try {                                               // :0/try:0/try:1
       |        execute executable="FAIL-1$sh", agent="AGENT";   // :0/try:0/try:1/try:0   OrderCaught
       |        execute executable="OKAY$sh", agent="AGENT";     // :0/try:0/try:1/try:1   skipped
       |      } catch if (catchCount < 3) retry else fail;        // :0/try:0/try:1/catch:0
       |      execute executable="OKAY$sh", agent="AGENT";       // :0/try:0/try:2
       |    } catch if (catchCount < 2) retry else fail;
       |  } catch execute executable="OKAY$sh", agent="AGENT";   // :0/catch:0
       |}""".stripMargin
    val workflow = WorkflowParser.parse(WorkflowPath("TEST"), workflowNotation).orThrow
    val versionId = updateVersionedItems(change = workflow :: Nil)

    val expectedEvents = Vector(
      OrderAdded(workflow.path ~ versionId),
      OrderMoved(Position(0) / try_(0) % 0 / try_(0) % 0),
      OrderAttachable(agentPath),
      OrderAttached(agentPath),
      OrderStarted,

      OrderProcessingStarted(subagentId),
      OrderProcessed(Outcome.Succeeded(NamedValues.rc(0))),
      OrderMoved(Position(0) / try_(0) % 0 / try_(0) % 1 / try_(0) % 0),

      OrderProcessingStarted(subagentId),
      OrderProcessed(Outcome.Failed(NamedValues.rc(1))),
      OrderCaught(Position(0) / try_(0) % 0 / try_(0) % 1 / catch_(0) % 0),
      OrderMoved(Position(0) / try_(0) % 0 / try_(0) % 1 / catch_(0) % 0 / Then % 0),

      OrderRetrying(Position(0) / try_(0) % 0 / try_(0) % 1 / try_(1) % 0),

      OrderProcessingStarted(subagentId),
      OrderProcessed(Outcome.Failed(NamedValues.rc(1))),
      OrderCaught(Position(0) / try_(0) % 0 / try_(0) % 1 / catch_(1) % 0),
      OrderMoved(Position(0) / try_(0) % 0 / try_(0) % 1 / catch_(1) % 0 / Then % 0),

      OrderRetrying(Position(0) / try_(0) % 0 / try_(0) % 1 / try_(2) % 0),

      OrderProcessingStarted(subagentId),
      OrderProcessed(Outcome.Failed(NamedValues.rc(1))),
      OrderCaught(Position(0) / try_(0) % 0 / try_(0) % 1 / catch_(2) % 0),   // Retry limit reached
      OrderMoved(Position(0) / try_(0) % 0 / try_(0) % 1 / catch_(2) % 0 / Else % 0),

      OrderOutcomeAdded(Outcome.failed),
      OrderCaught(Position(0) / try_(0) % 0 / catch_(0) % 0),
      OrderMoved(Position(0) / try_(0) % 0 / catch_(0) % 0 / Then % 0),

      OrderRetrying(Position(0) / try_(0) % 0 / try_(1) % 0),

      OrderProcessingStarted(subagentId),
      OrderProcessed(Outcome.Succeeded(NamedValues.rc(0))),
      OrderMoved(Position(0) / try_(0) % 0 / try_(1) % 1 / try_(0) % 0),

      OrderProcessingStarted(subagentId),
      OrderProcessed(Outcome.Failed(NamedValues.rc(1))),
      OrderCaught(Position(0) / try_(0) % 0 / try_(1) % 1 / catch_(0) % 0),
      OrderMoved(Position(0) / try_(0) % 0 / try_(1) % 1 / catch_(0) % 0 / Then % 0),
      OrderRetrying(Position(0) / try_(0) % 0 / try_(1) % 1 / try_(1) % 0),

      OrderProcessingStarted(subagentId),
      OrderProcessed(Outcome.Failed(NamedValues.rc(1))),
      OrderCaught(Position(0) / try_(0) % 0 / try_(1) % 1 / catch_(1) % 0),
      OrderMoved(Position(0) / try_(0) % 0 / try_(1) % 1 / catch_(1) % 0 / Then % 0),
      OrderRetrying(Position(0) / try_(0) % 0 / try_(1) % 1 / try_(2) % 0),

      OrderProcessingStarted(subagentId),
      OrderProcessed(Outcome.Failed(NamedValues.rc(1))),
      OrderCaught(Position(0) / try_(0) % 0 / try_(1) % 1 / catch_(2) % 0),  // Retry limit reached
      OrderMoved(Position(0) / try_(0) % 0 / try_(1) % 1 / catch_(2) % 0 / Else % 0),

      OrderOutcomeAdded(Outcome.failed),  // Retry limit reached
      OrderCaught(Position(0) / try_(0) % 0 / catch_(1) % 0),
      OrderMoved(Position(0) / try_(0) % 0 / catch_(1) % 0 / Else % 0),

      OrderOutcomeAdded(Outcome.failed),
      OrderCaught(Position(0) / catch_(0) % 0),

      OrderProcessingStarted(subagentId),
      OrderProcessed(Outcome.succeededRC0),
      OrderMoved(Position(1)),

      OrderDetachable,
      OrderDetached,
      OrderFinished())

    val orderId = OrderId("🔷")
    val afterEventId = eventWatch.lastAddedEventId
    controller.addOrderBlocking(FreshOrder(orderId, workflow.id.path))
    awaitAndCheckEventSeq[OrderFinished](afterEventId, orderId, expectedEvents)

  // For test of retryDelays see RetryDelayTest

  "maxTries=3, special handling of 'catch retry'" in:
    val workflowNotation = s"""
       |define workflow {
       |  try (maxTries=3) fail;
       |  catch retry;
       |}""".stripMargin
    val workflow = WorkflowParser.parse(WorkflowPath("TEST"), workflowNotation).orThrow
    val versionId = updateVersionedItems(change = workflow :: Nil)

    val expectedEvents = Vector(
      OrderAdded(workflow.path ~ versionId),
      OrderMoved(Position(0) / try_(0) % 0),
      OrderStarted,

      OrderOutcomeAdded(Outcome.failed),
      OrderCaught(Position(0) / catch_(0) % 0),
      OrderRetrying(Position(0) / try_(1) % 0),

      OrderOutcomeAdded(Outcome.failed),
      OrderCaught(Position(0) / catch_(1) % 0),
      OrderRetrying(Position(0) / try_(2) % 0),

      // No OrderCaught here! OrderFailed has Outcome of last failed instruction in try block
      OrderOutcomeAdded(Outcome.failed),
      OrderFailed(Position(0) / try_(2) % 0))

    val orderId = OrderId("🔶")
    val afterEventId = eventWatch.lastAddedEventId
    controller.addOrderBlocking(FreshOrder(orderId, workflow.id.path))
    awaitAndCheckEventSeq[OrderFailed](afterEventId, orderId, expectedEvents)

  "maxTries=3, standard handling, stopping at retry instruction" in:
    val workflowNotation = s"""
       |define workflow {
       |  try (maxTries=3) fail;
       |  catch if (true) retry;
       |}""".stripMargin
    val workflow = WorkflowParser.parse(WorkflowPath("TEST"), workflowNotation).orThrow
    val versionId = updateVersionedItems(change = workflow :: Nil)

    val expectedEvents = Vector(
      OrderAdded(workflow.path ~ versionId),
      OrderMoved(Position(0) / try_(0) % 0),
      OrderStarted,

      OrderOutcomeAdded(Outcome.failed),
      OrderCaught(Position(0) / catch_(0) % 0),
      OrderMoved(Position(0) / catch_(0) % 0 / Then % 0),
      OrderRetrying(Position(0) / try_(1) % 0),

      OrderOutcomeAdded(Outcome.failed),
      OrderCaught(Position(0) / catch_(1) % 0),
      OrderMoved(Position(0) / catch_(1) % 0 / Then % 0),
      OrderRetrying(Position(0) / try_(2) % 0),

      OrderOutcomeAdded(Outcome.failed),
      OrderCaught(Position(0) / catch_(2) % 0),
      OrderMoved(Position(0) / catch_(2) % 0 / Then % 0),
      OrderFailed(Position(0) / catch_(2) % 0 / Then % 0))

    val orderId = OrderId("♣️")
    val afterEventId = eventWatch.lastAddedEventId
    controller.addOrderBlocking(FreshOrder(orderId, workflow.id.path))
    awaitAndCheckEventSeq[OrderFailed](afterEventId, orderId, expectedEvents)

  "JS-2094 Omitting maxTries means unlimited retries" - {
    "Retry at first position" in {
      val workflow = Workflow(WorkflowPath("OMITTED-MAX-TRIES-FIRST"), Seq(
        TryInstruction(
          Workflow.of(
            Fail()),
          Workflow.of(
            Retry()),
          retryDelays = Some(Vector(10.ms)))))

      withTemporaryItem(workflow) { workflow =>
        val orderId = OrderId("🟦")
        var eventId = eventWatch.lastAddedEventId
        controller.addOrderBlocking(FreshOrder(orderId, workflow.id.path))
        for (_ <- 1 to 10)
          eventId = eventWatch.await[OrderRetrying](_.key == orderId, after = eventId).last.eventId
        controller.api
          .executeCommand(CancelOrders(Seq(orderId), CancellationMode.FreshOrStarted()))
          .await(99.s).orThrow
        assert(eventWatch
          .keyedEvents[OrderEvent](_.key == orderId, after = EventId.BeforeFirst)
          .take(20)
          .map(_.event)
          .map {
            case e: OrderRetrying => e.copy(delayedUntil = None)
            case e => e
          } == Seq(
          OrderAdded(workflow.id),
          OrderMoved(Position(0) / try_(0) % 0),
          OrderStarted,

          OrderOutcomeAdded(Outcome.failed),
          OrderCaught(Position(0) / catch_(0) % 0),
          OrderRetrying(Position(0) / try_(1) % 0),
          OrderAwoke,
          OrderOutcomeAdded(Outcome.failed),
          OrderCaught(Position(0) / catch_(1) % 0),
          OrderRetrying(Position(0) / try_(2) % 0),
          OrderAwoke,
          OrderOutcomeAdded(Outcome.failed),
          OrderCaught(Position(0) / catch_(2) % 0),
          OrderRetrying(Position(0) / try_(3) % 0),
          OrderAwoke,
          OrderOutcomeAdded(Outcome.failed),
          OrderCaught(Position(0) / catch_(3) % 0),
          OrderRetrying (Position(0) / try_(4) % 0),
          OrderAwoke,
          OrderOutcomeAdded(Outcome.failed)))
      }
    }

    "Retry not at first position" in {
      val workflow = Workflow(WorkflowPath("OMITTED-MAX-TRIES-SECOND"), Seq(
        TryInstruction(
          Workflow.of(
            Fail()),
          Workflow.of(
            EmptyJob.execute(agentPath),
            Retry()),
          retryDelays = Some(Vector(10.ms)))))

      withTemporaryItem(workflow) { workflow =>
        val orderId = OrderId("🟪")
        var eventId = eventWatch.lastAddedEventId
        controller.addOrderBlocking(FreshOrder(orderId, workflow.id.path))
<<<<<<< HEAD
        for _ <- 1 to 10 do
=======
        for (_ <- 1 to 3)
>>>>>>> 5b966f0e
          eventId = eventWatch.await[OrderRetrying](_.key == orderId, after = eventId).last.eventId
        controller.api
          .executeCommand(CancelOrders(Seq(orderId), CancellationMode.FreshOrStarted()))
          .await(99.s).orThrow
        eventWatch.await[OrderCancelled](_.key == orderId)

        assert(eventWatch
          .keyedEvents[OrderEvent](_.key == orderId, after = EventId.BeforeFirst)
          .take(25)
          .map(_.event)
          .map {
            case e: OrderRetrying => e.copy(delayedUntil = None)
            case e => e
          } == Seq(
          OrderAdded(workflow.id),
          OrderMoved(Position(0) / try_(0) % 0),
          OrderStarted,

          OrderOutcomeAdded(Outcome.failed),
          OrderCaught(Position(0) / catch_(0) % 0),
          OrderAttachable(agentPath),
          OrderAttached(agentPath),
          OrderProcessingStarted(Some(toLocalSubagentId(agentPath))),
          OrderProcessed(Outcome.succeeded),
          OrderMoved(Position(0) / catch_(0) % 1),
          OrderRetrying(Position(0) / try_(1) % 0),

          OrderAwoke,
          OrderOutcomeAdded(Outcome.failed),
          OrderCaught(Position(0) / catch_(1) % 0),
          OrderProcessingStarted(Some(toLocalSubagentId(agentPath))),
          OrderProcessed(Outcome.succeeded),
          OrderMoved(Position(0) / catch_(1) % 1),
          OrderRetrying(Position(0) / try_(2) % 0),

          OrderAwoke,
          OrderOutcomeAdded(Outcome.failed),
          OrderCaught(Position(0) / catch_(2) % 0),
          OrderProcessingStarted(Some(toLocalSubagentId(agentPath))),
          OrderProcessed(Outcome.succeeded),
          OrderMoved(Position(0) / catch_(2) % 1),
          OrderRetrying(Position(0) / try_(3) % 0)))

        controller.api
          .executeCommand(CancelOrders(Seq(orderId), CancellationMode.FreshOrStarted()))
          .await(99.s).orThrow
        eventWatch.await[OrderCancelled](_.key == orderId)
      }
    }
  }

  private def repeatTest(n: Int)(body: Int => Any): Unit = {
    for (i <- 1 to n) {
      logger.debugCall(s"#$i", "")(
        withClue(s"#$i: ")(
          body(i)))
    }
  }

  "JS-2105 Cancel while retrying (Engine has to synchronize OrderDetachable with ongoing events)" in
    repeatTest(if (isIntelliJIdea) 100 else 10) { testIndex =>
      // No more InapplicableEventProblem!
      val workflow = Workflow(WorkflowPath("CANCEL-WHILE-RETRYING"), Seq(
        TryInstruction(
          Workflow.of(
            FailingJob.execute(agentPath)),
          Workflow.of(
            Retry()))))

      withTemporaryItem(workflow) { workflow =>
        val orderId = OrderId(s"🟨$testIndex")
        var eventId = eventWatch.lastAddedEventId
        controller.addOrderBlocking(FreshOrder(orderId, workflow.id.path, deleteWhenTerminated = true))
        eventId = eventWatch.await[OrderRetrying](_.key == orderId, after = eventId).last.eventId
        sleep(Random.nextInt(10).ms)
        controller.api
          .executeCommand(CancelOrders(Seq(orderId), CancellationMode.FreshOrStarted()))
          .await(99.s)
          .orThrow
        eventWatch.await[OrderCancelled](_.key == orderId)

        assert(eventWatch
          .keyedEvents[OrderEvent](_.key == orderId, after = EventId.BeforeFirst)
          .take(9)
          .map(_.event)
          .map {
            case e: OrderRetrying => e.copy(delayedUntil = None)
            case e => e
          } == Seq(
          OrderAdded(workflow.id, deleteWhenTerminated = true),
          OrderMoved(Position(0) / try_(0) % 0),
          OrderAttachable(agentPath),
          OrderAttached(agentPath),
          OrderStarted,
          OrderProcessingStarted(Some(toLocalSubagentId(agentPath))),
          OrderProcessed(FailingJob.outcome),
          OrderCaught(Position(0) / "catch+0" % 0),
          OrderRetrying(Position(0) / try_(1) % 0)))
      }
    }

  private def awaitAndCheckEventSeq[E <: OrderEvent: ClassTag: Tag](after: EventId, orderId: OrderId, expected: Vector[OrderEvent]): Unit =
    eventWatch.await[E](_.key == orderId, after = after)
    sleep(50.millis)  // No more events should arrive
    eventWatch.when[OrderEvent](EventRequest.singleClass(after = after)) await 99.seconds match
      case EventSeq.NonEmpty(stampeds) =>
        val events = stampeds.filter(_.value.key == orderId).map(_.value.event).toVector
        assert(events == expected)
      case o =>
        fail(s"Unexpected EventSeq received: $o")

<<<<<<< HEAD


object RetryTest:
=======
object RetryTest
{
  private val logger = Logger[this.type]
>>>>>>> 5b966f0e
  private val agentPath = AgentPath("AGENT")
  private val subagentId = toLocalSubagentId(agentPath)<|MERGE_RESOLUTION|>--- conflicted
+++ resolved
@@ -322,11 +322,7 @@
         val orderId = OrderId("🟪")
         var eventId = eventWatch.lastAddedEventId
         controller.addOrderBlocking(FreshOrder(orderId, workflow.id.path))
-<<<<<<< HEAD
-        for _ <- 1 to 10 do
-=======
-        for (_ <- 1 to 3)
->>>>>>> 5b966f0e
+        for _ <- 1 to 3 do
           eventId = eventWatch.await[OrderRetrying](_.key == orderId, after = eventId).last.eventId
         controller.api
           .executeCommand(CancelOrders(Seq(orderId), CancellationMode.FreshOrStarted()))
@@ -438,14 +434,8 @@
       case o =>
         fail(s"Unexpected EventSeq received: $o")
 
-<<<<<<< HEAD
-
 
 object RetryTest:
-=======
-object RetryTest
-{
   private val logger = Logger[this.type]
->>>>>>> 5b966f0e
   private val agentPath = AgentPath("AGENT")
   private val subagentId = toLocalSubagentId(agentPath)