--- conflicted
+++ resolved
@@ -382,12 +382,6 @@
 
 object RetryTest
 {
-<<<<<<< HEAD
-  private val TestAgentPath = AgentPath("AGENT")
-  private val subagentId = toLocalSubagentId(TestAgentPath)
-  private val logger = Logger[this.type]
-=======
   private val agentPath = AgentPath("AGENT")
   private val subagentId = toLocalSubagentId(agentPath)
->>>>>>> ffd91a06
 }