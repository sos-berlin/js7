--- conflicted
+++ resolved
@@ -372,17 +372,7 @@
     }
   }
 
-<<<<<<< HEAD
-=======
-  private def repeatTest(n: Int)(body: Int => Any): Unit = {
-    for (i <- 1 to n) {
-      logger.debugCall(s"#$i", "")(
-        withClue(s"#$i: ")(
-          body(i)))
-    }
-  }
-
-  "JS-2089 Cancel an Order waiting in Retry instruction at an Agent" in {
+  "JS-2089 Cancel an Order waiting in Retry instruction at an Agent" in:
     val workflow = Workflow(WorkflowPath("RETRY"), Seq(
       TryInstruction(
         Workflow.of(
@@ -391,7 +381,7 @@
           Retry()),
         retryDelays = Some(Vector(100.s)))))
 
-    withTemporaryItem(workflow) { workflow =>
+    withTemporaryItem(workflow): workflow =>
       val orderId = OrderId("RETRY")
       controller.api.addOrder(FreshOrder(orderId, workflow.path, deleteWhenTerminated = true))
         .await(99.s).orThrow
@@ -424,10 +414,7 @@
         //OrderSuspended,
         OrderCancelled,
         OrderDeleted))
-    }
-  }
-
->>>>>>> 7108413d
+
   "JS-2105 Cancel while retrying (Engine has to synchronize OrderDetachable with ongoing events)" in
     repeatTest(if (isIntelliJIdea) 100 else 10) { testIndex =>
       // No more InapplicableEventProblem!
