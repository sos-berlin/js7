package js7.tests

import cats.effect.IO
import java.io.FileOutputStream
import java.nio.charset.StandardCharsets.UTF_8
import java.nio.file.Files.{createTempDirectory, delete}
import js7.base.configutils.Configs.HoconStringInterpolator
import js7.base.crypt.SignerId
import js7.base.crypt.x509.X509Algorithm.SHA512withRSA
import js7.base.crypt.x509.{Openssl, X509Cert, X509SignatureVerifier, X509Signer}
import js7.base.data.ByteArray
import js7.base.io.file.FileUtils.deleteDirectoryRecursively
import js7.base.io.file.FileUtils.syntax.*
import js7.base.io.file.watch.BasicDirectoryWatch.systemWatchDelay
import js7.base.log.Logger
import js7.base.problem.Checked.Ops
import js7.base.problem.Problem
import js7.base.test.OurTestSuite
import js7.base.thread.CatsBlocking.syntax.*
import js7.base.thread.Futures.implicits.SuccessFuture
import js7.base.time.ScalaTime.*
import js7.base.utils.AutoClosing.autoClosing
<<<<<<< HEAD
import js7.base.utils.CatsUtils.syntax.logWhenItTakesLonger
=======
import js7.base.utils.Labeled
>>>>>>> 98e44cf9
import js7.common.utils.FreeTcpPortFinder.findFreeLocalUri
import js7.controller.RunningController
import js7.data.agent.AgentPath
import js7.data.controller.ControllerState
import js7.data.item.{ItemSigner, VersionId}
import js7.data.order.OrderEvent.{OrderAdded, OrderFinished, OrderProcessingStarted}
import js7.data.order.{FreshOrder, OrderId}
import js7.data.subagent.{SubagentId, SubagentItem}
import js7.data.workflow.{Workflow, WorkflowPath}
import js7.subagent.Subagent
import js7.tests.WatchSignatureKeysTest.*
import js7.tests.jobs.EmptyJob
import js7.tests.testenv.ControllerAgentForScalaTest
import js7.tests.testenv.DirectoryProvider.toLocalSubagentId
import scala.collection.View
import scala.concurrent.{ExecutionContext, Future}

final class WatchSignatureKeysTest extends OurTestSuite, ControllerAgentForScalaTest
{
  private given ExecutionContext = executionContext
  override protected def controllerConfig = config"""
    js7.auth.users.TEST-USER.permissions = [ UpdateItem ]
    js7.directory-watch.watch-delay = 0s
    js7.directory-watch.directory-silence = ${(systemWatchDelay + 1.s).pretty}
    """

  // Used for Subagent, too
  override protected def agentConfig = config"""
    js7.job.execution.signed-script-injection-allowed = on
    js7.directory-watch.watch-delay = 0s
    js7.directory-watch.directory-silence = ${(systemWatchDelay + 1.s).pretty}
    """

  protected val agentPaths = Seq(agentPath)
  override protected lazy val bareSubagentItems = Seq(
    SubagentItem(bareSubagentId, agentPath, findFreeLocalUri()))
  protected val items = Nil

  private lazy val workDir = createTempDirectory("WatchSignatureKeysTest")
  private lazy val openssl = new Openssl(workDir)
  private lazy val aCertAndKey = openssl
    .generateCertWithPrivateKey("TEST", s"/$aSignerId")
    .orThrow
  override protected lazy val signer =
    X509Signer.checked(aCertAndKey.privateKey, SHA512withRSA, aSignerId).orThrow
  private lazy val itemSigner = new ItemSigner(signer, ControllerState.signableItemJsonCodec)
  override protected lazy val verifier =
    X509SignatureVerifier.checked(Seq(Labeled(aCertAndKey.certificate, "verifier"))).orThrow

  private lazy val controllersKeyDirectory =
    directoryProvider.controllerEnv.configDir / "private" / "trusted-x509-keys"
  private lazy val agentsKeyDirectory =
    directoryProvider.agentEnvs.head.configDir / "private" / "trusted-x509-keys"
  private lazy val subagentsKeyDirectory = directoryProvider
    .bareSubagentToDirectory(bareSubagentId) / "config" / "private" / "trusted-x509-keys"

  private val nextVersion = Iterator.from(1).map(i => VersionId(s"V$i")).next _

  override def beforeAll() = {
    super.beforeAll()
    // Use only our BareSubagent
    enableSubagents(toLocalSubagentId(agentPath) -> false)
  }

  override def afterAll() = {
    deleteDirectoryRecursively(workDir)
    super.afterAll()
  }

  "Signature matches item" in {
    val v = nextVersion()
    val item = workflow.withVersion(v)
    controller.api.updateRepo(v, Seq(itemSigner.sign(item))).await(99.s).orThrow
    testOrder(v)
  }

  "Delete signature PEM file at Controller" in {
    val pem = (controllersKeyDirectory / "key-1.pem").byteArray

    locally {
      val whenUpdated = whenControllerAndAgentUpdated()

      delete(controllersKeyDirectory / "key-1.pem")
      delete(agentsKeyDirectory / "key-1.pem")
      delete(subagentsKeyDirectory / "key-1.pem")
      whenUpdated.await(99.s)

      val v = nextVersion()
      val checked = controller.api.updateRepo(v, Seq(sign(workflow.withVersion(v)))).await(99.s)
      assert(checked == Left(Problem(
        "The signature's SignerId is unknown: CN=WatchSignatureKeysTest-A")))
    }

    locally {
      val whenUpdated = whenControllerAndAgentUpdated()
      controllersKeyDirectory / "key-1.pem" := pem
      agentsKeyDirectory / "key-1.pem" := pem
      subagentsKeyDirectory / "key-1.pem" := pem
      whenUpdated.await(99.s)
    }
  }

  "PEM file restored, Signature matches item" in {
    val v = nextVersion()
    val item = workflow.withVersion(v)
    controller.api.updateRepo(v, Seq(itemSigner.sign(item))).await(99.s).orThrow
    testOrder(v)
  }

  "Change signature PEM file at Controller" - {
    val signerId = SignerId("CN=WatchSignatureKeysTest-B")
    lazy val bCertAndKey = openssl
      .generateCertWithPrivateKey("TEST", s"/$signerId")
      .orThrow
    lazy val bItemSigner = {
      val bSigner = X509Signer.checked(bCertAndKey.privateKey, SHA512withRSA, signerId).orThrow
      new ItemSigner(bSigner, ControllerState.signableItemJsonCodec)
    }

    "Item signed with previous signature key is rejected" in {
      val v = nextVersion()
      val whenUpdated = whenControllerAndAgentUpdated()

      X509Cert.fromPem(bCertAndKey.certificatePem).orThrow
      controllersKeyDirectory / "key-1.pem" := bCertAndKey.certificatePem
      agentsKeyDirectory / "key-1.pem" := bCertAndKey.certificatePem
      subagentsKeyDirectory / "key-1.pem" := bCertAndKey.certificatePem
      whenUpdated.await(99.s)

      val checked = controller.api.updateRepo(v, Seq(sign(workflow.withVersion(v)))).await(99.s)
      assert(checked == Left(Problem(
        "The signature's SignerId is unknown: CN=WatchSignatureKeysTest-A")))
    }

    "Sign with changed signature key" in {
      val v = nextVersion()
      val signed = bItemSigner.sign(workflow.withVersion(v))
      controller.api.updateRepo(v, Seq(signed)).await(99.s).orThrow
      testOrder(v)
    }
  }

  "Change signature PEM file slowly" in {
    val signerId = SignerId("CN=WatchSignatureKeysTest-C")
    lazy val cCertAndKey = openssl
      .generateCertWithPrivateKey("TEST", s"/$signerId")
      .orThrow
    lazy val cItemSigner = {
      val cSigner = X509Signer.checked(cCertAndKey.privateKey, SHA512withRSA, signerId).orThrow
      new ItemSigner(cSigner, ControllerState.signableItemJsonCodec)
    }

    val controllerUpdated = controller.testEventBus.when[RunningController.ItemSignatureKeysUpdated]
    val agentUpdated = agent.testEventBus.when[Subagent.ItemSignatureKeysUpdated]
    val subagentUpdated = idToAllocatedSubagent(bareSubagentId).allocatedThing.testEventBus
      .when[Subagent.ItemSignatureKeysUpdated]

    X509Cert.fromPem(cCertAndKey.certificatePem).orThrow // Check
    val pem = ByteArray(cCertAndKey.certificatePem).toArray

    autoClosing(new FileOutputStream((controllersKeyDirectory / "key-1.pem").toFile)) { controllerFile =>
      autoClosing(new FileOutputStream((agentsKeyDirectory / "key-1.pem").toFile)) { agentFile =>
        autoClosing(new FileOutputStream((subagentsKeyDirectory / "key-1.pem").toFile)) { subagentFile =>
          val n = 40
          for i <- 0 until n do withClue(s"${(i.s / 10).pretty} -> ") {
            for file <- View(controllerFile, agentFile, subagentFile) do {
              logger.debug(f"$file write ${pem(i)}%02x")
              file.write(pem(i))
              file.flush()
            }
            sleep(100.ms)
          }
          assert(!controllerUpdated.isCompleted)
          assert(!agentUpdated.isCompleted)
          assert(!subagentUpdated.isCompleted)
          controllerFile.write(pem, n, pem.length - n)
          agentFile.write(pem, n, pem.length - n)
          subagentFile.write(pem, n, pem.length - n)
        }
      }
    }

    Future.sequence(Seq[Future[?]](controllerUpdated, agentUpdated, subagentUpdated)).await(99.s)

    val v = nextVersion()
    controller.api.updateRepo(v, Seq(cItemSigner.sign(workflow.withVersion(v)))).await(99.s).orThrow

    testOrder(v)
  }

  "Ignore invalid certificate (JS-2116)" in {
    val controllerUpdated = controller.testEventBus.when[RunningController.ItemSignatureKeysUpdated]
      .void.runToFuture
    val agentUpdated = agent.testEventBus.when[Subagent.ItemSignatureKeysUpdated]
      .void.runToFuture
    val subagentUpdated = idToAllocatedSubagent(bareSubagentId).allocatedThing.testEventBus
      .when[Subagent.ItemSignatureKeysUpdated]
      .void.runToFuture

    autoClosing(new FileOutputStream((controllersKeyDirectory / "invalid.pem").toFile)) { controllerFile =>
      autoClosing(new FileOutputStream((agentsKeyDirectory / "invalid.pem").toFile)) { agentFile =>
        autoClosing(new FileOutputStream((subagentsKeyDirectory / "invalid.pem").toFile)) { subagentFile =>
          val invalidPem = "INVALID\n".getBytes(UTF_8)
          controllerFile.write(invalidPem)
          agentFile.write(invalidPem)
          subagentFile.write(invalidPem)
        }
      }
    }

    Future.sequence(Seq[Future[Unit]](controllerUpdated, agentUpdated, subagentUpdated)).await(99.s)

    val v = nextVersion()
    val checked = controller.api.updateRepo(v, Seq(itemSigner.sign(workflow.withVersion(v)))).await(99.s)
    assert(checked == Left(Problem("The signature's SignerId is unknown: CN=WatchSignatureKeysTest-A")))
  }

  private def whenControllerAndAgentUpdated(): Future[Unit] =
    IO.parSequenceN(3)(Seq(
      IO.fromFuture(IO.pure:
          controller.testEventBus.when[RunningController.ItemSignatureKeysUpdated])
        .logWhenItTakesLonger("RunningController.ItemSignatureKeysUpdated"),
      IO.fromFuture(IO.pure:
          agent.testEventBus.when[Subagent.ItemSignatureKeysUpdated])
        .logWhenItTakesLonger("AgentActor.ItemSignatureKeysUpdated"),
      IO.fromFuture(IO.pure:
          idToAllocatedSubagent(bareSubagentId).allocatedThing.testEventBus
            .when[Subagent.ItemSignatureKeysUpdated])
        .logWhenItTakesLonger("BareSubagent.ItemSignatureKeysUpdated"))
    ).void.unsafeToFuture()

  private def testOrder(versionId: VersionId): Unit = {
    val events = controller.runOrder(FreshOrder(OrderId(versionId.toString), workflow.path))
      .map(_.value)
    assert(events.last.isInstanceOf[OrderFinished])
    assert(events.head.asInstanceOf[OrderAdded].workflowId == workflow.path ~ versionId)
    assert(events.collectFirst { case OrderProcessingStarted(Some(`bareSubagentId`), _) => }.isDefined)
  }
}


object WatchSignatureKeysTest
{
  private val logger = Logger[this.type]
  private val agentPath = AgentPath("AGENT")
  private val bareSubagentId = SubagentId("BARE-SUBAGENT")
  private val workflow = Workflow(
    WorkflowPath("WORKFLOW"),
    Seq(
      EmptyJob.execute(agentPath)))

  private val aSignerId = SignerId("CN=WatchSignatureKeysTest-A")
}<|MERGE_RESOLUTION|>--- conflicted
+++ resolved
@@ -20,11 +20,8 @@
 import js7.base.thread.Futures.implicits.SuccessFuture
 import js7.base.time.ScalaTime.*
 import js7.base.utils.AutoClosing.autoClosing
-<<<<<<< HEAD
 import js7.base.utils.CatsUtils.syntax.logWhenItTakesLonger
-=======
 import js7.base.utils.Labeled
->>>>>>> 98e44cf9
 import js7.common.utils.FreeTcpPortFinder.findFreeLocalUri
 import js7.controller.RunningController
 import js7.data.agent.AgentPath
@@ -216,13 +213,13 @@
   }
 
   "Ignore invalid certificate (JS-2116)" in {
-    val controllerUpdated = controller.testEventBus.when[RunningController.ItemSignatureKeysUpdated]
-      .void.runToFuture
-    val agentUpdated = agent.testEventBus.when[Subagent.ItemSignatureKeysUpdated]
-      .void.runToFuture
+    val controllerUpdated = controller.testEventBus
+      .when[RunningController.ItemSignatureKeysUpdated].map(_ => ())
+    val agentUpdated = agent.testEventBus
+      .when[Subagent.ItemSignatureKeysUpdated].map(_ => ())
     val subagentUpdated = idToAllocatedSubagent(bareSubagentId).allocatedThing.testEventBus
       .when[Subagent.ItemSignatureKeysUpdated]
-      .void.runToFuture
+      .map(_ => ())
 
     autoClosing(new FileOutputStream((controllersKeyDirectory / "invalid.pem").toFile)) { controllerFile =>
       autoClosing(new FileOutputStream((agentsKeyDirectory / "invalid.pem").toFile)) { agentFile =>
