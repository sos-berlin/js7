package js7.tests

import java.io.FileOutputStream
import java.nio.charset.StandardCharsets.UTF_8
import java.nio.file.Files.{createTempDirectory, delete}
import js7.base.configutils.Configs.HoconStringInterpolator
import js7.base.crypt.SignerId
import js7.base.crypt.x509.X509Algorithm.SHA512withRSA
import js7.base.crypt.x509.{Openssl, X509Cert, X509SignatureVerifier, X509Signer}
import js7.base.data.ByteArray
import js7.base.io.file.FileUtils.deleteDirectoryRecursively
import js7.base.io.file.FileUtils.syntax.*
import js7.base.io.file.watch.BasicDirectoryWatch.systemWatchDelay
import js7.base.log.Logger
import js7.base.monixutils.MonixBase.syntax.RichMonixTask
import js7.base.problem.Checked.Ops
import js7.base.problem.Problem
import js7.base.test.OurTestSuite
import js7.base.thread.Futures.implicits.SuccessFuture
import js7.base.thread.MonixBlocking.syntax.RichTask
import js7.base.time.ScalaTime.*
import js7.base.utils.AutoClosing.autoClosing
<<<<<<< HEAD
import js7.common.utils.FreeTcpPortFinder.findFreeLocalUri
=======
import js7.base.utils.Labeled
>>>>>>> b5eef435
import js7.controller.RunningController
import js7.data.agent.AgentPath
import js7.data.controller.ControllerState
import js7.data.item.{ItemSigner, VersionId}
import js7.data.order.OrderEvent.{OrderAdded, OrderFinished, OrderProcessingStarted}
import js7.data.order.{FreshOrder, OrderId}
import js7.data.subagent.{SubagentId, SubagentItem}
import js7.data.workflow.{Workflow, WorkflowPath}
import js7.subagent.Subagent
import js7.tests.WatchSignatureKeysTest.*
import js7.tests.jobs.EmptyJob
import js7.tests.testenv.ControllerAgentForScalaTest
import js7.tests.testenv.DirectoryProvider.toLocalSubagentId
import monix.eval.Task
import monix.execution.Scheduler.Implicits.traced
import scala.collection.View
import scala.concurrent.Future

final class WatchSignatureKeysTest extends OurTestSuite with ControllerAgentForScalaTest
{
  override protected def controllerConfig = config"""
    js7.auth.users.TEST-USER.permissions = [ UpdateItem ]
    js7.directory-watch.watch-delay = 0s
    js7.directory-watch.directory-silence = ${(systemWatchDelay + 1.s).pretty}
    """

  // Used for Subagent, too
  override protected def agentConfig = config"""
    js7.job.execution.signed-script-injection-allowed = on
    js7.directory-watch.watch-delay = 0s
    js7.directory-watch.directory-silence = ${(systemWatchDelay + 1.s).pretty}
    """

  protected val agentPaths = Seq(agentPath)
  override protected lazy val bareSubagentItems = Seq(
    SubagentItem(bareSubagentId, agentPath, findFreeLocalUri()))
  protected val items = Nil

  private lazy val workDir = createTempDirectory("WatchSignatureKeysTest")
  private lazy val openssl = new Openssl(workDir)
  private lazy val aCertAndKey = openssl
    .generateCertWithPrivateKey("TEST", s"/$aSignerId")
    .orThrow
  override protected lazy val signer =
    X509Signer.checked(aCertAndKey.privateKey, SHA512withRSA, aSignerId).orThrow
  private lazy val itemSigner = new ItemSigner(signer, ControllerState.signableItemJsonCodec)
  override protected lazy val verifier =
    X509SignatureVerifier.checked(Seq(Labeled(aCertAndKey.certificate, "verifier"))).orThrow

  private lazy val controllersKeyDirectory =
    directoryProvider.controllerEnv.configDir / "private" / "trusted-x509-keys"
  private lazy val agentsKeyDirectory =
    directoryProvider.agentEnvs.head.configDir / "private" / "trusted-x509-keys"
  private lazy val subagentsKeyDirectory = directoryProvider
    .bareSubagentToDirectory(bareSubagentId) / "config" / "private" / "trusted-x509-keys"

  private val nextVersion = Iterator.from(1).map(i => VersionId(s"V$i")).next _

  override def beforeAll() = {
    super.beforeAll()
    // Use only our BareSubagent
    enableSubagents(toLocalSubagentId(agentPath) -> false)
  }

  override def afterAll() = {
    deleteDirectoryRecursively(workDir)
    super.afterAll()
  }

  "Signature matches item" in {
    val v = nextVersion()
    val item = workflow.withVersion(v)
    controller.api.updateRepo(v, Seq(itemSigner.sign(item))).await(99.s).orThrow
    testOrder(v)
  }

  "Delete signature PEM file at Controller" in {
    val pem = (controllersKeyDirectory / "key-1.pem").byteArray

    locally {
      val whenUpdated = whenControllerAndAgentUpdated()

      delete(controllersKeyDirectory / "key-1.pem")
      delete(agentsKeyDirectory / "key-1.pem")
      delete(subagentsKeyDirectory / "key-1.pem")
      whenUpdated.await(99.s)

      val v = nextVersion()
      val checked = controller.api.updateRepo(v, Seq(sign(workflow.withVersion(v)))).await(99.s)
      assert(checked == Left(Problem(
        "The signature's SignerId is unknown: CN=WatchSignatureKeysTest-A")))
    }

    locally {
      val whenUpdated = whenControllerAndAgentUpdated()
      controllersKeyDirectory / "key-1.pem" := pem
      agentsKeyDirectory / "key-1.pem" := pem
      subagentsKeyDirectory / "key-1.pem" := pem
      whenUpdated.await(99.s)
    }
  }

  "PEM file restored, Signature matches item" in {
    val v = nextVersion()
    val item = workflow.withVersion(v)
    controller.api.updateRepo(v, Seq(itemSigner.sign(item))).await(99.s).orThrow
    testOrder(v)
  }

  "Change signature PEM file at Controller" - {
    val signerId = SignerId("CN=WatchSignatureKeysTest-B")
    lazy val bCertAndKey = openssl
      .generateCertWithPrivateKey("TEST", s"/$signerId")
      .orThrow
    lazy val bItemSigner = {
      val bSigner = X509Signer.checked(bCertAndKey.privateKey, SHA512withRSA, signerId).orThrow
      new ItemSigner(bSigner, ControllerState.signableItemJsonCodec)
    }

    "Item signed with previous signature key is rejected" in {
      val v = nextVersion()
      val whenUpdated = whenControllerAndAgentUpdated()

      X509Cert.fromPem(bCertAndKey.certificatePem).orThrow
      controllersKeyDirectory / "key-1.pem" := bCertAndKey.certificatePem
      agentsKeyDirectory / "key-1.pem" := bCertAndKey.certificatePem
      subagentsKeyDirectory / "key-1.pem" := bCertAndKey.certificatePem
      whenUpdated.await(99.s)

      val checked = controller.api.updateRepo(v, Seq(sign(workflow.withVersion(v)))).await(99.s)
      assert(checked == Left(Problem(
        "The signature's SignerId is unknown: CN=WatchSignatureKeysTest-A")))
    }

    "Sign with changed signature key" in {
      val v = nextVersion()
      val signed = bItemSigner.sign(workflow.withVersion(v))
      controller.api.updateRepo(v, Seq(signed)).await(99.s).orThrow
      testOrder(v)
    }
  }

  "Change signature PEM file slowly" in {
    val signerId = SignerId("CN=WatchSignatureKeysTest-C")
    lazy val cCertAndKey = openssl
      .generateCertWithPrivateKey("TEST", s"/$signerId")
      .orThrow
    lazy val cItemSigner = {
      val cSigner = X509Signer.checked(cCertAndKey.privateKey, SHA512withRSA, signerId).orThrow
      new ItemSigner(cSigner, ControllerState.signableItemJsonCodec)
    }

    val controllerUpdated = controller.testEventBus.when[RunningController.ItemSignatureKeysUpdated]
      .void.runToFuture
    val agentUpdated = agent.testEventBus.when[Subagent.ItemSignatureKeysUpdated]
      .void.runToFuture
    val subagentUpdated = idToAllocatedSubagent(bareSubagentId).allocatedThing.testEventBus
      .when[Subagent.ItemSignatureKeysUpdated]
      .void.runToFuture

    X509Cert.fromPem(cCertAndKey.certificatePem).orThrow // Check
    val pem = ByteArray(cCertAndKey.certificatePem).toArray

    autoClosing(new FileOutputStream((controllersKeyDirectory / "key-1.pem").toFile)) { controllerFile =>
      autoClosing(new FileOutputStream((agentsKeyDirectory / "key-1.pem").toFile)) { agentFile =>
        autoClosing(new FileOutputStream((subagentsKeyDirectory / "key-1.pem").toFile)) { subagentFile =>
          val n = 40
          for (i <- 0 until n) withClue(s"${(i.s / 10).pretty} -> ") {
            for (file <- View(controllerFile, agentFile, subagentFile)) {
              logger.debug(f"$file write ${pem(i)}%02x")
              file.write(pem(i))
              file.flush()
            }
            sleep(100.ms)
          }
          assert(!controllerUpdated.isCompleted)
          assert(!agentUpdated.isCompleted)
          assert(!subagentUpdated.isCompleted)
          controllerFile.write(pem, n, pem.length - n)
          agentFile.write(pem, n, pem.length - n)
          subagentFile.write(pem, n, pem.length - n)
        }
      }
    }

    Future.sequence(Seq[Future[Unit]](controllerUpdated, agentUpdated, subagentUpdated)).await(99.s)

    val v = nextVersion()
    controller.api.updateRepo(v, Seq(cItemSigner.sign(workflow.withVersion(v)))).await(99.s).orThrow

    testOrder(v)
  }

  "Ignore invalid certificate (JS-2116)" in {
    val controllerUpdated = controller.testEventBus.when[RunningController.ItemSignatureKeysUpdated]
      .void.runToFuture
    val agentUpdated = agent.testEventBus.when[AgentActor.ItemSignatureKeysUpdated]
      .void.runToFuture
    val subagentUpdated = bareSubagents.head.testEventBus.when[BareSubagent.ItemSignatureKeysUpdated]
      .void.runToFuture

    autoClosing(new FileOutputStream((controllersKeyDirectory / "invalid.pem").toFile)) { controllerFile =>
      autoClosing(new FileOutputStream((agentsKeyDirectory / "invalid.pem").toFile)) { agentFile =>
        autoClosing(new FileOutputStream((subagentsKeyDirectory / "invalid.pem").toFile)) { subagentFile =>
          val invalidPem = "INVALID\n".getBytes(UTF_8)
          controllerFile.write(invalidPem)
          agentFile.write(invalidPem)
          subagentFile.write(invalidPem)
        }
      }
    }

    Future.sequence(Seq[Future[Unit]](controllerUpdated, agentUpdated, subagentUpdated)).await(99.s)

    val v = nextVersion()
    val checked = controllerApi.updateRepo(v, Seq(itemSigner.sign(workflow.withVersion(v)))).await(99.s)
    assert(checked == Left(Problem("The signature's SignerId is unknown: CN=WatchSignatureKeysTest-A")))
  }

  private def whenControllerAndAgentUpdated(): Future[Unit] =
    Task.parZip3(
      controller.testEventBus.when[RunningController.ItemSignatureKeysUpdated]
        .logWhenItTakesLonger("RunningController.ItemSignatureKeysUpdated"),
      agent.testEventBus.when[Subagent.ItemSignatureKeysUpdated]
        .logWhenItTakesLonger("AgentActor.ItemSignatureKeysUpdated"),
      idToAllocatedSubagent(bareSubagentId).allocatedThing.testEventBus
        .when[Subagent.ItemSignatureKeysUpdated]
        .logWhenItTakesLonger("BareSubagent.ItemSignatureKeysUpdated")
    ).void.runToFuture

  private def testOrder(versionId: VersionId): Unit = {
    val events = controller.runOrder(FreshOrder(OrderId(versionId.toString), workflow.path))
      .map(_.value)
    assert(events.last.isInstanceOf[OrderFinished])
    assert(events.head.asInstanceOf[OrderAdded].workflowId == workflow.path ~ versionId)
    assert(events.collectFirst { case OrderProcessingStarted(Some(`bareSubagentId`), _) => }.isDefined)
  }
}

object WatchSignatureKeysTest
{
  private val logger = Logger[this.type]
  private val agentPath = AgentPath("AGENT")
  private val bareSubagentId = SubagentId("BARE-SUBAGENT")
  private val workflow = Workflow(
    WorkflowPath("WORKFLOW"),
    Seq(
      EmptyJob.execute(agentPath)))

  private val aSignerId = SignerId("CN=WatchSignatureKeysTest-A")
}<|MERGE_RESOLUTION|>--- conflicted
+++ resolved
@@ -20,11 +20,8 @@
 import js7.base.thread.MonixBlocking.syntax.RichTask
 import js7.base.time.ScalaTime.*
 import js7.base.utils.AutoClosing.autoClosing
-<<<<<<< HEAD
+import js7.base.utils.Labeled
 import js7.common.utils.FreeTcpPortFinder.findFreeLocalUri
-=======
-import js7.base.utils.Labeled
->>>>>>> b5eef435
 import js7.controller.RunningController
 import js7.data.agent.AgentPath
 import js7.data.controller.ControllerState
@@ -221,9 +218,10 @@
   "Ignore invalid certificate (JS-2116)" in {
     val controllerUpdated = controller.testEventBus.when[RunningController.ItemSignatureKeysUpdated]
       .void.runToFuture
-    val agentUpdated = agent.testEventBus.when[AgentActor.ItemSignatureKeysUpdated]
-      .void.runToFuture
-    val subagentUpdated = bareSubagents.head.testEventBus.when[BareSubagent.ItemSignatureKeysUpdated]
+    val agentUpdated = agent.testEventBus.when[Subagent.ItemSignatureKeysUpdated]
+      .void.runToFuture
+    val subagentUpdated = idToAllocatedSubagent(bareSubagentId).allocatedThing.testEventBus
+      .when[Subagent.ItemSignatureKeysUpdated]
       .void.runToFuture
 
     autoClosing(new FileOutputStream((controllersKeyDirectory / "invalid.pem").toFile)) { controllerFile =>
@@ -240,7 +238,7 @@
     Future.sequence(Seq[Future[Unit]](controllerUpdated, agentUpdated, subagentUpdated)).await(99.s)
 
     val v = nextVersion()
-    val checked = controllerApi.updateRepo(v, Seq(itemSigner.sign(workflow.withVersion(v)))).await(99.s)
+    val checked = controller.api.updateRepo(v, Seq(itemSigner.sign(workflow.withVersion(v)))).await(99.s)
     assert(checked == Left(Problem("The signature's SignerId is unknown: CN=WatchSignatureKeysTest-A")))
   }
 
