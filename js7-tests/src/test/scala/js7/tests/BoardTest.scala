package js7.tests

import js7.base.configutils.Configs.HoconStringInterpolator
import js7.base.problem.Problem
import js7.base.problem.Problems.UnknownKeyProblem
import js7.base.test.OurTestSuite
import js7.base.thread.MonixBlocking.syntax.RichTask
import js7.base.time.ScalaTime.*
import js7.base.time.{TestAlarmClock, Timestamp}
import js7.base.utils.Collections.implicits.RichIterable
import js7.base.utils.ScalaUtils.syntax.RichEither
import js7.controller.RunningController
import js7.data.Problems.ItemIsStillReferencedProblem
import js7.data.agent.AgentPath
import js7.data.board.BoardEvent.NoticeDeleted
import js7.data.board.BoardPathExpressionParser.boardPathExpr
import js7.data.board.{Board, BoardPath, BoardPathExpression, BoardState, Notice, NoticeId, NoticePlace}
import js7.data.controller.ControllerCommand
import js7.data.controller.ControllerCommand.{CancelOrders, DeleteNotice, ResumeOrder, SuspendOrders}
import js7.data.item.ItemOperation.{AddVersion, DeleteSimple, RemoveVersioned}
import js7.data.item.{ItemRevision, VersionId}
import js7.data.order.Order.Fresh
import js7.data.order.OrderEvent.{OrderAdded, OrderAttachable, OrderAttached, OrderCancelled, OrderCoreEvent, OrderDeleted, OrderDetachable, OrderDetached, OrderFinished, OrderMoved, OrderNoticePosted, OrderNoticesExpected, OrderNoticesRead, OrderProcessed, OrderProcessingStarted, OrderStarted, OrderSuspended, OrderSuspensionMarked}
import js7.data.order.{FreshOrder, OrderId, Outcome}
import js7.data.value.expression.ExpressionParser.expr
import js7.data.workflow.instructions.{ExpectNotices, PostNotices, TryInstruction}
import js7.data.workflow.position.Position
import js7.data.workflow.{Workflow, WorkflowPath}
import js7.tests.BoardTest.*
import js7.tests.jobs.{EmptyJob, SemaphoreJob}
import js7.tests.testenv.DirectoryProvider.toLocalSubagentId
import js7.tests.testenv.{BlockingItemUpdater, ControllerAgentForScalaTest}
import monix.execution.Scheduler.Implicits.traced
import monix.reactive.Observable
import scala.collection.View
import scala.concurrent.duration.*

final class BoardTest extends OurTestSuite with ControllerAgentForScalaTest
with BlockingItemUpdater
{
  override protected val controllerConfig = config"""
    js7.auth.users.TEST-USER.permissions = [ UpdateItem ]
    js7.journal.remove-obsolete-files = false
    js7.controller.agent-driver.command-batch-delay = 0ms
    js7.controller.agent-driver.event-buffer-delay = 1ms"""

  override protected def agentConfig = config"""
    js7.job.execution.signed-script-injection-allowed = on"""

  protected def agentPaths = Seq(agentPath)

  protected def items = boards ++ Seq(
    posting0Workflow, expecting0Workflow,
    posting12Workflow, expecting012Workflow,
    expecting01Workflow, expecting02Workflow,
    postingAgentWorkflow, expectingAgentWorkflow)

  private val clock = TestAlarmClock(startTimestamp)

  override protected def controllerTestWiring = RunningController.TestWiring(
    alarmClock = Some(clock))

  "ExpectNotices" - {
    "expect(0, 1), post(1, 2), expect(0, 2), post(0)" in {
      val qualifier = nextQualifier()
      val notices = for ((boardPath, endOfLife) <- boards.map(_.path) zip endOfLifes) yield
        Notice(NoticeId(qualifier), boardPath, endOfLife)
      val Seq(notice0, notice1, notice2) = notices

      val expecting01OrderIds = Seq(
        OrderId(s"#$qualifier#EXPECTING-0-1-A"),
        OrderId(s"#$qualifier#EXPECTING-0-1-B"))
      controller.api.addOrders(
        Observable.fromIterable(expecting01OrderIds).map(FreshOrder(_, expecting01Workflow.path))
      ).await(99.s).orThrow
      for (orderId <- expecting01OrderIds) eventWatch.await[OrderNoticesExpected](_.key == orderId)

      assert(controllerState.orderToAvailableNotices(expecting01OrderIds(0)).isEmpty)
      assert(controllerState.orderToStillExpectedNotices(expecting01OrderIds(0)).toSet ==
        Set(notice0.toExpected, notice1.toExpected))

      controller.runOrder(FreshOrder(OrderId(s"#$qualifier#POSTING-1-2"), posting12Workflow.path))

      assert(controllerState.orderToAvailableNotices(expecting01OrderIds(0)) == Seq(notice1))
      assert(controllerState.orderToStillExpectedNotices(expecting01OrderIds(0)) == Seq(notice0.toExpected))

      assert(controllerState.keyTo(BoardState).toMap == Map(
        board0.path -> BoardState(
          board0.withRevision(Some(ItemRevision(0))),
          Map(
            notice0.id -> NoticePlace(notice0.id, None, expecting01OrderIds.toSet))),
        board1.path -> BoardState(
          board1.withRevision(Some(ItemRevision(0))),
          Map(
            notice1.id -> NoticePlace(notice0.id, Some(notice1), expecting01OrderIds.toSet))),
        board2.path -> BoardState(
          board2.withRevision(Some(ItemRevision(0))),
          Map(
            notice2.id -> NoticePlace(notice2.id, Some(notice2))))))

      controller.runOrder(FreshOrder(OrderId(s"#$qualifier#POSTING-0"), posting0Workflow.path))

      for (orderId <- expecting01OrderIds) {
        eventWatch.await[OrderFinished](_.key == orderId)
        val expectingEvents = eventWatch.eventsByKey[OrderCoreEvent](orderId)
        assert(expectingEvents == Seq(
          OrderAdded(expecting01Workflow.id),
          OrderStarted,
          OrderNoticesExpected(Vector(
            OrderNoticesExpected.Expected(notice0.boardPath, notice0.id),
            OrderNoticesExpected.Expected(notice1.boardPath, notice1.id))),
          OrderNoticesRead,
          OrderMoved(Position(1)),
          OrderFinished()))
      }

      val readerEvents = controller.runOrder(FreshOrder(OrderId(s"#$qualifier#EXPECTING-0-2"), expecting02Workflow.path))
      assert(readerEvents.map(_.value) == Seq(
        OrderAdded(expecting02Workflow.id),
        OrderStarted,
        OrderNoticesRead,
        OrderMoved(Position(1)),
        OrderFinished()))

      assert(controllerState.keyTo(BoardState).toMap == Map(
        board0.path -> BoardState(
          board0.withRevision(Some(ItemRevision(0))),
          Map(notice0.id -> NoticePlace(notice0.id, Some(notice0)))),
        board1.path -> BoardState(
          board1.withRevision(Some(ItemRevision(0))),
          Map(notice1.id -> NoticePlace(notice1.id, Some(notice1)))),
        board2.path -> BoardState(
          board2.withRevision(Some(ItemRevision(0))),
          Map(notice2.id -> NoticePlace(notice2.id, Some(notice2))))))
    }

    "Two orders expect a notice, then post the notice" in {
      val qualifier = nextQualifier()
      val notice = Notice(NoticeId(qualifier), board0.path, endOfLife0)

      val expectingOrderIds = Seq(OrderId(s"#$qualifier#EXPECTING-A"), OrderId(s"#$qualifier#EXPECTING-B"))
      controller.api.addOrders(
        Observable.fromIterable(expectingOrderIds).map(FreshOrder(_, expecting0Workflow.path))
      ).await(99.s).orThrow
      for (orderId <- expectingOrderIds) eventWatch.await[OrderNoticesExpected](_.key == orderId)

      val posterEvents = controller.runOrder(
        FreshOrder(OrderId(s"#$qualifier#POSTING"), posting0Workflow.path))
      assert(posterEvents.map(_.value) == Seq(
        OrderAdded(posting0Workflow.id),
        OrderStarted,
        OrderNoticePosted(notice),
        OrderMoved(Position(1)),
        OrderFinished()))

      assert(controllerState.keyTo(BoardState)(board0.path) ==
        BoardState(
          board0.withRevision(Some(ItemRevision(0))),
          Map(
            NoticeId("2222-01-01") -> NoticePlace(
              NoticeId("2222-01-01"),
              Some(Notice(NoticeId("2222-01-01"), board0.path, endOfLife0))),  // from previous test
            notice.id -> NoticePlace(
              notice.id,
              Some(notice)))))

      for (orderId <- expectingOrderIds) {
        eventWatch.await[OrderFinished](_.key == orderId)
        val expectingEvents = eventWatch.eventsByKey[OrderCoreEvent](orderId)
        assert(expectingEvents == Seq(
          OrderAdded(expecting0Workflow.id),
          OrderStarted,
          OrderNoticesExpected(Vector(OrderNoticesExpected.Expected(notice.boardPath, notice.id))),
          OrderNoticesRead,
          OrderMoved(Position(1)),
          OrderFinished()))
      }

      assert(controllerState.keyTo(BoardState)(board0.path) ==
        BoardState(
          board0.withRevision(Some(ItemRevision(0))),
          View(
            NoticePlace(
              NoticeId("2222-01-01"),
              Some(Notice(NoticeId("2222-01-01"), board0.path, endOfLife0))),  // from previous test
            NoticePlace(
              notice.id,
              Some(notice))
          ).toKeyedMap(_.noticeId)))
    }

    "Detach order when at Agent" in {
      // TODO Post kann am Agenten ausgeführt werden, wenn Board (ohne BoardState) dahin übertragen wird,
      //  und anschließend der Controller Order.ExpectingNotice löst.
      val qualifier = nextQualifier()
      val notice = Notice(NoticeId(qualifier), board0.path, endOfLife0)

      val posterEvents = controller.runOrder(
        FreshOrder(OrderId(s"#$qualifier#POSTING"), postingAgentWorkflow.path))
      assert(posterEvents.map(_.value) == Seq(
        OrderAdded(postingAgentWorkflow.id),
        OrderAttachable(agentPath),
        OrderAttached(agentPath),
        OrderStarted,
        OrderProcessingStarted(subagentId),
        OrderProcessed(Outcome.succeeded),
        OrderMoved(Position(1)),
        OrderDetachable,
        OrderDetached,
        OrderNoticePosted(notice),
        OrderMoved(Position(2)),
        OrderFinished()))

      val readerEvents = controller.runOrder(
        FreshOrder(OrderId(s"#$qualifier#EXPECTING"), expectingAgentWorkflow.path))
      assert(readerEvents.map(_.value) == Seq(
        OrderAdded(expectingAgentWorkflow.id),
        OrderAttachable(agentPath),
        OrderAttached(agentPath),
        OrderStarted,
        OrderProcessingStarted(subagentId),
        OrderProcessed(Outcome.succeeded),
        OrderMoved(Position(1)),
        OrderDetachable,
        OrderDetached,
        OrderNoticesRead,
        OrderMoved(Position(2)),
        OrderFinished()))
    }

    "PostNotices command with expecting orders" in {
      val qualifier = "2222-08-08"
      val noticeId = NoticeId(qualifier)

      val orderIds = Seq(OrderId(s"#$qualifier#EXPECTING-A"), OrderId(s"#$qualifier#EXPECTING-B"))
      controller.api.addOrders(
        Observable.fromIterable(orderIds).map(FreshOrder(_, expectingAgentWorkflow.path))
      ).await(99.s).orThrow
      for (orderId <- orderIds) eventWatch.await[OrderNoticesExpected](_.key == orderId)
      controller.api.executeCommand(
        ControllerCommand.PostNotice(board0.path, noticeId)
      ).await(99.s).orThrow
      for (orderId <- orderIds) eventWatch.await[OrderNoticesRead](_.key == orderId)

      val notice2 = Notice(NoticeId("2222-08-09"), board0.path, endOfLife0)
      controller.api.executeCommand(
        ControllerCommand.PostNotice(board0.path, notice2.id)
      ).await(99.s).orThrow
      assert(controllerState.keyTo(BoardState)(board0.path).idToNotice(notice2.id) ==
        NoticePlace(notice2.id, Some(notice2)))
    }

    "PostNotices command without expecting order" in {
      val notice = Notice(NoticeId("2222-08-09"), board0.path, endOfLife0)
      controller.api.executeCommand(
        ControllerCommand.PostNotice(board0.path, notice.id)
      ).await(99.s).orThrow

      // With explicit endOfLife
<<<<<<< HEAD
      val notice2 = Notice(NoticeId("2222-08-10"), board0.path, Timestamp("2222-08-09T12:00:00Z"))
      controller.api.executeCommand(
=======
      val notice2 = Notice(NoticeId("2222-08-10"), board0.path, clock.now + 1.h)
      controllerApi.executeCommand(
>>>>>>> 8f35ce6c
        ControllerCommand.PostNotice(board0.path, notice2.id,
          endOfLife = Some(notice2.endOfLife))
      ).await(99.s).orThrow

      assert(controllerState.keyTo(BoardState)(board0.path).idToNotice(notice.id) ==
        NoticePlace(notice.id, Some(notice)))
      assert(controllerState.keyTo(BoardState)(board0.path).idToNotice(notice2.id) ==
        NoticePlace(notice2.id, Some(notice2)))
    }

    "DeleteNotice command" in {
      val qualifier = "2222-09-09"
      val notice = Notice(NoticeId(qualifier), board0.path, endOfLife0)

      val posterEvents = controller.runOrder(
        FreshOrder(OrderId(s"#$qualifier#POSTING"), posting0Workflow.path))
      assert(posterEvents.map(_.value) == Seq(
        OrderAdded(posting0Workflow.id),
        OrderStarted,
        OrderNoticePosted(notice),
        OrderMoved(Position(1)),
        OrderFinished()))

      val eventId = eventWatch.lastAddedEventId

      assert(controller.api.executeCommand(DeleteNotice(board0.path, NoticeId("UNKNOWN"))).await(99.s) ==
        Left(UnknownKeyProblem("NoticeId", "NoticeId:UNKNOWN")))

      assert(controller.api.executeCommand(DeleteNotice(BoardPath("UNKNOWN"), notice.id)).await(99.s) ==
        Left(UnknownKeyProblem("BoardPath", "Board:UNKNOWN")))

      controller.api.executeCommand(DeleteNotice(board0.path, notice.id)).await(99.s).orThrow
      assert(eventWatch.await[NoticeDeleted](_.key == board0.path, after = eventId).head.value.event ==
        NoticeDeleted(notice.id))
    }

    "Delete notice after endOfLife" in {
      clock := endOfLife0 - 1.s
      sleep(100.ms)
      val eventId = eventWatch.lastAddedEventId
      // NoticeDeleted do not occur before endOfLife
      clock := endOfLife0
      // Spare noticeIds.head for DeleteNotice test
      for (noticeId <- noticeIds) {
        eventWatch.await[NoticeDeleted](_.event.noticeId == noticeId, after = eventId)
      }
    }

    "PostNotices and ExpectNotices respect Order.scheduledFor" in {
      val qualifier = "2222-10-10"
      val posterOrderId = OrderId(s"#$qualifier#POSTER")
      val expectingOrderId = OrderId(s"#$qualifier#EXPECTING")
      val startAt = startTimestamp + 10.days

      controller.api
        .addOrders(Observable(
          FreshOrder(posterOrderId, posting0Workflow.path, scheduledFor = Some(startAt)),
          FreshOrder(expectingOrderId, expecting0Workflow.path, scheduledFor = Some(startAt))))
        .await(99.s).orThrow
      sleep(500.ms)
      val idToOrder = controller.api.controllerState.await(99.s).orThrow.idToOrder
      assert(idToOrder(posterOrderId).isState[Fresh] && idToOrder(expectingOrderId).isState[Fresh])

      clock := startAt
      eventWatch.await[OrderFinished](_.key == posterOrderId)
      eventWatch.await[OrderFinished](_.key == expectingOrderId)
    }

    "Order.ExpectingNotice is suspendible" in {
      val qualifier = "2222-11-11"
      val postingOrderId = OrderId(s"#$qualifier#SUSPENDIBLE-POSTING")
      val expectingOrderId = OrderId(s"#$qualifier#SUSPENDIBLE-EXPECTING")
      controller.api.addOrder(FreshOrder(expectingOrderId, expecting0Workflow.path))
        .await(99.s).orThrow
      eventWatch.await[OrderNoticesExpected](_.key == expectingOrderId)

      controller.api.executeCommand(SuspendOrders(Seq(expectingOrderId))).await(99.s).orThrow
      eventWatch.await[OrderSuspensionMarked](_.key == expectingOrderId)

      val eventId = eventWatch.lastAddedEventId
      controller.api.addOrder(FreshOrder(postingOrderId, posting0Workflow.path))
        .await(99.s).orThrow
      eventWatch.await[OrderNoticesRead](_.key == expectingOrderId)
      eventWatch.await[OrderMoved](_.key == expectingOrderId, after = eventId)
      eventWatch.await[OrderSuspended](_.key == expectingOrderId, after = eventId)

      controller.api.executeCommand(ResumeOrder(expectingOrderId)).await(99.s).orThrow
      eventWatch.await[OrderFinished](_.key == expectingOrderId)
    }

    "Order.ExpectingNotice is cancelable" in {
      val qualifier = "2222-12-12"
      val expectingOrderId = OrderId(s"#$qualifier#CANCELABLE-EXPECTING")
      controller.api.addOrder(FreshOrder(expectingOrderId, expecting0Workflow.path))
        .await(99.s).orThrow
      eventWatch.await[OrderNoticesExpected](_.key == expectingOrderId)

      controller.api.executeCommand(CancelOrders(Seq(expectingOrderId))).await(99.s).orThrow
      eventWatch.await[OrderCancelled](_.key == expectingOrderId)
    }
  }

  "Update Board" in {
    val boardState = controllerState.keyTo(BoardState)(board0.path)

    val updatedBoard = board0.copy(postOrderToNoticeId = expr("$jsOrderId"))
    controller.api.updateUnsignedSimpleItems(Seq(updatedBoard)).await(99.s).orThrow

    assert(controllerState.keyTo(BoardState)(board0.path) ==
      boardState.copy(
        board = updatedBoard.withRevision(Some(ItemRevision(1)))))
  }

  "Delete Board" in {
    val checked = controller
      .updateItemsAsSystemUser(Observable(
        DeleteSimple(board0.path),
        DeleteSimple(board1.path),
        DeleteSimple(board2.path)))
      .await(99.s)
    assert(checked == Left(Problem.Combined(Set(
      ItemIsStillReferencedProblem(board0.path, expecting0Workflow.id),
      ItemIsStillReferencedProblem(board0.path, expecting01Workflow.id),
      ItemIsStillReferencedProblem(board0.path, expecting012Workflow.id),
      ItemIsStillReferencedProblem(board0.path, expecting02Workflow.id),
      ItemIsStillReferencedProblem(board0.path, expectingAgentWorkflow.id),
      ItemIsStillReferencedProblem(board0.path, posting0Workflow.id),
      ItemIsStillReferencedProblem(board0.path, postingAgentWorkflow.id),

      ItemIsStillReferencedProblem(board1.path, expecting01Workflow.id),
      ItemIsStillReferencedProblem(board1.path, expecting012Workflow.id),
      ItemIsStillReferencedProblem(board1.path, posting12Workflow.id),

      ItemIsStillReferencedProblem(board2.path, expecting012Workflow.id),
      ItemIsStillReferencedProblem(board2.path, expecting02Workflow.id),
      ItemIsStillReferencedProblem(board2.path, posting12Workflow.id)))))

    controller.api
      .deleteOrdersWhenTerminated(Observable.fromIterable(
        controllerState.idToOrder.keys))
      .await(99.s).orThrow
    controller.api
      .updateItems(Observable(
        DeleteSimple(board0.path),
        DeleteSimple(board1.path),
        DeleteSimple(board2.path),
        AddVersion(VersionId("DELETION")),
        RemoveVersioned(expecting0Workflow.path),
        RemoveVersioned(expecting01Workflow.path),
        RemoveVersioned(expecting012Workflow.path),
        RemoveVersioned(expecting02Workflow.path),
        RemoveVersioned(expectingAgentWorkflow.path),
        RemoveVersioned(posting0Workflow.path),
        RemoveVersioned(posting12Workflow.path),
        RemoveVersioned(postingAgentWorkflow.path)))
      .await(99.s).orThrow

    assert(!controllerState.keyTo(BoardState).contains(board0.path))
  }

  "JOC-1446 Bug: Wrong OrderMoved event after OrderNoticeRead" in {
    val board = Board.joc(BoardPath("JOC-1446"))

    val postingWorkflow = Workflow(WorkflowPath("JOC-1446-POST"), Seq(
      TryInstruction(
        Workflow.of(EmptyJob.execute(agentPath)),
        Workflow.empty),
      TryInstruction(
        Workflow.of(EmptyJob.execute(agentPath)),
        Workflow.empty),
      PostNotices(Seq(board.path))))

    val expectingWorkflow = Workflow(WorkflowPath("JOC-1446-EXPECT"), Seq(
      ExpectNotices(BoardPathExpression.ExpectNotice(board.path))))

    withItems(board, postingWorkflow, expectingWorkflow) {
      val day = Timestamp.now.toIsoString.take(10) // yyyy-MM-dd
      val postOrderId = OrderId(s"#$day#JOC-1446-POST")
      val expectOrderId = OrderId(s"#$day#JOC-1446-EXPECT")
      controller.api
        .addOrder(FreshOrder(postOrderId, postingWorkflow.path, deleteWhenTerminated = true))
        .await(99.s).orThrow
      controller.api
        .addOrder(FreshOrder(expectOrderId, expectingWorkflow.path, deleteWhenTerminated = true))
        .await(99.s).orThrow
      eventWatch.await[OrderDeleted](_.key == postOrderId)
      eventWatch.await[OrderDeleted](_.key == expectOrderId)
    }
  }
}

object BoardTest
{
  private val agentPath = AgentPath("AGENT")
  private val subagentId = toLocalSubagentId(agentPath)

  private val qualifiers = Seq("2222-01-01", "2222-02-02", "2222-03-03")
  private val noticeIds = qualifiers.map(NoticeId(_))
  private val nextQualifier = qualifiers.iterator.next _

  // One lifeTime per board
  private val lifeTimes = Seq(1.days, 2.days, 3.days)
  private val startTimestamp = Timestamp("2222-10-10T00:00:00Z")
  private val endOfLifes = lifeTimes.map(BoardTest.startTimestamp + _)
  private val Seq(endOfLife0, endOfLife1, endOfLife2) = endOfLifes

  private val boards = for ((lifetime, i) <- lifeTimes.zipWithIndex) yield
    Board.joc(BoardPath(s"BOARD-$i"), lifetime)

  private val Seq(board0, board1, board2) = boards

  final class TestJob extends SemaphoreJob(TestJob)
  private object TestJob extends SemaphoreJob.Companion[TestJob]

  private val expecting0Workflow = Workflow(WorkflowPath("EXPECTING-0") ~ "INITIAL", Seq(
    ExpectNotices(boardPathExpr(
      s"'${board0.path.string}'"))))

  private val expecting012Workflow = Workflow(WorkflowPath("EXPECTING-0-1-2") ~ "INITIAL", Seq(
    ExpectNotices(boardPathExpr(
      s"'${board0.path.string}' && " +
      s"'${board1.path.string}' && " +
      s"'${board2.path.string}'"))))

  private val expecting01Workflow = Workflow(WorkflowPath("EXPECTING-0-1") ~ "INITIAL", Seq(
    ExpectNotices(boardPathExpr(
      s"'${board0.path.string}' && " +
      s"'${board1.path.string}'"))))

  private val expecting02Workflow = Workflow(WorkflowPath("EXPECTING-0-2") ~ "INITIAL", Seq(
    ExpectNotices(boardPathExpr(
      s"'${board0.path.string}' && " +
      s"'${board2.path.string}'"))))

  private val posting0Workflow = Workflow(WorkflowPath("POSTING-0") ~ "INITIAL", Seq(
    PostNotices(Seq(board0.path))))

  private val posting12Workflow = Workflow(WorkflowPath("POSTING-1-2") ~ "INITIAL", Seq(
    PostNotices(Seq(board1.path, board2.path))))

  private val postingAgentWorkflow = Workflow(WorkflowPath("POSTING-AT-AGENT") ~ "INITIAL", Seq(
    EmptyJob.execute(agentPath),
    PostNotices(Seq(board0.path))))

  private val expectingAgentWorkflow = Workflow(WorkflowPath("EXPECTING-AT-AGENT") ~ "INITIAL", Seq(
    EmptyJob.execute(agentPath),
    ExpectNotices(boardPathExpr(s"'${board0.path.string}'"))))
}<|MERGE_RESOLUTION|>--- conflicted
+++ resolved
@@ -257,13 +257,8 @@
       ).await(99.s).orThrow
 
       // With explicit endOfLife
-<<<<<<< HEAD
-      val notice2 = Notice(NoticeId("2222-08-10"), board0.path, Timestamp("2222-08-09T12:00:00Z"))
+      val notice2 = Notice(NoticeId("2222-08-10"), board0.path, clock.now + 1.h)
       controller.api.executeCommand(
-=======
-      val notice2 = Notice(NoticeId("2222-08-10"), board0.path, clock.now + 1.h)
-      controllerApi.executeCommand(
->>>>>>> 8f35ce6c
         ControllerCommand.PostNotice(board0.path, notice2.id,
           endOfLife = Some(notice2.endOfLife))
       ).await(99.s).orThrow
