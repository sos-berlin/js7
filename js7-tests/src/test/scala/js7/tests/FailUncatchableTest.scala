package js7.tests

import izumi.reflect.Tag
import js7.base.configutils.Configs.HoconStringInterpolator
import js7.base.problem.Checked.Ops
import js7.base.test.OurTestSuite
import js7.base.time.ScalaTime.*
import js7.base.utils.AutoClosing.autoClosing
import js7.data.agent.AgentPath
import js7.data.event.KeyedEvent
import js7.data.job.RelativePathExecutable
import js7.data.order.OrderEvent.{OrderAdded, OrderAttachable, OrderAttached, OrderCaught, OrderDetachable, OrderDetached, OrderFailed, OrderFailedInFork, OrderForked, OrderJoined, OrderMoved, OrderOutcomeAdded, OrderProcessed, OrderProcessingStarted, OrderStarted, OrderStdWritten, OrderTerminated}
import js7.data.order.{FreshOrder, OrderEvent, OrderId, Outcome}
import js7.data.value.NamedValues
<<<<<<< HEAD
import js7.data.workflow.position.BranchPath.syntax.*
=======
import js7.data.workflow.instructions.{Fail, Retry, TryInstruction}
>>>>>>> 86dcdb1d
import js7.data.workflow.position.{BranchId, Position}
import js7.data.workflow.{Workflow, WorkflowParser, WorkflowPath}
import js7.tests.FailUncatchableTest.*
import js7.tests.jobs.{EmptyJob, FailingJob}
import js7.tests.testenv.DirectoryProvider
import js7.tests.testenv.DirectoryProvider.toLocalSubagentId
import monix.execution.Scheduler.Implicits.traced
import scala.reflect.ClassTag

final class FailUncatchableTest extends OurTestSuite:
  "fail" in:
    checkEvents[OrderFailed]("""
      |define workflow {
      |  execute agent="AGENT", executable="test.cmd", successReturnCodes=[3];
      |  fail (uncatchable=true);
      |}""".stripMargin,
      Vector(
        OrderAdded(TestWorkflowId),
        OrderAttachable(agentPath),
        OrderAttached(agentPath),
        OrderStarted,
        OrderProcessingStarted(subagentId),
        OrderProcessed(Outcome.Succeeded(NamedValues.rc(3))),
        OrderMoved(Position(1)),
        OrderOutcomeAdded(Outcome.failed.copy(uncatchable = true)),
        OrderDetachable,
        OrderDetached,
        OrderFailed(Position(1))))

  "fail (uncatchable=true, returnCode=7)" in:
    checkEvents[OrderFailed]("""
      |define workflow {
      |  execute agent="AGENT", executable="test.cmd", successReturnCodes=[3];
      |  fail (uncatchable=true, namedValues = { "returnCode": 7 });
      |}""".stripMargin,
      Vector(
        OrderAdded(TestWorkflowId),
        OrderAttachable(agentPath),
        OrderAttached(agentPath),
        OrderStarted,
        OrderProcessingStarted(subagentId),
        OrderProcessed(Outcome.Succeeded(NamedValues.rc(3))),
        OrderMoved(Position(1)),
        OrderOutcomeAdded(Outcome.Failed(namedValues = NamedValues.rc(7), uncatchable = true)),
        OrderDetachable,
        OrderDetached,
        OrderFailed(Position(1))))

  "fail (uncatchable=true, returnCode=7, message='ERROR')" in:
    checkEvents[OrderFailed]("""
      |define workflow {
      |  execute agent="AGENT", executable="test.cmd", successReturnCodes=[3];
      |  fail (uncatchable=true, namedValues = { "returnCode": 7 }, message='TEST-ERROR');
      |}""".stripMargin,
      Vector(
        OrderAdded(TestWorkflowId),
        OrderAttachable(agentPath),
        OrderAttached(agentPath),
        OrderStarted,
        OrderProcessingStarted(subagentId),
        OrderProcessed(Outcome.Succeeded(NamedValues.rc(3))),
        OrderMoved(Position(1)),
        OrderOutcomeAdded(Outcome.Failed(Some("TEST-ERROR"), NamedValues.rc(7), uncatchable = true)),
        OrderDetachable,
        OrderDetached,
        OrderFailed(Position(1))))

  "fail in fork, fail first" in:
    val events = runUntil[OrderFailed]("""
     |define workflow {
     |  fork (joinIfFailed=true) {
     |    "🥕": {
     |      execute agent="AGENT", executable="test.cmd", successReturnCodes=[3];
     |      fail (uncatchable=true, message="TEST-ERROR");
     |    },
     |    "🍋": {
     |      execute agent="AGENT", executable="sleep.cmd";
     |    }
     |  }
     |}""".stripMargin)

    assert(events.filter(_.key == orderId).map(_.event) ==
      Vector(
        OrderAdded(TestWorkflowId),
        OrderStarted,
        OrderForked(Vector(
          "🥕" -> OrderId("🔺|🥕"),
          "🍋" -> OrderId("🔺|🍋"))),
        OrderJoined(Outcome.Failed(Some("Order:🔺|🥕 Failed(uncatchable, TEST-ERROR)"))),
        OrderFailed(Position(0))))

    assert(events.filter(_.key == orderId / "🥕").map(_.event) ==
      Vector(
        OrderAttachable(agentPath),
        OrderAttached(agentPath),
        OrderProcessingStarted(subagentId),
        OrderProcessed(Outcome.Succeeded(NamedValues.rc(3))),
        OrderMoved(Position(0) / "fork+🥕" % 1),
        OrderOutcomeAdded(Outcome.Failed(Some("TEST-ERROR"), Map.empty, uncatchable = true)),
        // TODO OrderDetached, because agent does not has parent order and
        // cannot look at Fork.joinIfFailed. Okay because we join at Controller, anyway.
        OrderDetachable,
        OrderDetached,
        OrderFailedInFork(Position(0) / BranchId.fork("🥕") % 1)))
        //OrderDetachable,
        //OrderDetached))

    assert(events.filter(_.key == orderId / "🍋").map(_.event) ==
      Vector(
        OrderAttachable(agentPath),
        OrderAttached(agentPath),
        OrderProcessingStarted(subagentId),
        OrderProcessed(Outcome.succeededRC0),
        OrderMoved(Position(0) / "fork+🍋" % 1),
        OrderDetachable,
        OrderDetached))

  "fail in fork, succeed first" in:
    val events = runUntil[OrderFailed]("""
     |define workflow {
     |  fork (joinIfFailed=true) {
     |    "🥕": {
     |      execute agent="AGENT", executable="sleep.cmd";
     |      fail (uncatchable=true, message="TEST-ERROR");
     |    },
     |    "🍋": {
     |      execute agent="AGENT", executable="test.cmd", successReturnCodes=[3];
     |    }
     |  }
     |}""".stripMargin)

    assert(events.filter(_.key == orderId).map(_.event) ==
      Vector(
        OrderAdded(TestWorkflowId),
        OrderStarted,
        OrderForked(Vector(
          "🥕" -> OrderId("🔺|🥕"),
          "🍋" -> OrderId("🔺|🍋"))),
        OrderJoined(Outcome.Failed(Some("Order:🔺|🥕 Failed(uncatchable, TEST-ERROR)"))),
        OrderFailed(Position(0))))

    assert(events.filter(_.key == orderId / "🥕").map(_.event) ==
      Vector(
        OrderAttachable(agentPath),
        OrderAttached(agentPath),
        OrderProcessingStarted(subagentId),
        OrderProcessed(Outcome.Succeeded(NamedValues.rc(0))),
        OrderMoved(Position(0) / "fork+🥕" % 1),
        OrderOutcomeAdded(Outcome.Failed(Some("TEST-ERROR"), Map.empty, uncatchable = true)),
        // TODO OrderDetached early, because agent does not has parent order and
        // cannot look at Fork.joinIfFailed. Okay because we join at Controller, anyway.
        OrderDetachable,
        OrderDetached,
        OrderFailedInFork(Position(0) / BranchId.fork("🥕") % 1)))

    assert(events.filter(_.key == orderId / "🍋").map(_.event) ==
      Vector(
        OrderAttachable(agentPath),
        OrderAttached(agentPath),
        OrderProcessingStarted(subagentId),
        OrderProcessed(Outcome.Succeeded(NamedValues.rc(3))),
        OrderMoved(Position(0) / "fork+🍋" % 1),
        OrderDetachable,
        OrderDetached))

  "Uncatchable fail at Controller" in {
    val workflowId = TestWorkflowId
    checkEvents[OrderTerminated](
      Workflow(workflowId, Seq(
        TryInstruction(
          tryWorkflow = Workflow.of(
            Fail(uncatchable = true)),
          catchWorkflow = Workflow.empty))),
      Vector(
        OrderAdded(workflowId),
        OrderMoved(Position(0) / "try+0" % 0),
        OrderStarted,
        OrderOutcomeAdded(Outcome.failed.copy(uncatchable = true)),
        OrderFailed(Position(0) / "try+0" % 0)))
  }

  "JS-2087 Uncatchable fail at Agent" in {
    val workflowId = TestWorkflowId
    checkEvents[OrderTerminated](
      Workflow(workflowId, Seq(
        EmptyJob.execute(agentPath = agentPath), // Move to Agent
        TryInstruction(
          tryWorkflow = Workflow.of(
            Fail(uncatchable = true)),
          catchWorkflow = Workflow.empty))),
      Vector(
        OrderAdded(workflowId),
        OrderAttachable(agentPath),
        OrderAttached(agentPath),
        OrderStarted,
        OrderProcessingStarted(toLocalSubagentId(agentPath)),
        OrderProcessed(Outcome.succeeded),
        OrderMoved(Position(1) / "try+0" % 0),
        OrderOutcomeAdded(Outcome.failed.copy(uncatchable = true)),
        OrderDetachable,
        OrderDetached,
        OrderFailed(Position(1) / "try+0" % 0)))
  }

  "JS-2087 Uncatchable fail leaves retry loop, Jira test case" in {
    val workflowId = TestWorkflowId
    checkEvents[OrderFailed](
      Workflow(workflowId, Seq(
        TryInstruction(
          tryWorkflow = Workflow.of(
            TryInstruction(
              tryWorkflow = Workflow.of(
                FailingJob.execute(agentPath)),
              catchWorkflow = Workflow.of(
                Fail(uncatchable = true)))),
          catchWorkflow = Workflow.of(
            Retry()),
          retryDelays = Option(Vector(100.s)),
          maxTries = Some(10)))),
      Vector(
        OrderAdded(workflowId),
        OrderMoved(Position(0) / "try+0" % 0 / "try+0" % 0),
        OrderAttachable(agentPath),
        OrderAttached(agentPath),
        OrderStarted,
        OrderProcessingStarted(toLocalSubagentId(agentPath)),
        OrderProcessed(FailingJob.outcome),
        OrderCaught(Position(0) / "try+0" % 0 / "catch+0" % 0),
        OrderOutcomeAdded(Outcome.failed.copy(uncatchable = true)),
        OrderDetachable,
        OrderDetached,
        OrderFailed(Position(0) / "try+0" % 0 / "catch+0" % 0)))
  }

  private def checkEvents[E <: OrderEvent: ClassTag: Tag](workflowNotation: String, expectedEvents: Vector[OrderEvent]): Unit =
    assert(runUntil[E](workflowNotation).map(_.event) == expectedEvents)

<<<<<<< HEAD
  private def runUntil[E <: OrderEvent: ClassTag: Tag](workflowNotation: String): Vector[KeyedEvent[OrderEvent]] =
    val workflow = WorkflowParser.parse(TestWorkflowId, workflowNotation).orThrow
=======
  private def checkEvents[E <: OrderEvent: ClassTag: Tag](workflow: Workflow, expectedEvents: Vector[OrderEvent]): Unit =
    assert(runUntil[E](workflow).map(_.event) == expectedEvents)

  private def runUntil[E <: OrderEvent: ClassTag: Tag](workflowNotation: String): Vector[KeyedEvent[OrderEvent]] =
    runUntil[E](WorkflowParser.parse(TestWorkflowId, workflowNotation).orThrow)

  private def runUntil[E <: OrderEvent: ClassTag: Tag](workflow: Workflow): Vector[KeyedEvent[OrderEvent]] = {
>>>>>>> 86dcdb1d
    val directoryProvider = new DirectoryProvider(
      agentPaths = Seq(agentPath), items = Seq(workflow), testName = Some("FailUncatchableTest"),
      controllerConfig = config"""
        js7.auth.users.TEST-USER.permissions = [ UpdateItem ]
        js7.controller.agent-driver.command-batch-delay = 0ms
        js7.controller.agent-driver.event-buffer-delay = 0ms""",
      agentConfig = config"""
        js7.job.execution.signed-script-injection-allowed = yes"""
    )
    autoClosing(directoryProvider) { _ =>
      directoryProvider.agentEnvs.head.writeExecutable(RelativePathExecutable("test.cmd"), "exit 3")
      directoryProvider.agentEnvs.head
        .writeExecutable(RelativePathExecutable("sleep.cmd"), DirectoryProvider.script(100.ms))
      directoryProvider.run { (controller, _) =>
        controller.addOrderBlocking(FreshOrder(orderId, workflow.id.path))
        controller.eventWatch.await[E](_.key == orderId)
        controller.eventWatch
          .allKeyedEvents[OrderEvent]
          .view
          .filterNot(_.event.isInstanceOf[OrderStdWritten])
          .toVector
      }
    }


object FailUncatchableTest:
  private val orderId = OrderId("🔺")
<<<<<<< HEAD
  private val TestAgentPath = AgentPath("AGENT")
  private val subagentId = toLocalSubagentId(TestAgentPath)
  private val TestWorkflowId = WorkflowPath("WORKFLOW") ~ "INITIAL"
=======
  private val agentPath = AgentPath("AGENT")
  private val subagentId = toLocalSubagentId(agentPath)
  private val TestWorkflowId = WorkflowPath("WORKFLOW") ~ "INITIAL"
}
>>>>>>> 86dcdb1d
<|MERGE_RESOLUTION|>--- conflicted
+++ resolved
@@ -12,11 +12,8 @@
 import js7.data.order.OrderEvent.{OrderAdded, OrderAttachable, OrderAttached, OrderCaught, OrderDetachable, OrderDetached, OrderFailed, OrderFailedInFork, OrderForked, OrderJoined, OrderMoved, OrderOutcomeAdded, OrderProcessed, OrderProcessingStarted, OrderStarted, OrderStdWritten, OrderTerminated}
 import js7.data.order.{FreshOrder, OrderEvent, OrderId, Outcome}
 import js7.data.value.NamedValues
-<<<<<<< HEAD
 import js7.data.workflow.position.BranchPath.syntax.*
-=======
 import js7.data.workflow.instructions.{Fail, Retry, TryInstruction}
->>>>>>> 86dcdb1d
 import js7.data.workflow.position.{BranchId, Position}
 import js7.data.workflow.{Workflow, WorkflowParser, WorkflowPath}
 import js7.tests.FailUncatchableTest.*
@@ -254,18 +251,13 @@
   private def checkEvents[E <: OrderEvent: ClassTag: Tag](workflowNotation: String, expectedEvents: Vector[OrderEvent]): Unit =
     assert(runUntil[E](workflowNotation).map(_.event) == expectedEvents)
 
-<<<<<<< HEAD
-  private def runUntil[E <: OrderEvent: ClassTag: Tag](workflowNotation: String): Vector[KeyedEvent[OrderEvent]] =
-    val workflow = WorkflowParser.parse(TestWorkflowId, workflowNotation).orThrow
-=======
   private def checkEvents[E <: OrderEvent: ClassTag: Tag](workflow: Workflow, expectedEvents: Vector[OrderEvent]): Unit =
     assert(runUntil[E](workflow).map(_.event) == expectedEvents)
 
   private def runUntil[E <: OrderEvent: ClassTag: Tag](workflowNotation: String): Vector[KeyedEvent[OrderEvent]] =
     runUntil[E](WorkflowParser.parse(TestWorkflowId, workflowNotation).orThrow)
 
-  private def runUntil[E <: OrderEvent: ClassTag: Tag](workflow: Workflow): Vector[KeyedEvent[OrderEvent]] = {
->>>>>>> 86dcdb1d
+  private def runUntil[E <: OrderEvent: ClassTag: Tag](workflow: Workflow): Vector[KeyedEvent[OrderEvent]] =
     val directoryProvider = new DirectoryProvider(
       agentPaths = Seq(agentPath), items = Seq(workflow), testName = Some("FailUncatchableTest"),
       controllerConfig = config"""
@@ -293,13 +285,6 @@
 
 object FailUncatchableTest:
   private val orderId = OrderId("🔺")
-<<<<<<< HEAD
-  private val TestAgentPath = AgentPath("AGENT")
-  private val subagentId = toLocalSubagentId(TestAgentPath)
-  private val TestWorkflowId = WorkflowPath("WORKFLOW") ~ "INITIAL"
-=======
   private val agentPath = AgentPath("AGENT")
   private val subagentId = toLocalSubagentId(agentPath)
-  private val TestWorkflowId = WorkflowPath("WORKFLOW") ~ "INITIAL"
-}
->>>>>>> 86dcdb1d
+  private val TestWorkflowId = WorkflowPath("WORKFLOW") ~ "INITIAL"