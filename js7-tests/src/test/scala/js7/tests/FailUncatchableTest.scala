package js7.tests

import izumi.reflect.Tag
import js7.base.configutils.Configs.HoconStringInterpolator
import js7.base.problem.Checked.Ops
import js7.base.test.OurTestSuite
import js7.base.time.ScalaTime.*
import js7.base.utils.AutoClosing.autoClosing
import js7.data.agent.AgentPath
import js7.data.event.KeyedEvent
import js7.data.job.RelativePathExecutable
import js7.data.order.OrderEvent.{OrderAdded, OrderAttachable, OrderAttached, OrderCaught, OrderDetachable, OrderDetached, OrderFailed, OrderFailedInFork, OrderForked, OrderJoined, OrderMoved, OrderOutcomeAdded, OrderProcessed, OrderProcessingStarted, OrderStarted, OrderStdWritten, OrderTerminated}
import js7.data.order.{FreshOrder, OrderEvent, OrderId, Outcome}
import js7.data.value.NamedValues
import js7.data.workflow.instructions.{Fail, Retry, TryInstruction}
import js7.data.workflow.position.{BranchId, Position}
import js7.data.workflow.{Workflow, WorkflowParser, WorkflowPath}
import js7.tests.FailUncatchableTest.*
import js7.tests.jobs.{EmptyJob, FailingJob}
import js7.tests.testenv.DirectoryProvider
import js7.tests.testenv.DirectoryProvider.toLocalSubagentId
import monix.execution.Scheduler.Implicits.traced
import scala.reflect.ClassTag

final class FailUncatchableTest extends OurTestSuite
{
  "fail" in {
    checkEvents[OrderFailed]("""
      |define workflow {
      |  execute agent="AGENT", executable="test.cmd", successReturnCodes=[3];
      |  fail (uncatchable=true);
      |}""".stripMargin,
      Vector(
        OrderAdded(TestWorkflowId),
        OrderAttachable(agentPath),
        OrderAttached(agentPath),
        OrderStarted,
        OrderProcessingStarted(subagentId),
        OrderProcessed(Outcome.Succeeded(NamedValues.rc(3))),
        OrderMoved(Position(1)),
        OrderOutcomeAdded(Outcome.failed.copy(uncatchable = true)),
        OrderDetachable,
        OrderDetached,
        OrderFailed(Position(1))))
  }

  "fail (uncatchable=true, returnCode=7)" in {
    checkEvents[OrderFailed]("""
      |define workflow {
      |  execute agent="AGENT", executable="test.cmd", successReturnCodes=[3];
      |  fail (uncatchable=true, namedValues = { "returnCode": 7 });
      |}""".stripMargin,
      Vector(
        OrderAdded(TestWorkflowId),
        OrderAttachable(agentPath),
        OrderAttached(agentPath),
        OrderStarted,
        OrderProcessingStarted(subagentId),
        OrderProcessed(Outcome.Succeeded(NamedValues.rc(3))),
        OrderMoved(Position(1)),
        OrderOutcomeAdded(Outcome.Failed(namedValues = NamedValues.rc(7), uncatchable = true)),
        OrderDetachable,
        OrderDetached,
        OrderFailed(Position(1))))
  }

  "fail (uncatchable=true, returnCode=7, message='ERROR')" in {
    checkEvents[OrderFailed]("""
      |define workflow {
      |  execute agent="AGENT", executable="test.cmd", successReturnCodes=[3];
      |  fail (uncatchable=true, namedValues = { "returnCode": 7 }, message='TEST-ERROR');
      |}""".stripMargin,
      Vector(
        OrderAdded(TestWorkflowId),
        OrderAttachable(agentPath),
        OrderAttached(agentPath),
        OrderStarted,
        OrderProcessingStarted(subagentId),
        OrderProcessed(Outcome.Succeeded(NamedValues.rc(3))),
        OrderMoved(Position(1)),
        OrderOutcomeAdded(Outcome.Failed(Some("TEST-ERROR"), NamedValues.rc(7), uncatchable = true)),
        OrderDetachable,
        OrderDetached,
        OrderFailed(Position(1))))
  }

  "fail in fork, fail first" in {
    val events = runUntil[OrderFailed]("""
     |define workflow {
     |  fork (joinIfFailed=true) {
     |    "🥕": {
     |      execute agent="AGENT", executable="test.cmd", successReturnCodes=[3];
     |      fail (uncatchable=true, message="TEST-ERROR");
     |    },
     |    "🍋": {
     |      execute agent="AGENT", executable="sleep.cmd";
     |    }
     |  }
     |}""".stripMargin)

    assert(events.filter(_.key == orderId).map(_.event) ==
      Vector(
        OrderAdded(TestWorkflowId),
        OrderStarted,
        OrderForked(Vector(
          "🥕" -> OrderId("🔺|🥕"),
          "🍋" -> OrderId("🔺|🍋"))),
        OrderJoined(Outcome.Failed(Some("Order:🔺|🥕 Failed(uncatchable, TEST-ERROR)"))),
        OrderFailed(Position(0))))

    assert(events.filter(_.key == orderId / "🥕").map(_.event) ==
      Vector(
        OrderAttachable(agentPath),
        OrderAttached(agentPath),
        OrderProcessingStarted(subagentId),
        OrderProcessed(Outcome.Succeeded(NamedValues.rc(3))),
        OrderMoved(Position(0) / "fork+🥕" % 1),
        OrderOutcomeAdded(Outcome.Failed(Some("TEST-ERROR"), Map.empty, uncatchable = true)),
        // TODO OrderDetached, because agent does not has parent order and
        // cannot look at Fork.joinIfFailed. Okay because we join at Controller, anyway.
        OrderDetachable,
        OrderDetached,
        OrderFailedInFork(Position(0) / BranchId.fork("🥕") % 1)))
        //OrderDetachable,
        //OrderDetached))

    assert(events.filter(_.key == orderId / "🍋").map(_.event) ==
      Vector(
        OrderAttachable(agentPath),
        OrderAttached(agentPath),
        OrderProcessingStarted(subagentId),
        OrderProcessed(Outcome.succeededRC0),
        OrderMoved(Position(0) / "fork+🍋" % 1),
        OrderDetachable,
        OrderDetached))
  }

  "fail in fork, succeed first" in {
    val events = runUntil[OrderFailed]("""
     |define workflow {
     |  fork (joinIfFailed=true) {
     |    "🥕": {
     |      execute agent="AGENT", executable="sleep.cmd";
     |      fail (uncatchable=true, message="TEST-ERROR");
     |    },
     |    "🍋": {
     |      execute agent="AGENT", executable="test.cmd", successReturnCodes=[3];
     |    }
     |  }
     |}""".stripMargin)

    assert(events.filter(_.key == orderId).map(_.event) ==
      Vector(
        OrderAdded(TestWorkflowId),
        OrderStarted,
        OrderForked(Vector(
          "🥕" -> OrderId("🔺|🥕"),
          "🍋" -> OrderId("🔺|🍋"))),
        OrderJoined(Outcome.Failed(Some("Order:🔺|🥕 Failed(uncatchable, TEST-ERROR)"))),
        OrderFailed(Position(0))))

    assert(events.filter(_.key == orderId / "🥕").map(_.event) ==
      Vector(
        OrderAttachable(agentPath),
        OrderAttached(agentPath),
        OrderProcessingStarted(subagentId),
        OrderProcessed(Outcome.Succeeded(NamedValues.rc(0))),
        OrderMoved(Position(0) / "fork+🥕" % 1),
        OrderOutcomeAdded(Outcome.Failed(Some("TEST-ERROR"), Map.empty, uncatchable = true)),
        // TODO OrderDetached early, because agent does not has parent order and
        // cannot look at Fork.joinIfFailed. Okay because we join at Controller, anyway.
        OrderDetachable,
        OrderDetached,
        OrderFailedInFork(Position(0) / BranchId.fork("🥕") % 1)))

    assert(events.filter(_.key == orderId / "🍋").map(_.event) ==
      Vector(
        OrderAttachable(agentPath),
        OrderAttached(agentPath),
        OrderProcessingStarted(subagentId),
        OrderProcessed(Outcome.Succeeded(NamedValues.rc(3))),
        OrderMoved(Position(0) / "fork+🍋" % 1),
        OrderDetachable,
        OrderDetached))
  }

  "Uncatchable fail at Controller" in {
    val workflowId = TestWorkflowId
    checkEvents[OrderTerminated](
      Workflow(workflowId, Seq(
        TryInstruction(
          tryWorkflow = Workflow.of(
            Fail(uncatchable = true)),
          catchWorkflow = Workflow.empty))),
      Vector(
        OrderAdded(workflowId),
        OrderMoved(Position(0) / "try+0" % 0),
        OrderStarted,
        OrderOutcomeAdded(Outcome.failed.copy(uncatchable = true)),
        OrderFailed(Position(0) / "try+0" % 0)))
  }

  "JS-2087 Uncatchable fail at Agent" in {
    val workflowId = TestWorkflowId
    checkEvents[OrderTerminated](
      Workflow(workflowId, Seq(
        EmptyJob.execute(agentPath = agentPath), // Move to Agent
        TryInstruction(
          tryWorkflow = Workflow.of(
            Fail(uncatchable = true)),
          catchWorkflow = Workflow.empty))),
      Vector(
        OrderAdded(workflowId),
        OrderAttachable(agentPath),
        OrderAttached(agentPath),
        OrderStarted,
        OrderProcessingStarted(toLocalSubagentId(agentPath)),
        OrderProcessed(Outcome.succeeded),
        OrderMoved(Position(1) / "try+0" % 0),
        OrderOutcomeAdded(Outcome.failed.copy(uncatchable = true)),
        OrderDetachable,
        OrderDetached,
        OrderFailed(Position(1) / "try+0" % 0)))
  }

  "JS-2087 Uncatchable fail leaves retry loop, Jira test case" in {
    val workflowId = TestWorkflowId
    checkEvents[OrderFailed](
      Workflow(workflowId, Seq(
        TryInstruction(
          tryWorkflow = Workflow.of(
            TryInstruction(
              tryWorkflow = Workflow.of(
                FailingJob.execute(agentPath)),
              catchWorkflow = Workflow.of(
                Fail(uncatchable = true)))),
          catchWorkflow = Workflow.of(
            Retry()),
          retryDelays = Option(Vector(100.s)),
          maxTries = Some(10)))),
      Vector(
        OrderAdded(workflowId),
        OrderMoved(Position(0) / "try+0" % 0 / "try+0" % 0),
        OrderAttachable(agentPath),
        OrderAttached(agentPath),
        OrderStarted,
        OrderProcessingStarted(toLocalSubagentId(agentPath)),
        OrderProcessed(FailingJob.outcome),
        OrderCaught(Position(0) / "try+0" % 0 / "catch+0" % 0),
        OrderOutcomeAdded(Outcome.failed.copy(uncatchable = true)),
        OrderDetachable,
        OrderDetached,
        OrderFailed(Position(0) / "try+0" % 0 / "catch+0" % 0)))
  }

  private def checkEvents[E <: OrderEvent: ClassTag: Tag](workflowNotation: String, expectedEvents: Vector[OrderEvent]): Unit =
    assert(runUntil[E](workflowNotation).map(_.event) == expectedEvents)

  private def checkEvents[E <: OrderEvent: ClassTag: Tag](workflow: Workflow, expectedEvents: Vector[OrderEvent]): Unit =
    assert(runUntil[E](workflow).map(_.event) == expectedEvents)

  private def runUntil[E <: OrderEvent: ClassTag: Tag](workflowNotation: String): Vector[KeyedEvent[OrderEvent]] =
    runUntil[E](WorkflowParser.parse(TestWorkflowId, workflowNotation).orThrow)

  private def runUntil[E <: OrderEvent: ClassTag: Tag](workflow: Workflow): Vector[KeyedEvent[OrderEvent]] = {
    val directoryProvider = new DirectoryProvider(
<<<<<<< HEAD
      agentPaths = Seq(TestAgentPath), items = Seq(workflow), testName = Some("FailUncatchableTest"))
=======
      agentPath :: Nil, Map.empty, workflow :: Nil, testName = Some("FailUncatchableTest"),
      controllerConfig = config"""
        js7.auth.users.TEST-USER.permissions = [ UpdateItem ]
        js7.controller.agent-driver.command-batch-delay = 0ms
        js7.controller.agent-driver.event-buffer-delay = 0ms""",
      agentConfig = config"""
        js7.job.execution.signed-script-injection-allowed = yes"""
    )
>>>>>>> 25b5a9ea
    autoClosing(directoryProvider) { _ =>
      directoryProvider.agentEnvs.head.writeExecutable(RelativePathExecutable("test.cmd"), "exit 3")
      directoryProvider.agentEnvs.head
        .writeExecutable(RelativePathExecutable("sleep.cmd"), DirectoryProvider.script(100.ms))
      directoryProvider.run { (controller, _) =>
        controller.addOrderBlocking(FreshOrder(orderId, workflow.id.path))
        controller.eventWatch.await[E](_.key == orderId)
        controller.eventWatch
          .allKeyedEvents[OrderEvent]
          .view
          .filterNot(_.event.isInstanceOf[OrderStdWritten])
          .toVector
      }
    }
  }
}

object FailUncatchableTest
{
  private val orderId = OrderId("🔺")
  private val agentPath = AgentPath("AGENT")
  private val subagentId = toLocalSubagentId(agentPath)
  private val TestWorkflowId = WorkflowPath("WORKFLOW") ~ "INITIAL"
}<|MERGE_RESOLUTION|>--- conflicted
+++ resolved
@@ -264,10 +264,7 @@
 
   private def runUntil[E <: OrderEvent: ClassTag: Tag](workflow: Workflow): Vector[KeyedEvent[OrderEvent]] = {
     val directoryProvider = new DirectoryProvider(
-<<<<<<< HEAD
-      agentPaths = Seq(TestAgentPath), items = Seq(workflow), testName = Some("FailUncatchableTest"))
-=======
-      agentPath :: Nil, Map.empty, workflow :: Nil, testName = Some("FailUncatchableTest"),
+      agentPaths = Seq(agentPath), items = Seq(workflow), testName = Some("FailUncatchableTest"),
       controllerConfig = config"""
         js7.auth.users.TEST-USER.permissions = [ UpdateItem ]
         js7.controller.agent-driver.command-batch-delay = 0ms
@@ -275,7 +272,6 @@
       agentConfig = config"""
         js7.job.execution.signed-script-injection-allowed = yes"""
     )
->>>>>>> 25b5a9ea
     autoClosing(directoryProvider) { _ =>
       directoryProvider.agentEnvs.head.writeExecutable(RelativePathExecutable("test.cmd"), "exit 3")
       directoryProvider.agentEnvs.head
