package js7.launcher.forwindows

import js7.base.test.OurTestSuite
import js7.base.thread.Futures.implicits.*
import js7.base.time.ScalaTime.*
<<<<<<< HEAD
import js7.base.time.WaitForCondition.waitForCondition
import js7.base.utils.Atomic
import js7.base.utils.Atomic.syntax.*
=======
import js7.tester.ScalaTestUtils.awaitAndAssert
import monix.execution.atomic.Atomic
>>>>>>> 832121e3
import scala.concurrent.ExecutionContext.Implicits.global
import scala.concurrent.Future

final class ResourceGuardTest extends OurTestSuite:
  "ResourceGuard immediately" in:
    var released = 0
    val g = ResourceGuard("RESOURCE") { _ => released += 1 }
    assert(g.use { o => o } == Some("RESOURCE"))
    assert(released == 0)

    g.releaseAfterUse()
    assert(released == 1)

    assert(g.use { o => o } == None)
    assert(released == 1)

    g.releaseAfterUse()
    assert(released == 1)

  "ResourceGuard delayed" in:
    var released = 0
    val g = ResourceGuard("RESOURCE") { _ => released += 1 }
    g.use:
      case Some("RESOURCE") =>
        g.releaseAfterUse()
        assert(released == 0)
      case _ =>
        fail()
    assert(released == 1)

  "ResourceGuard parallel" in:
    val released = Atomic(0)
    val g = ResourceGuard("RESOURCE") { _ => released += 1 }
    val notReleased = Atomic(0)
    val futures = for _ <- 1 to (sys.runtime.availableProcessors / 2).min(1) yield
      Future:
        var stop = false
        while !stop do
          g.use:
            case Some("RESOURCE") =>
              assert(released.get() == 0)
              notReleased += 1
            case Some(_) =>
              fail()
            case None =>
              stop = true
    sleep(100.ms)
<<<<<<< HEAD
    waitForCondition(10.s, 10.ms)(notReleased.get() > 1)
=======
    awaitAndAssert(notReleased() > 1)
>>>>>>> 832121e3
    g.releaseAfterUse()
    futures await 99.s
    assert(released.get() == 1)
    assert(notReleased.get() > 1)<|MERGE_RESOLUTION|>--- conflicted
+++ resolved
@@ -3,14 +3,10 @@
 import js7.base.test.OurTestSuite
 import js7.base.thread.Futures.implicits.*
 import js7.base.time.ScalaTime.*
-<<<<<<< HEAD
 import js7.base.time.WaitForCondition.waitForCondition
 import js7.base.utils.Atomic
 import js7.base.utils.Atomic.syntax.*
-=======
 import js7.tester.ScalaTestUtils.awaitAndAssert
-import monix.execution.atomic.Atomic
->>>>>>> 832121e3
 import scala.concurrent.ExecutionContext.Implicits.global
 import scala.concurrent.Future
 
@@ -58,11 +54,7 @@
             case None =>
               stop = true
     sleep(100.ms)
-<<<<<<< HEAD
-    waitForCondition(10.s, 10.ms)(notReleased.get() > 1)
-=======
-    awaitAndAssert(notReleased() > 1)
->>>>>>> 832121e3
+    awaitAndAssert(notReleased.get() > 1)
     g.releaseAfterUse()
     futures await 99.s
     assert(released.get() == 1)
