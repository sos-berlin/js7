package com.sos.scheduler.engine.tunnel.server

import akka.actor.SupervisorStrategy._
import akka.actor._
import akka.io.Tcp
import akka.util.ByteString
<<<<<<< HEAD
=======
import com.sos.scheduler.engine.common.akkautils.Akkas.byteStringToTruncatedString
>>>>>>> 223cff36
import com.sos.scheduler.engine.common.scalautil.{Logger, SetOnce}
import com.sos.scheduler.engine.common.tcp.MessageTcpBridge
import com.sos.scheduler.engine.common.time.ScalaTime._
import com.sos.scheduler.engine.common.time.timer.{Timer, TimerService}
import com.sos.scheduler.engine.tunnel.data.{TunnelConnectionMessage, TunnelId, TunnelToken}
import com.sos.scheduler.engine.tunnel.server.Connector._
import java.net.InetSocketAddress
import java.time.{Duration, Instant}
import scala.concurrent.Promise
import spray.json.JsonParser

/**
 * Establishes and handles a connection between a request/response site (client) and a TCP site (server).
 * <p>
 * In the JobScheduler Agent, the request/response client is a HTTP web service,
 * and the TCP site is the TaskServer.
 * <p>
 * The Agent creates this actor when a task is started.
 * The actor then waits for the first message from the TCP site, a [[TunnelConnectionMessage]].
 * This messages denotes the TunnelId of the tunnel, the task wishes to connect to.
 * <p>
 * After the TunnelId is known, the actor expects a `Request` and forwards it the TCP site (length-prefix framed),
 * Then, the actor awaits a framed TCP message and forwards it as a `Response` to the original requester.
 * This is repeated for every request.
 *
 * @author Joacim Zschimmer
 */
private[server] final class Connector private(connectorHandler: ActorRef, tcp: ActorRef, connected: Tcp.Connected, timerService: TimerService)
extends Actor with FSM[State, Data] {
  import connected.remoteAddress
  import context.{dispatcher, parent, watch}

  private val tunnelIdOnce = new SetOnce[TunnelId]
<<<<<<< HEAD
  private val messageTcpBridge = context.actorOf(Props { new MessageTcpBridge(tcp, connected) })
=======
  private val messageTcpBridge = context.actorOf(MessageTcpBridge.props(tcp, connected))
>>>>>>> 223cff36
  private var messageTcpBridgeTerminated = false
  private var messageTcpBridgeCloseSent = false
  private var logger = Logger(getClass)

  private object inactivityWatchdog {
    private var timer: Timer[Unit] = null

    def stop(): Unit =
      if (timer != null) {
        timerService.cancel(timer)
        timer = null
      }

    def restart(timeoutOption: Option[Duration]): Unit = {
      stop()
      for (timeout ← timeoutOption) {
        val since = Instant.now()
        timer = timerService.delay(timeout, toString) onElapsed {
          val msg = BecameInactive(tunnelIdOnce(), since)
          logger.debug(s"$msg")
          connectorHandler ! msg
        }
      }
    }
  }

  override def supervisorStrategy = stoppingStrategy

  override def preStart() = {
    super.preStart()
    watch(messageTcpBridge)
    inactivityWatchdog.restart(Some(FirstRequestTimeout))
    startWith(ExpectingMessageFromTcp, NoData)
  }

  override def postStop() = {
    inactivityWatchdog.stop()
    super.postStop()
  }

  when(ExpectingMessageFromTcp) {
    case Event(MessageTcpBridge.MessageReceived(message), NoData) ⇒
      val connectionMessage = JsonParser(message.toArray[Byte]).convertTo(TunnelConnectionMessage.MyJsonFormat)
      logger = Logger.withPrefix(getClass, connectionMessage.tunnelToken.id.toString)
      logger.trace(s"$connectionMessage")
      tunnelIdOnce := connectionMessage.tunnelToken.id
<<<<<<< HEAD
      context.parent ! AssociatedWithTunnelId(connectionMessage.tunnelToken, remoteAddress)
=======
      parent ! AssociatedWithTunnelId(connectionMessage.tunnelToken, remoteAddress)
>>>>>>> 223cff36
      goto(ExpectingRequest) using NoData

    case Event(MessageTcpBridge.MessageReceived(message), Respond(responsePromise)) ⇒
      responsePromise.success(message)
      goto(ExpectingRequest) using NoData

    case Event(MessageTcpBridge.PeerClosed, Respond(responsePromise)) ⇒
<<<<<<< HEAD
      responsePromise.failure(new RuntimeException(s"$toString: Peer has closed the connection while expecting a response"))
=======
      responsePromise.failure(new ConnectionClosedException(s"$toString: Peer has closed the connection while expecting a response"))
>>>>>>> 223cff36
      stop()

    case Event(MessageTcpBridge.Failed(throwable), Respond(responsePromise)) ⇒
      responsePromise.failure(throwable)
      goto(ExpectingRequest) using NoData

    case Event(Close, Respond(responsePromise)) ⇒
      responsePromise.failure(new ConnectionClosedException(s"$toString: Connection to peer has been closed by command"))
      closeBridge()
      goto(Closing) using NoData
  }

  when(ExpectingMessageFromTcp)(handleHeartbeat)

  when(ExpectingRequest) {
    case Event(m @ Request(message, responsePromise, timeout), NoData) ⇒
      messageTcpBridge ! MessageTcpBridge.SendMessage(message)
      inactivityWatchdog.restart(timeout)
      goto(ExpectingMessageFromTcp) using Respond(responsePromise)

    case Event(m @ MessageTcpBridge.PeerClosed, NoData) ⇒
      logger.trace(s"$m")
      stop()
  }

  when(ExpectingRequest)(handleHeartbeat)

  when(Closing) {
    case Event(closed: Tcp.ConnectionClosed, _) ⇒
      logger.debug(s"$closed")
      stop()
  }

  whenUnhandled {
    case Event(m @ MessageTcpBridge.Failed(throwable), _) ⇒
      logger.warn(s"$m", throwable)
      if (!messageTcpBridgeTerminated) {
        messageTcpBridge ! MessageTcpBridge.Abort
      }
      goto(Closing) using NoData

    case Event(Close, _) ⇒
      closeBridge()
      goto(Closing) using NoData

    case Event(closed: Tcp.ConnectionClosed, data) ⇒
      logger.debug(s"$closed")
<<<<<<< HEAD
      val exception = new RuntimeException(s"$toString: Connection has unexpectedly been closed: $closed")
=======
      val exception = new ConnectionClosedException(s"$toString: Connection has unexpectedly been closed: $closed")
>>>>>>> 223cff36
      data match {
        case Respond(responsePromise) ⇒
          responsePromise.failure(exception)
          stop()
        case _ ⇒ stop(FSM.Failure(exception))
      }

    case Event(Terminated(_), _) ⇒
      messageTcpBridgeTerminated = true
      stop()

<<<<<<< HEAD
  override def toString = {
    val s = tunnelIdOnce toStringOr "tunnel"
    s"Connector($s server endpoint $remoteAddress)"
  }
}
=======
    case Event(unexpectedRequest: Request, _) ⇒
      val msg = s"Unexpected request in state $stateName"
      logger.error(s"$msg: $unexpectedRequest")
      unexpectedRequest.responsePromise tryFailure new IllegalStateException(msg)
      closeBridge()
      goto(Closing) using NoData
>>>>>>> 223cff36

    case Event(event, NoData) ⇒
      val msg = s"Unexpected message received in state $stateName: $event"
      if (stateName == Closing) logger.debug(msg)
      else logger.error(msg)
      closeBridge()
      goto(Closing) using NoData
  }

  private def handleHeartbeat: StateFunction = {
    case Event(m @ Heartbeat(timeout: Duration), _) ⇒
      logger.debug(s"$m")
      inactivityWatchdog.restart(Some(timeout))
      stay()
  }

  onTransition {
    case _ -> Closing ⇒ inactivityWatchdog.stop()
  }

  private def closeBridge(): Unit =
    if (!messageTcpBridgeTerminated && !messageTcpBridgeCloseSent) {
      messageTcpBridgeCloseSent = true
      messageTcpBridge ! MessageTcpBridge.Close
    }

  override def toString = {
    val s = tunnelIdOnce toStringOr "tunnel"
    s"Connector($s server endpoint $remoteAddress)"
  }
}

private[server] object Connector {
  private val FirstRequestTimeout = 60.s

  private[server] def props(connectorHandler: ActorRef, tcp: ActorRef, connected: Tcp.Connected, timerService: TimerService) =
    Props { new Connector(connectorHandler, tcp, connected, timerService) }

  private[server] sealed trait Command
  private[server] case class Heartbeat(timeout: Duration) {
    override def toString = s"Heartbeat(timeout ${timeout.pretty})"
  }
  private[server] final case class Request(message: ByteString, responsePromise: Promise[ByteString], timeout: Option[Duration]) extends Command {
    override def toString = s"Request(${byteStringToTruncatedString(message)})"
  }
  private[server] case object Close extends Command

  private[server] sealed trait MyEvent
  private[server] final case class AssociatedWithTunnelId(tunnelToken: TunnelToken, peerAddress: InetSocketAddress) extends MyEvent
  private[server] final case class Response(message: ByteString) extends MyEvent {
    override def toString = s"Response(${byteStringToTruncatedString(message)})"
  }
  private[server] final case class BecameInactive(tunnelId: TunnelId, since: Instant) extends MyEvent

  private[server] sealed trait State
  private case object ExpectingRequest extends State
  private case object ExpectingMessageFromTcp extends State
  private case object Closing extends State

  private[server] sealed trait Data
  private case class Respond(responsePromise: Promise[ByteString]) extends Data
  private case object NoData extends Data
}<|MERGE_RESOLUTION|>--- conflicted
+++ resolved
@@ -4,10 +4,7 @@
 import akka.actor._
 import akka.io.Tcp
 import akka.util.ByteString
-<<<<<<< HEAD
-=======
 import com.sos.scheduler.engine.common.akkautils.Akkas.byteStringToTruncatedString
->>>>>>> 223cff36
 import com.sos.scheduler.engine.common.scalautil.{Logger, SetOnce}
 import com.sos.scheduler.engine.common.tcp.MessageTcpBridge
 import com.sos.scheduler.engine.common.time.ScalaTime._
@@ -41,11 +38,7 @@
   import context.{dispatcher, parent, watch}
 
   private val tunnelIdOnce = new SetOnce[TunnelId]
-<<<<<<< HEAD
-  private val messageTcpBridge = context.actorOf(Props { new MessageTcpBridge(tcp, connected) })
-=======
   private val messageTcpBridge = context.actorOf(MessageTcpBridge.props(tcp, connected))
->>>>>>> 223cff36
   private var messageTcpBridgeTerminated = false
   private var messageTcpBridgeCloseSent = false
   private var logger = Logger(getClass)
@@ -92,11 +85,7 @@
       logger = Logger.withPrefix(getClass, connectionMessage.tunnelToken.id.toString)
       logger.trace(s"$connectionMessage")
       tunnelIdOnce := connectionMessage.tunnelToken.id
-<<<<<<< HEAD
-      context.parent ! AssociatedWithTunnelId(connectionMessage.tunnelToken, remoteAddress)
-=======
       parent ! AssociatedWithTunnelId(connectionMessage.tunnelToken, remoteAddress)
->>>>>>> 223cff36
       goto(ExpectingRequest) using NoData
 
     case Event(MessageTcpBridge.MessageReceived(message), Respond(responsePromise)) ⇒
@@ -104,11 +93,7 @@
       goto(ExpectingRequest) using NoData
 
     case Event(MessageTcpBridge.PeerClosed, Respond(responsePromise)) ⇒
-<<<<<<< HEAD
-      responsePromise.failure(new RuntimeException(s"$toString: Peer has closed the connection while expecting a response"))
-=======
       responsePromise.failure(new ConnectionClosedException(s"$toString: Peer has closed the connection while expecting a response"))
->>>>>>> 223cff36
       stop()
 
     case Event(MessageTcpBridge.Failed(throwable), Respond(responsePromise)) ⇒
@@ -156,11 +141,7 @@
 
     case Event(closed: Tcp.ConnectionClosed, data) ⇒
       logger.debug(s"$closed")
-<<<<<<< HEAD
-      val exception = new RuntimeException(s"$toString: Connection has unexpectedly been closed: $closed")
-=======
       val exception = new ConnectionClosedException(s"$toString: Connection has unexpectedly been closed: $closed")
->>>>>>> 223cff36
       data match {
         case Respond(responsePromise) ⇒
           responsePromise.failure(exception)
@@ -172,20 +153,12 @@
       messageTcpBridgeTerminated = true
       stop()
 
-<<<<<<< HEAD
-  override def toString = {
-    val s = tunnelIdOnce toStringOr "tunnel"
-    s"Connector($s server endpoint $remoteAddress)"
-  }
-}
-=======
     case Event(unexpectedRequest: Request, _) ⇒
       val msg = s"Unexpected request in state $stateName"
       logger.error(s"$msg: $unexpectedRequest")
       unexpectedRequest.responsePromise tryFailure new IllegalStateException(msg)
       closeBridge()
       goto(Closing) using NoData
->>>>>>> 223cff36
 
     case Event(event, NoData) ⇒
       val msg = s"Unexpected message received in state $stateName: $event"
