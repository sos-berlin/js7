package com.sos.scheduler.engine.tunnel.server

import akka.actor.SupervisorStrategy.stoppingStrategy
import akka.actor.{Actor, ActorRef, Props, Terminated}
import akka.agent.Agent
import akka.io.{IO, Tcp}
import akka.util.ByteString
import com.sos.scheduler.engine.common.scalautil.Collections.implicits._
<<<<<<< HEAD
import com.sos.scheduler.engine.common.scalautil.{SetOnce, Logger}
import com.sos.scheduler.engine.tunnel.data._
import com.sos.scheduler.engine.tunnel.server.ConnectorHandler._
import java.net.{InetAddress, InetSocketAddress}
import java.time.Instant
import java.time.Instant.now
=======
import com.sos.scheduler.engine.common.scalautil.{Logger, SetOnce}
import com.sos.scheduler.engine.common.time.timer.TimerService
import com.sos.scheduler.engine.tunnel.data._
import com.sos.scheduler.engine.tunnel.server.ConnectorHandler._
import java.net.{InetAddress, InetSocketAddress}
import java.time.Duration
>>>>>>> 223cff36
import scala.PartialFunction.cond
import scala.collection.mutable
import scala.concurrent.Promise
import scala.util.control.NonFatal
import scala.util.{Failure, Success, Try}

/**
 * @author Joacim Zschimmer
 */
private[tunnel] final class ConnectorHandler private(implicit timerService: TimerService) extends Actor {

  import context.{actorOf, become, dispatcher, stop, system, watch}

  override def supervisorStrategy = stoppingStrategy

  private val register = mutable.Map[TunnelId, Handle]() withDefault { id ⇒ throw new NoSuchElementException(s"Unknown $id") }
  private val tcpAddressOnce = new SetOnce[InetSocketAddress]

  TunnelToken.newSecret()  // Check random generator

  def receive = {
    case Start ⇒
      IO(Tcp) ! Tcp.Bind(self, new InetSocketAddress(LocalInterface, 0))
      become(starting(sender()))
  }

  def starting(respondTo: ActorRef): Receive = {
    case bound: Tcp.Bound ⇒
      logger.debug(s"$bound")
      tcpAddressOnce := bound.localAddress
      respondTo ! Success(bound)
      become(ready)

    case m @ Tcp.CommandFailed(_: Tcp.Bind) ⇒
      respondTo ! Failure(new RuntimeException(s"A TCP port could not be bound: $m"))
      stop(self)
  }

  private def ready: Receive = {
    case connected: Tcp.Connected ⇒
      logger.debug(s"$connected")
      val name = {
        val peerInterface = connected.remoteAddress.getAddress.getHostAddress
        val peerPort = connected.remoteAddress.getPort
        s"Connector-TCP-$peerInterface:$peerPort"
      }
      val connector = actorOf(Connector.props(connectorHandler = self, tcp = sender(), connected, timerService), name = name)
      watch(connector)

    case m @ NewTunnel(id, listener, startedByIpOption) ⇒
      logger.trace(s"$m")
      sender() ! Try[TunnelHandle] {
        val secret = TunnelToken.newSecret()
        val connectedPromise = Promise[InetSocketAddress]()
        val handle = new Handle(
          self,
          TunnelToken(id, secret),
          startedByHttpIpOption = startedByIpOption,
          connectedPromise,
          listener)
        register.insert(id → handle)
        handle
      }

    case m @ Connector.AssociatedWithTunnelId(TunnelToken(id, secret), peerAddress) ⇒
      logger.trace(s"$m")
      val connector = sender()
      register.get(id) match {
        case None ⇒
          logger.error(s"Unknown TunnelId '$id' received from $connector")
          stop(connector)
        case Some(handle: Handle) ⇒
          if (secret != handle.tunnelToken.secret) {
            logger.error(s"Tunnel secret from $connector does not match with $id")
            stop(connector)
          } else {
            handle.state match {
              case o: Handle.ConnectedConnector ⇒
                logger.error(s"${handle.state} has tried to connect twice with $id")
                stop(connector)
              case Handle.Uninitialized ⇒
              case Handle.RequestBeforeConnected(request) ⇒
                connector ! request
                handle.onRequestSent(request)
            }
          }
          handle.connectedPromise.success(peerAddress)
          handle.state = Handle.ConnectedConnector(connector)
          logger.debug(s"$id connected with ${handle.remoteAddressString}")
      }

    case m @ Terminated(child) ⇒
      for (id ← getTunnelIdByActor(child)) {
        removeHandle(id)
        logger.debug(s"$m, tunnel removed after Connector death")  // Should have been removed by CloseTunnel
      }

    case m @ DirectedRequest(tunnelToken, request) ⇒
      try {
        logger.trace(s"$m")
        val handle = checkedHandle(tunnelToken)
        handle.state match {
          case Handle.ConnectedConnector(connector) ⇒
            connector ! request
            handle.onRequestSent(request)
          case Handle.Uninitialized ⇒ handle.state = Handle.RequestBeforeConnected(request)
          case o: Handle.RequestBeforeConnected ⇒ sys.error("Second request before connection has been established")
        }
      } catch {
        case NonFatal(t) ⇒ request.responsePromise.failure(t)
      }

    case m @ OnHeartbeat(tunnelToken, timeout) ⇒
      sender() ! Try {
        checkedHandle(tunnelToken).state match {
          case Handle.ConnectedConnector(connector) ⇒ connector ! Connector.Heartbeat(timeout)
          case state ⇒ logger.debug(s"$m ignored in state $state")
        }
      }

    case Connector.BecameInactive(tunnelId, since) ⇒   // Timeout of last Connector.Request or Connector.Heartbeat has elapsed
      for (handle ← register.get(tunnelId)) {
        handle.callOnInactivity(since)
      }

    case m @ CloseTunnel(tunnelToken) ⇒
      try {
        if (register contains tunnelToken.id) {
          checkedHandle(tunnelToken).state match {
            case Handle.ConnectedConnector(connector) ⇒ connector ! Connector.Close
            case _ ⇒
          }
          removeHandle(tunnelToken.id)
        }
      } catch {
        case NonFatal(t) ⇒ logger.error(s"$m: $t", t)
      }

    case GetHandle(tunnelToken) ⇒
      sender() ! Try { checkedHandle(tunnelToken) }

    case GetOverview ⇒
<<<<<<< HEAD
      sender() ! TunnelHandlerOverview(
        tcpAddress = tcpAddressOnce.get map { _.toString },
        tunnelCount = register.size)
=======
      sender() ! Try {
        TunnelHandlerOverview(
          tcpAddress = tcpAddressOnce.get map { _.toString },
          tunnelCount = register.size)
      }
>>>>>>> 223cff36

    case GetTunnelOverviews ⇒
      sender() ! Try {
        (register map { case (id, handle) ⇒
          TunnelOverview(
            id,
            handle.startedByHttpIpOption,
            handle.remoteAddressStringOption)
        }).toVector
      }

    case GetTunnelView(tunnelId) ⇒
      sender() ! Try { register(tunnelId).view }
  }

  private def removeHandle(id: TunnelId): Unit = register -= id

  private def checkedHandle(tunnelToken: TunnelToken) = {
    val handle = register(tunnelToken.id)
    if (tunnelToken.secret != handle.tunnelToken.secret) throw new IllegalArgumentException(s"Wrong tunnel secret")
    handle
  }

  private def getTunnelIdByActor(actorRef: ActorRef): Option[TunnelId] =
    register.iterator collectFirst {
      case (id, handle) if cond(handle.state) { case Handle.ConnectedConnector(connector) ⇒ connector == actorRef } ⇒ id
    }
}

private[tunnel] object ConnectorHandler {
  private val LocalInterface = "127.0.0.1"
  private val logger = Logger(getClass)

  private[tunnel] def props(implicit timerService: TimerService) = Props { new ConnectorHandler }

  sealed trait Command

  private[tunnel] case object Start extends Command

  private[tunnel] case class NewTunnel[A <: TunnelListener](
    tunnelId: TunnelId,
    listener: Agent[A],
    startedByIpOption: Option[InetAddress])
  extends Command

  private[tunnel] final case class CloseTunnel(tunnelToken: TunnelToken) extends Command

  private[tunnel] final case class GetHandle(tunnelToken: TunnelToken) extends Command

  private[tunnel] final case class GetTunnelView(tunnelId: TunnelId) extends Command

  private[tunnel] final case class OnHeartbeat(tunnelToken: TunnelToken, timeout: Duration) extends Command

  private[tunnel] final case class DirectedRequest private[tunnel](tunnelToken: TunnelToken, request: Connector.Request) extends Command

  private[tunnel] object DirectedRequest extends Command {
    def apply(tunnelToken: TunnelToken, message: ByteString, responsePromise: Promise[ByteString], timeout: Option[Duration]): DirectedRequest =
      DirectedRequest(tunnelToken, Connector.Request(message, responsePromise, timeout))
  }

  private[tunnel] object GetOverview extends Command
  private[tunnel] object GetTunnelOverviews extends Command
}<|MERGE_RESOLUTION|>--- conflicted
+++ resolved
@@ -6,21 +6,13 @@
 import akka.io.{IO, Tcp}
 import akka.util.ByteString
 import com.sos.scheduler.engine.common.scalautil.Collections.implicits._
-<<<<<<< HEAD
-import com.sos.scheduler.engine.common.scalautil.{SetOnce, Logger}
-import com.sos.scheduler.engine.tunnel.data._
-import com.sos.scheduler.engine.tunnel.server.ConnectorHandler._
-import java.net.{InetAddress, InetSocketAddress}
-import java.time.Instant
-import java.time.Instant.now
-=======
 import com.sos.scheduler.engine.common.scalautil.{Logger, SetOnce}
 import com.sos.scheduler.engine.common.time.timer.TimerService
 import com.sos.scheduler.engine.tunnel.data._
 import com.sos.scheduler.engine.tunnel.server.ConnectorHandler._
 import java.net.{InetAddress, InetSocketAddress}
+import java.time.Instant.now
 import java.time.Duration
->>>>>>> 223cff36
 import scala.PartialFunction.cond
 import scala.collection.mutable
 import scala.concurrent.Promise
@@ -163,17 +155,11 @@
       sender() ! Try { checkedHandle(tunnelToken) }
 
     case GetOverview ⇒
-<<<<<<< HEAD
-      sender() ! TunnelHandlerOverview(
-        tcpAddress = tcpAddressOnce.get map { _.toString },
-        tunnelCount = register.size)
-=======
       sender() ! Try {
         TunnelHandlerOverview(
           tcpAddress = tcpAddressOnce.get map { _.toString },
           tunnelCount = register.size)
       }
->>>>>>> 223cff36
 
     case GetTunnelOverviews ⇒
       sender() ! Try {
