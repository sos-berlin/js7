--- conflicted
+++ resolved
@@ -81,18 +81,10 @@
   private def startUp(name: String): Unit =
     val nanoTime = System.nanoTime() // Before anything else, fetch clock
 
-    printlnWithClock(s"JS7 $name ${BuildInfo.longVersion}")
+      printlnWithClock(s"JS7 $name ${BuildInfo.prettyVersion}")
 
-<<<<<<< HEAD
     _runningSince = Some(Deadline(Duration.fromNanos(nanoTime)))
     StartUp.initializeMain()
-=======
-      printlnWithClock(s"JS7 $name ${BuildInfo.prettyVersion}")
-      // Log early for early timestamp and proper logger initialization by a
-      // single (non-concurrent) call
-      // Log a bar, in case the previous log file is being appended
-      logger.info(s"JS7 $name ${BuildInfo.prettyVersion}\n${"━" * 80}")
->>>>>>> 832121e3
 
 
   /** For usage after logging system has properly been initialized. */
