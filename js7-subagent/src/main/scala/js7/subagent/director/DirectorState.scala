package js7.subagent.director

import js7.base.log.Logger
import js7.base.problem.{Checked, Problem}
import js7.base.utils.Allocated
import js7.base.utils.Collections.RichMap
import js7.base.utils.ScalaUtils.syntax.*
import js7.data.subagent.{SubagentId, SubagentItem, SubagentSelection, SubagentSelectionId}
import js7.subagent.director.DirectorState.*
import monix.eval.Task
import scala.collection.MapView

private final case class DirectorState(
  subagentToEntry: Map[SubagentId, Entry],
  selectionToPrioritized: Map[Option[SubagentSelectionId], Prioritized[SubagentId]])
{
  val idToDriver: MapView[SubagentId, SubagentDriver] =
    subagentToEntry.view.mapValues(_.driver)

  def idToAllocatedDriver: MapView[SubagentId, Allocated[Task, SubagentDriver]] =
    subagentToEntry.view.mapValues(_.allocatedDriver)

<<<<<<< HEAD
  def insertSubagentDriver(
    allocatedDriver: Allocated[Task, SubagentDriver],
    disabled: Boolean = false)
  : Checked[DirectorState] = {
    val subagentId = allocatedDriver.allocatedThing.subagentId
    subagentToEntry
      .insert(subagentId -> Entry(allocatedDriver, disabled))
      .map(idToE => copy(
        subagentToEntry = idToE,
        selectionToPrioritized =
          if (disabled)
            selectionToPrioritized
          else
            // Add SubagentId to default SubagentSelection
            selectionToPrioritized
              .updated(
                None,
                if (allocatedDriver.allocatedThing.isInstanceOf[LocalSubagentDriver])
                  selectionToPrioritized(None).insertFirst(subagentId)
                else
                  selectionToPrioritized(None).add(subagentId))))
  }

  def replaceSubagentDriver(
    allocatedDriver: Allocated[Task, SubagentDriver],
    subagentItem: SubagentItem)
  : Checked[DirectorState] = {
    val subagentId = allocatedDriver.allocatedThing.subagentId
    if (!subagentToEntry.contains(subagentId))
      Left(Problem(s"Replacing unknown $subagentId SubagentDriver"))
=======
  def insertSubagentDriver(driver: SubagentDriver, disabled: Boolean = false)
  : Checked[DirectorState] = {
    logger.trace("insertSubagentDriver", s"$driver, disabled=$disabled")
    subagentToEntry.insert(driver.subagentId -> Entry(driver, disabled))
      .map(idToE => update(
        subagentToEntry = idToE,
        driver.subagentId,
        disabled))
  }

  def replaceSubagentDriver(driver: SubagentDriver, subagentItem: SubagentItem)
  : Checked[DirectorState] = {
    logger.trace("replaceSubagentDriver", s"$driver, $subagentItem")
    if (!subagentToEntry.contains(driver.subagentId))
      Left(Problem(s"Replacing unknown ${driver.subagentId} SubagentDriver"))
>>>>>>> b315c8d2
    else
      Right(update(
        subagentToEntry = subagentToEntry.updated(
<<<<<<< HEAD
          subagentId,
          Entry(allocatedDriver, subagentItem.disabled))))
=======
          driver.subagentId,
          Entry(driver, subagentItem.disabled)),
        driver.subagentId,
        subagentItem.disabled))
>>>>>>> b315c8d2
  }

  def removeSubagent(subagentId: SubagentId): DirectorState = {
    logger.trace("removeSubagent", subagentId)
    update(
      subagentToEntry = subagentToEntry.removed(subagentId),
      // Remove SubagentId from default SubagentSelection
      subagentId,
      disabled = true/*remove from selectionToPrioritized*/)
  }

  def setDisabled(id: SubagentId, disabled: Boolean): Checked[DirectorState] = {
    logger.trace("setDisabled", s"$id, disabled=$disabled")
    Right(
      subagentToEntry
        .get(id)
        .filter(_.disabled != disabled)
        .fold(this)(entry =>
          update(
            subagentToEntry = subagentToEntry.updated(id, entry.copy(disabled = disabled)),
            id,
            disabled)))
  }

  private def update(
    subagentToEntry: Map[SubagentId, Entry],
    subagentId: SubagentId,
    disabled: Boolean)
  : DirectorState =
    copy(
      subagentToEntry = subagentToEntry,
      selectionToPrioritized = updateSelectionToPrioritized(subagentId, disabled))

  private def updateSelectionToPrioritized(subagentId: SubagentId, disabled: Boolean)
  : Map[Option[SubagentSelectionId], Prioritized[SubagentId]] =
    selectionToPrioritized.updated(None,
      if (disabled)
        selectionToPrioritized(None).remove(subagentId)
      else
        // Add SubagentId to default SubagentSelection
        selectionToPrioritized(None).add(subagentId))

  def insertOrReplaceSelection(selection: SubagentSelection): Checked[DirectorState] = {
    logger.trace("insertOrReplaceSelection", selection)
    Right(copy(
      selectionToPrioritized = selectionToPrioritized.updated(
        Some(selection.id),
        Prioritized[SubagentId](
          selection.subagentToPriority.keys,
          id => selection.subagentToPriority.getOrElse(id, {
            logger.error(s"${selection.id} uses unknown $id. Assuming priority=$DefaultPriority")
            DefaultPriority
          })))))
  }

  def removeSelection(selectionId: SubagentSelectionId): DirectorState = {
    logger.trace("removeSelection", selectionId)
    copy(selectionToPrioritized = selectionToPrioritized - Some(selectionId))
  }

  def clear: DirectorState = {
    logger.trace("clear")
    copy(
      subagentToEntry = Map.empty,
      selectionToPrioritized = Map.empty)
  }

  def selectNext(maybeSelectionId: Option[SubagentSelectionId]): Checked[Option[SubagentDriver]] =
    maybeSelectionId match {
      case Some(selectionId) if !selectionToPrioritized.contains(maybeSelectionId) =>
        // A SubagentSelectionId, if not defined, may denote a Subagent
        subagentToEntry
          .checked(selectionId.toSubagentId) // May be non-existent when stopping ???
          .map(o => Some(o.driver))

      case _ =>
        Right(selectionToPrioritized
          .get(maybeSelectionId) // May be non-existent when stopping
          .flatMap(_
            .selectNext(subagentId =>
              subagentToEntry.get(subagentId).fold(false)(_.isAvailable)))
          .flatMap(subagentId =>
            subagentToEntry.get(subagentId).map(_.driver)))
    }
}

private object DirectorState
{
  private val logger = Logger[this.type]
  private val DefaultPriority = 0

  final case class Entry(
    allocatedDriver: Allocated[Task, SubagentDriver],
    disabled: Boolean = false)
  {
    val driver: SubagentDriver =
      allocatedDriver.allocatedThing

    def isAvailable: Boolean =
      !disabled && driver.isCoupled
  }
}<|MERGE_RESOLUTION|>--- conflicted
+++ resolved
@@ -20,66 +20,35 @@
   def idToAllocatedDriver: MapView[SubagentId, Allocated[Task, SubagentDriver]] =
     subagentToEntry.view.mapValues(_.allocatedDriver)
 
-<<<<<<< HEAD
   def insertSubagentDriver(
     allocatedDriver: Allocated[Task, SubagentDriver],
     disabled: Boolean = false)
   : Checked[DirectorState] = {
+    logger.trace("insertSubagentDriver", s"$driver, disabled=$disabled")
     val subagentId = allocatedDriver.allocatedThing.subagentId
     subagentToEntry
       .insert(subagentId -> Entry(allocatedDriver, disabled))
-      .map(idToE => copy(
+      .map(idToE => update(
         subagentToEntry = idToE,
-        selectionToPrioritized =
-          if (disabled)
-            selectionToPrioritized
-          else
-            // Add SubagentId to default SubagentSelection
-            selectionToPrioritized
-              .updated(
-                None,
-                if (allocatedDriver.allocatedThing.isInstanceOf[LocalSubagentDriver])
-                  selectionToPrioritized(None).insertFirst(subagentId)
-                else
-                  selectionToPrioritized(None).add(subagentId))))
+        subagentId,
+        disabled))
   }
 
   def replaceSubagentDriver(
     allocatedDriver: Allocated[Task, SubagentDriver],
     subagentItem: SubagentItem)
   : Checked[DirectorState] = {
+    logger.trace("replaceSubagentDriver", s"$driver, $subagentItem")
     val subagentId = allocatedDriver.allocatedThing.subagentId
     if (!subagentToEntry.contains(subagentId))
       Left(Problem(s"Replacing unknown $subagentId SubagentDriver"))
-=======
-  def insertSubagentDriver(driver: SubagentDriver, disabled: Boolean = false)
-  : Checked[DirectorState] = {
-    logger.trace("insertSubagentDriver", s"$driver, disabled=$disabled")
-    subagentToEntry.insert(driver.subagentId -> Entry(driver, disabled))
-      .map(idToE => update(
-        subagentToEntry = idToE,
-        driver.subagentId,
-        disabled))
-  }
-
-  def replaceSubagentDriver(driver: SubagentDriver, subagentItem: SubagentItem)
-  : Checked[DirectorState] = {
-    logger.trace("replaceSubagentDriver", s"$driver, $subagentItem")
-    if (!subagentToEntry.contains(driver.subagentId))
-      Left(Problem(s"Replacing unknown ${driver.subagentId} SubagentDriver"))
->>>>>>> b315c8d2
     else
       Right(update(
         subagentToEntry = subagentToEntry.updated(
-<<<<<<< HEAD
           subagentId,
-          Entry(allocatedDriver, subagentItem.disabled))))
-=======
-          driver.subagentId,
-          Entry(driver, subagentItem.disabled)),
-        driver.subagentId,
+          Entry(allocatedDriver, subagentItem.disabled)),
+        subagentId,
         subagentItem.disabled))
->>>>>>> b315c8d2
   }
 
   def removeSubagent(subagentId: SubagentId): DirectorState = {
@@ -118,8 +87,9 @@
     selectionToPrioritized.updated(None,
       if (disabled)
         selectionToPrioritized(None).remove(subagentId)
+      else if (allocatedDriver.allocatedThing.isInstanceOf[LocalSubagentDriver])
+        selectionToPrioritized(None).insertFirst(subagentId)
       else
-        // Add SubagentId to default SubagentSelection
         selectionToPrioritized(None).add(subagentId))
 
   def insertOrReplaceSelection(selection: SubagentSelection): Checked[DirectorState] = {
