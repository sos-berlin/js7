package js7.base.crypt.x509

import java.security.MessageDigest
import java.security.cert.{CertificateFactory, X509Certificate}
import js7.base.auth.{DistinguishedName, Pem}
import js7.base.crypt.SignerId
import js7.base.crypt.x509.X509Cert.*
import js7.base.data.ByteArray
import js7.base.data.ByteSequence.ops.*
import js7.base.log.Logger
import js7.base.problem.Checked
import js7.base.time.JavaTimestamp.specific.RichJavaTimestampCompanion
import js7.base.time.Timestamp
import js7.base.utils.ScalaUtils.syntax.*
import scala.jdk.CollectionConverters.*

<<<<<<< HEAD
private[x509] final case class X509Cert(x509Certificate: X509Certificate):

=======
private[x509] final case class X509Cert(x509Certificate: X509Certificate)
extends X509CertInterface
{
>>>>>>> 98e44cf9
  import x509Certificate.*

  lazy val signersDistinguishedName = new DistinguishedName(getSubjectX500Principal)
  lazy val signerId = SignerId(signersDistinguishedName.toString)

  lazy val fingerprint: ByteArray =
    val md = MessageDigest.getInstance("SHA-1")
    md.update(getEncoded)
    ByteArray(md.digest)

  lazy val isCA =
    containsCA(getCriticalExtensionOIDs) ||
      containsCA(getNonCriticalExtensionOIDs)

  val notBefore: Timestamp =
    Timestamp.fromJavaUtilDate(getNotBefore)

  val notAfter: Timestamp =
    Timestamp.fromJavaUtilDate(getNotAfter)

  private def containsCA(strings: java.util.Set[String]) =
    Option(strings).fold(false)(_.contains(MayActAsCA))

  def toLongString =
    "X.509 certificate " +
      getSubjectX500Principal + " · " +
      (isCA ?? "CA, ") +
      "fingerprint=" + fingerprint.toHexRaw +
      (getKeyUsage != null) ?? (" keyUsage=" + keyUsageToString(getKeyUsage)) +
      (getExtendedKeyUsage != null) ??
        (" extendedKeyUsage=" +
          getExtendedKeyUsage.asScala.map(o => oidToString.getOrElse(o, o)).mkString(",")) +
      ((getSubjectAlternativeNames != null) ??
        (" subjectAlternativeNames=" + subjectAlternativeNamesToString(
          getSubjectAlternativeNames)))

  override def toString =
    s"X.509Certificate($getSubjectX500Principal)"

<<<<<<< HEAD

object X509Cert:
=======
object X509Cert
{
  private val logger = Logger[this.type]

>>>>>>> 98e44cf9
  private val MayActAsCA = "2.5.29.19"
  val CertificatePem = Pem("CERTIFICATE")
  val PrivateKeyPem = Pem("PRIVATE KEY")

  def fromPem(pem: String): Checked[X509Cert] =
    CertificatePem.fromPem(pem) flatMap fromByteArray

  def fromByteArray(byteArray: ByteArray): Checked[X509Cert] =
    Checked.catchNonFatal:
      val certificate = CertificateFactory.getInstance("X.509")
        .generateCertificate(byteArray.toInputStream)
        .asInstanceOf[X509Certificate]
      certificate.checkValidity()  // throws
      X509Cert(certificate)

  /** Remove X509Cert with duplicate DN, keep the currently valid one. */
  def removeDuplicates[A <: X509CertInterface](certs: Seq[A], timestamp: Timestamp): Seq[A] =
    certs
      .groupBy(_.signersDistinguishedName)
      .values
      .toVector
      .flatMap(selectBestCert(_, timestamp))

  private def selectBestCert[A <: X509CertInterface](certs: Seq[A], timestamp: Timestamp)
  : Option[A] =
    if (certs.sizeIs <= 1)
      certs.headOption
    else {
      val notExpiredCerts = certs.flatMap(cert =>
        if (cert.notAfter < timestamp) {
          logger.error(s"Ignoring $cert because it expired at ${cert.notAfter}")
          None
        } else
          Some(cert))

      if (notExpiredCerts.sizeIs <= 1)
        notExpiredCerts.headOption
      else {
        val latestStillValid = notExpiredCerts
          .filter(_.notBefore <= timestamp)
          .sortBy(_.notAfter)
          .lastOption

        val result = latestStillValid.orElse(
          // No cert is still valid? Then take the coming one with the earliest notBefore
          notExpiredCerts.sortBy(_.notBefore).headOption)

        for (selected <- result) for (cert <- notExpiredCerts.filter(selected.ne))
          logger.error(s"Ignoring duplicate $cert")

        result
      }
  }

  private val keyUsages = Vector(
    "digitalSignature",
    "nonRepudiation",
    "keyEncipherment",
    "dataEncipherment",
    "keyAgreement",
    "keyCertSign",
    "crlSign",
    "encipherOnly",
    "decipherOnly")

  private def keyUsageToString(keyUsage: Array[Boolean]): String =
    keyUsages.indices.flatMap(i => keyUsage(i) ? keyUsages(i)).mkString(",")

  private val oidToString = Map[String, String](
    "1.3.6.1.5.5.7.3.1" -> "serverAuth",
    "1.3.6.1.5.5.7.3.2" -> "clientAuth")

  private def subjectAlternativeNamesToString(collection: java.util.Collection[java.util.List[?]])
  : String =
    collection.asScala.map(_.asScala.toArray[Any] match {
      case Array(i, value) =>
        (i match {
          case i: java.lang.Integer => subjectAlternativeKeys.getOrElse(i, i.toString)
          case i => i.toString
        }) + "=" + (value match {
          case value: String => value
          case _ => "..."
        })
    }).mkString(",")

  private val subjectAlternativeKeys = Map(
    0 -> "other",
    1 -> "rfc822",
    2 -> "DNS",
    3 -> "x400Address",
    4 -> "directory",
    5 -> "ediParty",
    6 -> "uniformResourceIdentifier",
    7 -> "IP",
<<<<<<< HEAD
    8 -> "registeredID")
=======
    8 -> "registeredID")


}

/** Used for testing. */
trait X509CertInterface {
  def signersDistinguishedName: DistinguishedName
  def notBefore: Timestamp
  def notAfter: Timestamp
}
>>>>>>> 98e44cf9
<|MERGE_RESOLUTION|>--- conflicted
+++ resolved
@@ -14,14 +14,9 @@
 import js7.base.utils.ScalaUtils.syntax.*
 import scala.jdk.CollectionConverters.*
 
-<<<<<<< HEAD
-private[x509] final case class X509Cert(x509Certificate: X509Certificate):
+private[x509] final case class X509Cert(x509Certificate: X509Certificate)
+extends X509CertInterface:
 
-=======
-private[x509] final case class X509Cert(x509Certificate: X509Certificate)
-extends X509CertInterface
-{
->>>>>>> 98e44cf9
   import x509Certificate.*
 
   lazy val signersDistinguishedName = new DistinguishedName(getSubjectX500Principal)
@@ -61,15 +56,11 @@
   override def toString =
     s"X.509Certificate($getSubjectX500Principal)"
 
-<<<<<<< HEAD
 
 object X509Cert:
-=======
-object X509Cert
-{
+
   private val logger = Logger[this.type]
 
->>>>>>> 98e44cf9
   private val MayActAsCA = "2.5.29.19"
   val CertificatePem = Pem("CERTIFICATE")
   val PrivateKeyPem = Pem("PRIVATE KEY")
@@ -164,18 +155,12 @@
     5 -> "ediParty",
     6 -> "uniformResourceIdentifier",
     7 -> "IP",
-<<<<<<< HEAD
-    8 -> "registeredID")
-=======
     8 -> "registeredID")
 
 
-}
-
 /** Used for testing. */
-trait X509CertInterface {
+transparent trait X509CertInterface {
   def signersDistinguishedName: DistinguishedName
   def notBefore: Timestamp
   def notAfter: Timestamp
-}
->>>>>>> 98e44cf9
+}