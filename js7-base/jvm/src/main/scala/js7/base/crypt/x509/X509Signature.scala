--- conflicted
+++ resolved
@@ -32,14 +32,9 @@
 object X509Signature:
   val TypeName = "X509"
 
-<<<<<<< HEAD
-  def fromGenericSignature(signature: GenericSignature): Checked[X509Signature] =
-    for
-=======
   def fromGenericSignature(signature: GenericSignature, allowExpiredCert: Boolean)
   : Checked[X509Signature] =
-    for {
->>>>>>> 3959d1ad
+    for
       signatureBytes <- ByteArray.fromMimeBase64(signature.signatureString)
       algorithm <- signature.algorithm match
         case None => Left(Problem.pure("Missing X.509 signature algorithm"))
