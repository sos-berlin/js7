--- conflicted
+++ resolved
@@ -56,20 +56,12 @@
 
   private def newSignerAndVerifier(signerId: SignerId, origin: String)
   : Checked[(X509Signer, X509SignatureVerifier)] =
-    withTemporaryDirectory("X509Signer") { dir =>
+    withTemporaryDirectory("X509Signer"): dir =>
       val openssl = new Openssl(dir)
       for
         certWithPrivateKey <- openssl.generateCertWithPrivateKey("X509Signer", s"/${signerId.string}")
         signer <- X509Signer.checked(certWithPrivateKey.privateKey, SHA512withRSA, signerId)
-<<<<<<< HEAD
-        verifier <- X509SignatureVerifier.checked(certWithPrivateKey.certificate :: Nil, origin)
-      yield signer -> verifier
-    }
-=======
         verifier <- X509SignatureVerifier.checked(
           Seq(Labeled(certWithPrivateKey.certificate, s"signer=$signerId")),
           origin)
-      } yield signer -> verifier
-    }
-}
->>>>>>> 98e44cf9
+      yield signer -> verifier