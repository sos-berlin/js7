package js7.base.crypt.x509

import cats.Show
import cats.instances.vector.*
import cats.syntax.traverse.*
import java.security.cert.X509Certificate
import java.security.{PublicKey, Signature, SignatureException}
import js7.base.Problems.{MessageSignedByUnknownProblem, TamperedWithSignedMessageProblem}
import js7.base.auth.DistinguishedName
import js7.base.crypt.x509.X509Cert.CertificatePem
import js7.base.crypt.x509.X509SignatureVerifier.logger
import js7.base.crypt.{GenericSignature, SignatureVerifier, SignerId}
import js7.base.data.ByteArray
import js7.base.log.Logger
import js7.base.problem.Checked.catchNonFatalFlatten
import js7.base.problem.{Checked, Problem}
import js7.base.time.Timestamp
import js7.base.utils.Assertions.assertThat
import js7.base.utils.Collections.duplicatesToProblem
import js7.base.utils.Collections.implicits.*
import js7.base.utils.Labeled
import js7.base.utils.ScalaUtils.syntax.{RichPartialFunction, RichThrowable, takeThrough}
import org.jetbrains.annotations.TestOnly
import scala.util.control.NonFatal

final class X509SignatureVerifier private[x509](
  trustedCertificates: Seq[X509Cert],
  trustedRootCertificates: Seq[X509Cert],
  signerDNToTrustedCertificate: Map[DistinguishedName, X509Cert],
<<<<<<< HEAD
  val publicKeyOrigin: String)
extends SignatureVerifier:

=======
  val publicKeyOrigin: String,
  val allowExpiredCert: Boolean)
extends SignatureVerifier
{
>>>>>>> 3959d1ad
  protected type MySignature = X509Signature

  def companion: X509SignatureVerifier.type =
    X509SignatureVerifier

  @TestOnly
  def publicKeys: Seq[String] = for o <- trustedCertificates yield
    CertificatePem.toPem(ByteArray.unsafeWrap(o.x509Certificate.getEncoded))

  def publicKeysToStrings: Seq[String] =
    Seq(s"X.509 origin=$publicKeyOrigin") ++
      trustedCertificates
        .map(o => "  " + o.toLongString)

<<<<<<< HEAD
  def verify(document: ByteArray, signature: X509Signature): Checked[Seq[SignerId]] =
    signature.signerIdOrCertificate match
=======
  def verify(document: ByteArray, signature: X509Signature)
  : Checked[Seq[SignerId]] =
    signature.signerIdOrCertificate match {
>>>>>>> 3959d1ad
      case Left(signerId) =>
        DistinguishedName.checked(signerId.string)
          .flatMap(dn =>
            signerDNToTrustedCertificate.rightOr(dn,
              Problem(s"The signature's SignerId is unknown: ${signerId.string}")))
          .flatMap(trustedCertificate =>
            verifySignature(document, signature, trustedCertificate)
              .map(_ :: Nil))

      case Right(signerCertificate) =>
        catchNonFatalFlatten:
          // We have to try each of the installed trusted certificates !!!
          trustedRootCertificates.iterator
            .map: rootCert =>
              for
                signerId <- verifySignature(document, signature, signerCertificate)
                _ <- verifySignersCertificate(signerCertificate, rootCert.x509Certificate.getPublicKey)
              yield
                signerId
            .takeThrough(_.isLeft)
            .toVector
            .lastOption match
              case None =>
                Left(MessageSignedByUnknownProblem)
              case Some(checkedSignerId) =>
                checkedSignerId.map(_ :: Nil)

  private def verifySignature(document: ByteArray, signature: X509Signature, cert: X509Cert)
  : Checked[SignerId] =
    catchNonFatalFlatten:
      val sig = Signature.getInstance(signature.algorithm.string)
      sig.initVerify(cert.x509Certificate.getPublicKey)
      sig.update(document.unsafeArray)
      val verified = sig.verify(signature.byteArray.unsafeArray)
      if !verified then
        Left(TamperedWithSignedMessageProblem)
      else
        Right(SignerId(cert.x509Certificate.getSubjectX500Principal.toString))

  private def verifySignersCertificate(signatureCertificate: X509Cert, publicKey: PublicKey)
  : Checked[Unit] =
    try
      signatureCertificate.x509Certificate.verify(publicKey)
      Right(())
    catch case NonFatal(t) =>
      t match
        case _: SignatureException => logger.debug(t.toStringWithCauses)
        case _ => logger.warn(t.toString)
      Left(MessageSignedByUnknownProblem)


object X509SignatureVerifier extends SignatureVerifier.Companion:
  protected type MySignature = X509Signature
  protected type MySignatureVerifier = X509SignatureVerifier

  private val logger = Logger[this.type]
  val typeName: String = X509Signature.TypeName
  val filenameExtension = ".pem"
  val recommendedKeyDirectoryName = "trusted-x509-keys"

  implicit val x509CertificateShow: Show[X509Certificate] =
    _.getIssuerX500Principal.toString

  def checked(pems: Seq[Labeled[ByteArray]], origin: String, allowExpiredCert: Boolean)
  : Checked[X509SignatureVerifier] =
    pems.toVector
      .traverse(labeledPem => X509Cert.fromPem(labeledPem.value.utf8String, allowExpiredCert = allowExpiredCert))
      .flatMap(_
        .toCheckedKeyedMap(_.signersDistinguishedName, duplicateDNsToProblem)
        .map(toVerifier(_, origin, allowExpiredCert = allowExpiredCert)))

<<<<<<< HEAD
  def ignoreInvalid(pems: Seq[Labeled[ByteArray]], origin: String): X509SignatureVerifier =
    val certs = pems.flatMap: labeledPem =>
      X509Cert.fromPem(labeledPem.value.utf8String) match
=======
  def ignoreInvalid(pems: Seq[Labeled[ByteArray]], origin: String,
    allowExpiredCert: Boolean)
  : X509SignatureVerifier = {
    val certs = pems.flatMap(labeledPem =>
      X509Cert.fromPem(labeledPem.value.utf8String, allowExpiredCert = allowExpiredCert) match {
>>>>>>> 3959d1ad
        case Left(problem) =>
          logger.error(s"Ignoring X.509 certificate '${labeledPem.label}' due to: $problem")
          None
        case Right(o) => Some(o)
    toVerifier(
      X509Cert.removeDuplicates(certs, Timestamp.now).toKeyedMap(_.signersDistinguishedName),
<<<<<<< HEAD
      origin)

  private def toVerifier(
    signerDNToTrustedCertificate: Map[DistinguishedName, X509Cert],
    origin: String)
  : X509SignatureVerifier =
=======
      origin,
      allowExpiredCert = allowExpiredCert)
  }

  private def toVerifier(signerDNToTrustedCertificate: Map[DistinguishedName, X509Cert],
    origin: String, allowExpiredCert: Boolean)
  : X509SignatureVerifier = {
>>>>>>> 3959d1ad
    val trustedCertificates = signerDNToTrustedCertificate.values.toVector
    // Openssl 1.1.1i always sets the CA critical extension
    // to allow self-signed certificates (?)
    //.filterNot(_.isCA)
    val rootCertificates = trustedCertificates.filter(_.isCA)
    for o <- rootCertificates do logger.debug:
      s"Trusting signatures signed with a certificate which is signed with root $o"
    for o <- signerDNToTrustedCertificate.values do logger.debug:
      s"Trusting signatures signed with $o"
    new X509SignatureVerifier(
      trustedCertificates,
      rootCertificates,
      signerDNToTrustedCertificate,
<<<<<<< HEAD
      origin)
=======
      origin,
      allowExpiredCert = allowExpiredCert)
  }
>>>>>>> 3959d1ad

  private def duplicateDNsToProblem(duplicates: Map[DistinguishedName, Iterable[?]]) =
    duplicatesToProblem("Duplicate X.509 certificates", duplicates)

<<<<<<< HEAD
  def genericSignatureToSignature(signature: GenericSignature): Checked[X509Signature] =
    assertThat(signature.typeName == typeName)
    X509Signature.fromGenericSignature(signature)
=======
  def genericSignatureToSignature(signature: GenericSignature, allowExpiredCert: Boolean)
  : Checked[X509Signature] = {
    assertThat(signature.typeName == typeName)
    X509Signature.fromGenericSignature(signature, allowExpiredCert = allowExpiredCert)
  }
}
>>>>>>> 3959d1ad
<|MERGE_RESOLUTION|>--- conflicted
+++ resolved
@@ -27,16 +27,10 @@
   trustedCertificates: Seq[X509Cert],
   trustedRootCertificates: Seq[X509Cert],
   signerDNToTrustedCertificate: Map[DistinguishedName, X509Cert],
-<<<<<<< HEAD
-  val publicKeyOrigin: String)
+  val publicKeyOrigin: String,
+  val allowExpiredCert: Boolean)
 extends SignatureVerifier:
 
-=======
-  val publicKeyOrigin: String,
-  val allowExpiredCert: Boolean)
-extends SignatureVerifier
-{
->>>>>>> 3959d1ad
   protected type MySignature = X509Signature
 
   def companion: X509SignatureVerifier.type =
@@ -51,14 +45,8 @@
       trustedCertificates
         .map(o => "  " + o.toLongString)
 
-<<<<<<< HEAD
   def verify(document: ByteArray, signature: X509Signature): Checked[Seq[SignerId]] =
     signature.signerIdOrCertificate match
-=======
-  def verify(document: ByteArray, signature: X509Signature)
-  : Checked[Seq[SignerId]] =
-    signature.signerIdOrCertificate match {
->>>>>>> 3959d1ad
       case Left(signerId) =>
         DistinguishedName.checked(signerId.string)
           .flatMap(dn =>
@@ -130,39 +118,25 @@
         .toCheckedKeyedMap(_.signersDistinguishedName, duplicateDNsToProblem)
         .map(toVerifier(_, origin, allowExpiredCert = allowExpiredCert)))
 
-<<<<<<< HEAD
-  def ignoreInvalid(pems: Seq[Labeled[ByteArray]], origin: String): X509SignatureVerifier =
+  def ignoreInvalid(pems: Seq[Labeled[ByteArray]], origin: String, 
+    allowExpiredCert: Boolean)
+  : X509SignatureVerifier =
     val certs = pems.flatMap: labeledPem =>
-      X509Cert.fromPem(labeledPem.value.utf8String) match
-=======
-  def ignoreInvalid(pems: Seq[Labeled[ByteArray]], origin: String,
-    allowExpiredCert: Boolean)
-  : X509SignatureVerifier = {
-    val certs = pems.flatMap(labeledPem =>
-      X509Cert.fromPem(labeledPem.value.utf8String, allowExpiredCert = allowExpiredCert) match {
->>>>>>> 3959d1ad
+      X509Cert.fromPem(labeledPem.value.utf8String, allowExpiredCert = allowExpiredCert) match
         case Left(problem) =>
           logger.error(s"Ignoring X.509 certificate '${labeledPem.label}' due to: $problem")
           None
         case Right(o) => Some(o)
     toVerifier(
       X509Cert.removeDuplicates(certs, Timestamp.now).toKeyedMap(_.signersDistinguishedName),
-<<<<<<< HEAD
-      origin)
+      origin,
+      allowExpiredCert = allowExpiredCert)
 
   private def toVerifier(
     signerDNToTrustedCertificate: Map[DistinguishedName, X509Cert],
-    origin: String)
+    origin: String,
+    allowExpiredCert: Boolean)
   : X509SignatureVerifier =
-=======
-      origin,
-      allowExpiredCert = allowExpiredCert)
-  }
-
-  private def toVerifier(signerDNToTrustedCertificate: Map[DistinguishedName, X509Cert],
-    origin: String, allowExpiredCert: Boolean)
-  : X509SignatureVerifier = {
->>>>>>> 3959d1ad
     val trustedCertificates = signerDNToTrustedCertificate.values.toVector
     // Openssl 1.1.1i always sets the CA critical extension
     // to allow self-signed certificates (?)
@@ -176,26 +150,13 @@
       trustedCertificates,
       rootCertificates,
       signerDNToTrustedCertificate,
-<<<<<<< HEAD
-      origin)
-=======
       origin,
       allowExpiredCert = allowExpiredCert)
-  }
->>>>>>> 3959d1ad
 
   private def duplicateDNsToProblem(duplicates: Map[DistinguishedName, Iterable[?]]) =
     duplicatesToProblem("Duplicate X.509 certificates", duplicates)
 
-<<<<<<< HEAD
-  def genericSignatureToSignature(signature: GenericSignature): Checked[X509Signature] =
+  def genericSignatureToSignature(signature: GenericSignature, allowExpiredCert: Boolean)
+  : Checked[X509Signature] =
     assertThat(signature.typeName == typeName)
-    X509Signature.fromGenericSignature(signature)
-=======
-  def genericSignatureToSignature(signature: GenericSignature, allowExpiredCert: Boolean)
-  : Checked[X509Signature] = {
-    assertThat(signature.typeName == typeName)
-    X509Signature.fromGenericSignature(signature, allowExpiredCert = allowExpiredCert)
-  }
-}
->>>>>>> 3959d1ad
+    X509Signature.fromGenericSignature(signature, allowExpiredCert = allowExpiredCert)