package js7.base.crypt.x509

import cats.Show
import cats.instances.vector.*
import cats.syntax.traverse.*
import java.security.cert.X509Certificate
import java.security.{PublicKey, Signature, SignatureException}
import js7.base.Problems.{MessageSignedByUnknownProblem, TamperedWithSignedMessageProblem}
import js7.base.auth.DistinguishedName
import js7.base.crypt.x509.X509Cert.CertificatePem
import js7.base.crypt.x509.X509SignatureVerifier.logger
import js7.base.crypt.{GenericSignature, SignatureVerifier, SignerId}
import js7.base.data.ByteArray
import js7.base.log.Logger
import js7.base.problem.{Checked, Problem}
import js7.base.time.Timestamp
import js7.base.utils.Assertions.assertThat
import js7.base.utils.Collections.duplicatesToProblem
import js7.base.utils.Collections.implicits.*
import js7.base.utils.Labeled
import js7.base.utils.ScalaUtils.syntax.{RichPartialFunction, RichThrowable}
import org.jetbrains.annotations.TestOnly
import scala.util.control.NonFatal

final class X509SignatureVerifier private[x509](
  trustedCertificates: Seq[X509Cert],
  trustedRootCertificates: Seq[X509Cert],
  signerDNToTrustedCertificate: Map[DistinguishedName, X509Cert],
  val publicKeyOrigin: String)
extends SignatureVerifier:

  protected type MySignature = X509Signature

  def companion = X509SignatureVerifier

  @TestOnly
  def publicKeys = for o <- trustedCertificates yield
    CertificatePem.toPem(ByteArray.unsafeWrap(o.x509Certificate.getEncoded))

  def publicKeysToStrings =
    Seq(s"X.509 origin=$publicKeyOrigin") ++
      trustedCertificates
        .map(o => "  " + o.toLongString)

  def verify(document: ByteArray, signature: X509Signature): Checked[Seq[SignerId]] =
    signature.signerIdOrCertificate match
      case Left(signerId) =>
        DistinguishedName.checked(signerId.string)
          .flatMap(dn =>
            signerDNToTrustedCertificate.rightOr(dn,
              Problem(s"The signature's SignerId is unknown: ${signerId.string}")))
          .flatMap(trustedCertificate =>
            verifySignature(document, signature, trustedCertificate)
              .map(_ :: Nil))

      case Right(signerCertificate) =>
        Checked.catchNonFatal {
          // We have to try each of the installed trusted certificates !!!
          trustedRootCertificates.iterator
            .map(rootCert =>
              for
                signerId <- verifySignature(document, signature, signerCertificate)
                _ <- verifySignersCertificate(signerCertificate, rootCert.x509Certificate.getPublicKey)
              yield signerId)
            .takeWhileInclusive(_.isLeft)
            .toVector
            .lastOption match
              case None =>
                Left(MessageSignedByUnknownProblem)
              case Some(checkedSignerId) =>
                checkedSignerId.map(_ :: Nil)
        }.flatten

  private def verifySignature(document: ByteArray, signature: X509Signature, cert: X509Cert): Checked[SignerId] =
    Checked.catchNonFatal {
      val sig = Signature.getInstance(signature.algorithm.string)
      sig.initVerify(cert.x509Certificate.getPublicKey)
      sig.update(document.unsafeArray)
      val verified = sig.verify(signature.byteArray.unsafeArray)
      if !verified then Left(TamperedWithSignedMessageProblem)
      else Right(SignerId(cert.x509Certificate.getSubjectX500Principal.toString))
    }.flatten

  private def verifySignersCertificate(signatureCertificate: X509Cert, publicKey: PublicKey): Checked[Unit] =
    try
      signatureCertificate.x509Certificate.verify(publicKey)
      Right(())
    catch { case NonFatal(t) =>
      t match
        case _: SignatureException => logger.debug(t.toStringWithCauses)
        case _ => logger.warn(t.toString)
      Left(MessageSignedByUnknownProblem)
    }


object X509SignatureVerifier extends SignatureVerifier.Companion:
  protected type MySignature = X509Signature
  protected type MySignatureVerifier = X509SignatureVerifier

  private val logger = Logger[this.type]
  val typeName = X509Signature.TypeName
  val filenameExtension = ".pem"
  val recommendedKeyDirectoryName = "trusted-x509-keys"

  implicit val x509CertificateShow: Show[X509Certificate] =
    _.getIssuerX500Principal.toString

<<<<<<< HEAD
  def checked(trustedCertificates: Seq[ByteArray], origin: String): Checked[X509SignatureVerifier] =
    trustedCertificates.toVector
      .traverse(publicKey => X509Cert.fromPem(publicKey.utf8String))
      .flatMap(trustedCertificates =>
        trustedCertificates
          // Openssl 1.1.1i always sets the CA critical extension
          // to allow self-signed certificates (?)
          //.filterNot(_.isCA)
          .toCheckedKeyedMap(_.signersDistinguishedName, duplicateDNsToProblem)
          .map { signerDNToTrustedCertificate =>
            val rootCertificates = trustedCertificates.filter(_.isCA)
            for o <- rootCertificates do logger.debug(
              s"Trusting signatures signed with a certificate which is signed with root $o")
            for o <- signerDNToTrustedCertificate.values do logger.debug(
              s"Trusting signatures signed with $o")
            new X509SignatureVerifier(
              trustedCertificates,
              rootCertificates,
              signerDNToTrustedCertificate,
              origin)
          })
=======
  def checked(pems: Seq[Labeled[ByteArray]], origin: String): Checked[X509SignatureVerifier] =
    pems.toVector
      .traverse(labeledPem => X509Cert.fromPem(labeledPem.value.utf8String))
      .flatMap(_
        .toCheckedKeyedMap(_.signersDistinguishedName, duplicateDNsToProblem)
        .map(toVerifier(_, origin)))

  def ignoreInvalid(pems: Seq[Labeled[ByteArray]], origin: String): X509SignatureVerifier = {
    val certs = pems.flatMap(labeledPem =>
      X509Cert.fromPem(labeledPem.value.utf8String) match {
        case Left(problem) =>
          logger.error(s"Ignoring X.509 certificate '${labeledPem.label}' due to: $problem")
          None
        case Right(o) => Some(o)
      })
    toVerifier(
      X509Cert.removeDuplicates(certs, Timestamp.now).toKeyedMap(_.signersDistinguishedName),
      origin)
  }

  private def toVerifier(signerDNToTrustedCertificate: Map[DistinguishedName, X509Cert], origin: String)
  : X509SignatureVerifier = {
    val trustedCertificates = signerDNToTrustedCertificate.values.toVector
    // Openssl 1.1.1i always sets the CA critical extension
    // to allow self-signed certificates (?)
    //.filterNot(_.isCA)
    val rootCertificates = trustedCertificates.filter(_.isCA)
    for (o <- rootCertificates) logger.debug(
      s"Trusting signatures signed with a certificate which is signed with root $o")
    for (o <- signerDNToTrustedCertificate.values) logger.debug(
      s"Trusting signatures signed with $o")
    new X509SignatureVerifier(
      trustedCertificates,
      rootCertificates,
      signerDNToTrustedCertificate,
      origin)
  }
>>>>>>> 98e44cf9

  private def duplicateDNsToProblem(duplicates: Map[DistinguishedName, Iterable[?]]) =
    duplicatesToProblem("Duplicate X.509 certificates", duplicates)

  def genericSignatureToSignature(signature: GenericSignature): Checked[X509Signature] =
    assertThat(signature.typeName == typeName)
    X509Signature.fromGenericSignature(signature)<|MERGE_RESOLUTION|>--- conflicted
+++ resolved
@@ -105,29 +105,6 @@
   implicit val x509CertificateShow: Show[X509Certificate] =
     _.getIssuerX500Principal.toString
 
-<<<<<<< HEAD
-  def checked(trustedCertificates: Seq[ByteArray], origin: String): Checked[X509SignatureVerifier] =
-    trustedCertificates.toVector
-      .traverse(publicKey => X509Cert.fromPem(publicKey.utf8String))
-      .flatMap(trustedCertificates =>
-        trustedCertificates
-          // Openssl 1.1.1i always sets the CA critical extension
-          // to allow self-signed certificates (?)
-          //.filterNot(_.isCA)
-          .toCheckedKeyedMap(_.signersDistinguishedName, duplicateDNsToProblem)
-          .map { signerDNToTrustedCertificate =>
-            val rootCertificates = trustedCertificates.filter(_.isCA)
-            for o <- rootCertificates do logger.debug(
-              s"Trusting signatures signed with a certificate which is signed with root $o")
-            for o <- signerDNToTrustedCertificate.values do logger.debug(
-              s"Trusting signatures signed with $o")
-            new X509SignatureVerifier(
-              trustedCertificates,
-              rootCertificates,
-              signerDNToTrustedCertificate,
-              origin)
-          })
-=======
   def checked(pems: Seq[Labeled[ByteArray]], origin: String): Checked[X509SignatureVerifier] =
     pems.toVector
       .traverse(labeledPem => X509Cert.fromPem(labeledPem.value.utf8String))
@@ -155,9 +132,9 @@
     // to allow self-signed certificates (?)
     //.filterNot(_.isCA)
     val rootCertificates = trustedCertificates.filter(_.isCA)
-    for (o <- rootCertificates) logger.debug(
+            for o <- rootCertificates do logger.debug(
       s"Trusting signatures signed with a certificate which is signed with root $o")
-    for (o <- signerDNToTrustedCertificate.values) logger.debug(
+            for o <- signerDNToTrustedCertificate.values do logger.debug(
       s"Trusting signatures signed with $o")
     new X509SignatureVerifier(
       trustedCertificates,
@@ -165,7 +142,6 @@
       signerDNToTrustedCertificate,
       origin)
   }
->>>>>>> 98e44cf9
 
   private def duplicateDNsToProblem(duplicates: Map[DistinguishedName, Iterable[?]]) =
     duplicatesToProblem("Duplicate X.509 certificates", duplicates)
