--- conflicted
+++ resolved
@@ -25,16 +25,10 @@
   * @author Joacim Zschimmer
   */
 final class GenericSignatureVerifier private[generic](
-<<<<<<< HEAD
-  verifiers: immutable.Iterable[SignatureVerifier])
+  verifiers: immutable.Iterable[SignatureVerifier],
+  val allowExpiredCert: Boolean)
 extends SignatureVerifier:
 
-=======
-  verifiers: immutable.Iterable[SignatureVerifier],
-  val allowExpiredCert: Boolean)
-extends SignatureVerifier
-{
->>>>>>> 3959d1ad
   private val typeToVerifier = verifiers.toKeyedMap(_.companion.typeName)
 
   protected type MySignature = GenericSignature
@@ -102,14 +96,8 @@
                       }' in directory '$directory'")
                   companion.checked(
                     files.map(_.labeledByteArray),
-<<<<<<< HEAD
-                    origin = directory.toString))
-=======
                     origin = directory.toString,
-                    allowExpiredCert = allowExpiredCert)
-                }))
-      }
->>>>>>> 3959d1ad
+                    allowExpiredCert = allowExpiredCert))
       .toVector
       .traverse:
         case (_, Left(p)) => Left(p)
@@ -119,16 +107,8 @@
           Left(Problem.pure(s"No trusted signature keys - Configure one with $configPath!"))
         else
           logVerifiers(verifiers)
-<<<<<<< HEAD
           Right:
-            new GenericSignatureVerifier(verifiers)
-=======
-          Right(
-            new GenericSignatureVerifier(verifiers, allowExpiredCert = allowExpiredCert))
-        }
-      }
-  }
->>>>>>> 3959d1ad
+            new GenericSignatureVerifier(verifiers, allowExpiredCert = allowExpiredCert)
 
   @deprecated("Not implemented", "")
   def checked(publicKeys: Seq[Labeled[ByteArray]], origin: String, allowExpiredCert: Boolean) =
@@ -138,11 +118,8 @@
   def ignoreInvalid(publicKeys: Seq[Labeled[ByteArray]], origin: String, allowExpiredCert: Boolean) =
     throw new NotImplementedError("GenericSignatureVerifier.ignoreInvalid?")
 
-<<<<<<< HEAD
-  def genericSignatureToSignature(signature: GenericSignature): Checked[GenericSignature] =
-=======
-  def genericSignatureToSignature(signature: GenericSignature, allowExpiredCert: Boolean) =
->>>>>>> 3959d1ad
+  def genericSignatureToSignature(signature: GenericSignature, allowExpiredCert = allowExpiredCert)
+  : Checked[GenericSignature] =
     Right(signature)
 
   private def logVerifiers(verifiers: Seq[SignatureVerifier]): Unit =
