--- conflicted
+++ resolved
@@ -46,17 +46,10 @@
 
       def toJavaUtilDate: java.util.Date =
         new java.util.Date(timestamp.toEpochMilli)
-<<<<<<< HEAD
-=======
-    }
 
-    implicit class RichJavaTimestampCompanion(private val x: Timestamp.type) extends AnyVal
-    {
+    implicit class RichJavaTimestampCompanion(private val x: Timestamp.type) extends AnyVal:
       def fromJavaUtilDate(date: java.util.Date): Timestamp =
         Timestamp.ofEpochMilli(date.getTime)
-    }
-  }
->>>>>>> 98e44cf9
 
   val MaxValue = ofEpochMilli(Long.MaxValue)
 
