package js7.base.service

import cats.effect.Resource
import cats.effect.concurrent.Deferred
import cats.syntax.flatMap.*
import cats.syntax.option.*
import izumi.reflect.Tag
import js7.base.log.Logger
import js7.base.service.RestartAfterFailureService.*
import js7.base.time.ScalaTime.*
import js7.base.utils.CatsUtils.syntax.RichResource
import js7.base.utils.Delayer.syntax.RichDelayerTask
import js7.base.utils.ScalaUtils.some
import js7.base.utils.ScalaUtils.syntax.*
import js7.base.utils.{Allocated, DelayConf, Delayer}
import monix.eval.Task
import monix.execution.atomic.Atomic
import scala.concurrent.duration.*

final class RestartAfterFailureService[S <: Service: Tag] private[service](
  startDelays: Seq[FiniteDuration] = defaultRestartDelays,
  runDelays: Seq[FiniteDuration] = defaultRestartDelays)
  (serviceResource: Resource[Task, S])
extends Service
{
  self =>

  private val serviceName = implicitly[Tag[S]].tag.toString
  private val currentAllocatedService = Atomic(none[Allocated[Task, S]])
  @volatile private var stopping = false
  private val untilStopRequested = Deferred.unsafe[Task, Unit]

  private val maybeStartDelay = DelayConf.maybe(startDelays)
  private val maybeRunDelay = DelayConf.maybe(runDelays)

  protected val stop =
    Task.defer {
      stopping = true
      untilStopRequested.complete(()) *>
        currentAllocatedService.get().fold(Task.unit)(_.stop)
    }.memoize

  protected def start: Task[Service.Started] =
    for {
      service <- startUnderlyingService
      started <- startService(runUnderlyingService(service))
    } yield started


  private def startUnderlyingService: Task[S] =
    serviceResource
<<<<<<< HEAD
      .startService
=======
      .toAllocated
>>>>>>> 3e7f91eb
      .pipeMaybe(maybeStartDelay)(
        _.onFailureRestartWithDelayer(_,
          onFailure = t => Task {
            logger.error(s"$serviceName start failed: ${t.toStringWithCauses}")
            for (st <- t.ifStackTrace)
              logger.debug(s"$serviceName start failed: ${t.toStringWithCauses}", st)
          },
          onSleep = logDelay))
      .flatTap(setCurrentService)
      .map(_.allocatedThing)

  private def setCurrentService(allocated: Allocated[Task, S]): Task[Unit] =
    Task.defer {
      currentAllocatedService
        .getAndSet(Some(allocated))
        .fold(Task.unit)(_.stop.when(stopping))
        .*>(allocated.stop.when(stopping))
    }

  private def runUnderlyingService(service: S) =
    maybeRunDelay.fold(service.untilStopped)(delayConf =>
      Delayer.start[Task](delayConf).flatMap(delayer =>
        Task.tailRecM(some(service)) { initialService =>
          val service = initialService match {
            case Some(initialService) => Task.pure(initialService) // First iteration
            case None => startUnderlyingService // Following iterations
          }
          service.flatMap(service =>
            service
              .untilStopped
              .map(Right(_))
              .onErrorHandleWith { throwable =>
                // Service has already logged the throwable
                logger.debug(s"💥 $serviceName start failed: ${throwable.toStringWithCauses}",
                  throwable.nullIfNoStackTrace)
                if (stopping)
                  Task.right(())
                else
                  for (_ <- delayer.sleep(logDelay)) yield
                    if (stopping)
                      Right(()) // finish tailRecM
                    else
                      Left(None) /*loop*/
              })
        }))

  private def logDelay(duration: FiniteDuration) =
    Task(logger.info(
      "Due to failure, " + serviceName + " restarts " +
        (if (duration.isZero) "now" else "in " + duration.pretty)))

  // Call only after this Service has been started!
  def unsafeCurrentService(): S =
    currentAllocatedService.get()
      .getOrElse(throw new IllegalStateException(s"$myName not yet started"))
      .allocatedThing

  override def toString = s"RestartAfterFailureService(${unsafeCurrentService()})"

  private def myName = s"RestartAfterFailureService[$serviceName]"
}

object RestartAfterFailureService
{
  private val logger = Logger(getClass)
  private[service] val defaultRestartDelays: Seq[FiniteDuration] =
    Vector(0.s, 1.s, 3.s, 6.s, 10.s)
}<|MERGE_RESOLUTION|>--- conflicted
+++ resolved
@@ -49,11 +49,7 @@
 
   private def startUnderlyingService: Task[S] =
     serviceResource
-<<<<<<< HEAD
-      .startService
-=======
       .toAllocated
->>>>>>> 3e7f91eb
       .pipeMaybe(maybeStartDelay)(
         _.onFailureRestartWithDelayer(_,
           onFailure = t => Task {
