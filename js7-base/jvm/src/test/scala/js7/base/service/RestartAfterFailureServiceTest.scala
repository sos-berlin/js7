package js7.base.service

import cats.effect.{Resource, Timer}
import cats.implicits.catsSyntaxApplicativeError
import cats.syntax.flatMap.*
import cats.syntax.parallel.*
import js7.base.log.Logger
import js7.base.monixutils.MonixDeadline.now
import js7.base.service.RestartAfterFailureServiceTest.*
import js7.base.test.OurTestSuite
import js7.base.thread.Futures.implicits.SuccessFuture
import js7.base.thread.MonixBlocking.syntax.RichTask
import js7.base.time.ScalaTime.*
import js7.base.time.WaitForCondition.waitForCondition
import js7.base.utils.CatsUtils.syntax.RichResource
import monix.eval.Task
import monix.execution.Scheduler
import monix.execution.atomic.Atomic
import monix.execution.schedulers.TestScheduler
import scala.collection.mutable
import scala.concurrent.duration.*
import scala.util.Random
import scala.util.control.NoStackTrace

final class RestartAfterFailureServiceTest extends OurTestSuite
{
  "RestartAfterFailureService" in {
    implicit val scheduler = TestScheduler()
    val started = now
    val elapsedSeq = mutable.Buffer[(FiniteDuration, FiniteDuration)]()

    def serviceResource: Resource[Task, RestartAfterFailureService[CancelableService]] = {
      var i = 0
      var lastEnd = started

      Service.restartAfterFailure()(CancelableService.resource(
        Task.defer {
          val delayed = now - lastEnd
          i += 1
          val sleep =
            if (i < 8) 0.s
            else if (i < 11) 5.s
            else if (i < 12) 11.s
            else 0.s
          val n = 20
          logger.debug(s"$toString $now i=$i ${if (i == n) "last" else s"sleep ${sleep.pretty}"}")
          Task.when(i < n)(
            Task.sleep(sleep) *>
              Task.defer {
                lastEnd = now
                elapsedSeq += ((delayed.toCoarsest, sleep.toCoarsest))
                Task.raiseError(new TestException("run"))
              })
        }))
    }

    val running = serviceResource
      .use { (service: RestartAfterFailureService[CancelableService]) =>
        // Due to automatic restart, the underlying service may change.
        service.unsafeCurrentService(): CancelableService
        service.untilStopped
      }
      .runToFuture

    scheduler.tick(900.s)
    running.await(99.s)

    assert(elapsedSeq == Seq(
      // (delayed, run duration)
      (0.s, 0.s),   // 1.  first
      (0.s, 0.s),   // 2.  0s
      (1.s, 0.s),   // 3.  1s
      (3.s, 0.s),   // 4.  3s
      (6.s, 0.s),   // 5.  6s
      (10.s, 0.s),  // 6.  10s
      (10.s, 0.s),  // 7.  10s
      (10.s, 5.s),  // 8.  10s
      (5.s, 5.s),   // 9.  10s
      (5.s, 5.s),   // 10. 10s
      (5.s, 11.s),  // 11. 10s
      (0.s, 0.s),   // 12. 0s reset because duration was >= 10s
      (0.s, 0.s),   // 13. 1s
      (1.s, 0.s),   // 14. 3s
      (3.s, 0.s),   // 15. 6s
      (6.s, 0.s),   // 16. 10s
      (10.s, 0.s),  // 17. 10s
      (10.s, 0.s),  // 18. 10s
      (10.s, 0.s))) // 19. 10s
  }

  "RestartAfterFailureService is stoppable anytime · Memory test when test.speed" in {
    // For check agains OutOfMemoryError, set -Xmx10m !!!
    val testDuration = if (sys.props.contains("test.speed")) 30.s else 100.ms
    import Scheduler.Implicits.traced
    val timer = implicitly[Timer[Task]]
    val runs = Atomic(0)
    val uniqueCounter = Atomic(0)

    final class TestService(
      startFailsRandomly: Boolean,
      runFails: Boolean,
      stopFails: Boolean,
      name: String)
    extends Service.StoppableByRequest {
      // startFailsRandomly: if start would fail every time, RestartAfterFailureService.start would
      // not terminate, and the caller has no opportunity to stop the not yet started service.
      // But start is cancelable !!!

      private val unique = uniqueCounter.getAndIncrement(1)

      protected def start =
        Task.defer {
          if (startFailsRandomly && Random.nextBoolean())
            timer.sleep(Random.nextInt(5).ms) *> Task.raiseError(new TestException("start"))
          else
            startService(Task
              .defer {
                runs += 1
                timer.sleep(Random.nextInt(5).ms) *> (
                  if (runFails)
                    Task.raiseError(new TestException("run"))
                  else
                    untilStopRequested >>
                      Task.raiseWhen(stopFails)(new TestException("stopped")))
              }
              .guarantee(Task {
                runs -= 1
              }))
        }

      override def toString = s"TestService($name $unique)"
    }

    (0 until 8 /*2^3 == 8 combinations*/).toVector
      .parTraverse(i => Service
        .restartAfterFailure(startDelays = Seq(0.s), runDelays = Seq(0.s))(
          Service.resource(Task(
            new TestService(
              startFailsRandomly = (i & 1) != 0,
              runFails = (i & 2) != 0,
              stopFails = (i & 4) != 0,
              i.toString))))
<<<<<<< HEAD
        .startService)
=======
        .toAllocated)
>>>>>>> 3e7f91eb
      .flatTap(_ => Task.sleep(testDuration))
      .flatMap(allocatedServices => allocatedServices
        .parTraverse(_
          .stop
          .handleError(t => logger.debug(s"stop => $t"))))
      .await(99.s)

    // runs > 0 probably because a race condition between stop and restart of the service.
    // TODO That means, the service may continue to run a while after stop!
    waitForCondition(10.s, 10.ms)(runs.get() == 0)
    assert(runs.get() == 0)
  }
}

object RestartAfterFailureServiceTest {
  private val logger = Logger[this.type]
  private class TestException(msg: String) extends RuntimeException(msg) with NoStackTrace {
    override def toString = s"TestException($msg)"
  }
}<|MERGE_RESOLUTION|>--- conflicted
+++ resolved
@@ -140,11 +140,7 @@
               runFails = (i & 2) != 0,
               stopFails = (i & 4) != 0,
               i.toString))))
-<<<<<<< HEAD
-        .startService)
-=======
         .toAllocated)
->>>>>>> 3e7f91eb
       .flatTap(_ => Task.sleep(testDuration))
       .flatMap(allocatedServices => allocatedServices
         .parTraverse(_
