--- conflicted
+++ resolved
@@ -12,16 +12,10 @@
 import js7.base.time.Timestamp
 import scala.util.Random
 
-<<<<<<< HEAD
-final class X509CertTest extends OurTestSuite:
+final class X509CertTest extends OurAsyncTestSuite:
 
   "signerId" in:
-=======
-final class X509CertTest extends OurAsyncTestSuite
-{
-  "signerId" in {
->>>>>>> 98e44cf9
-    withTemporaryDirectory("X509CertTest-") { dir =>
+    withTemporaryDirectory("X509CertTest-"): dir =>
       val privateKeyFile = dir / "signer.key"
       val certificateFile = dir / "signer.crt"
       runProcess(s"$openssl req -x509 -newkey rsa:1024 -sha512 -days 2  -nodes -subj '/L=Berlin/CN=TESTER' " +
@@ -31,13 +25,8 @@
       assert(cert.signersDistinguishedName == DistinguishedName("CN=TESTER, L=Berlin"))
       assert(cert.signersDistinguishedName == DistinguishedName("CN = TESTER ,  L = Berlin "))
       assert(cert.signersDistinguishedName != DistinguishedName("CN=Alien, L=Berlin"))
-<<<<<<< HEAD
-    }
-=======
-    }
-  }
 
-  "removeDuplicates" in {
+  "removeDuplicates" in:
     def dn(name: String) = DistinguishedName(name)
     def ts(date: String) = Timestamp(date + "T00:00:00Z")
 
@@ -69,17 +58,14 @@
 
     assert(X509Cert.removeDuplicates(certs, ts("2024-03-22")).sortBy(_.toString) ==
       Seq(a, b, c, d2, e4, f2))
-  }
-}
 
-object X509CertTest {
+
+object X509CertTest:
+
   private final case class TestCert(
     signersDistinguishedName: DistinguishedName,
     notBefore: Timestamp,
     notAfter: Timestamp)
     (implicit name: sourcecode.Name)
-  extends X509CertInterface{
-    override def toString = name.value
-  }
-}
->>>>>>> 98e44cf9
+  extends X509CertInterface:
+    override def toString = name.value