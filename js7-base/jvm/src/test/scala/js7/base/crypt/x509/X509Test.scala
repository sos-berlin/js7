--- conflicted
+++ resolved
@@ -63,15 +63,9 @@
       runProcess(s"$openssl dgst -sha512 -verify ${quote(publicKeyFile)} -signature ${quote(signatureFile)} ${quote(documentFile)}")
 
       val certificateBytes = certificateFile.byteArray
-<<<<<<< HEAD
-      val signerCert = X509Cert.fromPem(certificateBytes.utf8String).orThrow
-=======
-      val verifier = X509SignatureVerifier.checked(
-        Seq(Labeled(certificateBytes, "X509Test")),
-        origin = certificateFile.toString,
-        allowExpiredCert = false).orThrow
-      val signerCert = X509Cert.fromPem(certificateBytes.utf8String, allowExpiredCert = false).orThrow
->>>>>>> 3959d1ad
+      val signerCert = X509Cert.fromPem(certificateBytes.utf8String, 
+        allowExpiredCert = false
+      ).orThrow
       logger.info(signerCert.toLongString)
       val signerId = signerCert.signerId
       assert(!signerId.string.startsWith("/"))
@@ -186,18 +180,13 @@
 object X509Test:
   private val logger = Logger[this.type]
 
-<<<<<<< HEAD
   def verify(certificateFile: Path, documentFile: Path, signature: X509Signature)
   : Checked[Seq[SignerId]] =
-    lazy val verifier = X509SignatureVerifier.checked(Seq(certificateFile.labeledByteArray), origin = certificateFile.toString).orThrow
-=======
-  def verify(certificateFile: Path, documentFile: Path, signature: X509Signature): Checked[Seq[SignerId]] = {
     lazy val verifier = X509SignatureVerifier.checked(
-      Seq(certificateFile.labeledByteArray),
+      Seq(certificateFile.labeledByteArray), 
       origin = certificateFile.toString,
       allowExpiredCert = false
     ).orThrow
->>>>>>> 3959d1ad
     val verified = verifier.verifyString(documentFile.contentString, signature)
     if verified.isRight then
       assert(verifier.verifyString(documentFile.contentString + "X", signature) == Left(TamperedWithSignedMessageProblem))
@@ -206,13 +195,8 @@
   private def toSignatureWithSignerId(signatureFile: Path, signerId: SignerId): X509Signature =
     X509Signature(toSignatureBytes(signatureFile), SHA512withRSA, Left(signerId))
 
-<<<<<<< HEAD
   private def toSignatureWithTrustedCertificate(signatureFile: Path, signersCertificateFile: Path): X509Signature =
-    val cert = X509Cert.fromPem(signersCertificateFile.contentString).orThrow
-=======
-  private def toSignatureWithTrustedCertificate(signatureFile: Path, signersCertificateFile: Path): X509Signature = {
     val cert = X509Cert.fromPem(signersCertificateFile.contentString, allowExpiredCert = false).orThrow
->>>>>>> 3959d1ad
     logger.info(cert.toLongString)
     X509Signature(toSignatureBytes(signatureFile), SHA512withRSA, Right(cert))
 
