package js7.base.crypt.x509

import cats.effect.IO
import cats.effect.unsafe.IORuntime
import fs2.{Chunk, Stream}
import java.nio.file.Files.delete
import java.nio.file.Path
import js7.base.Problems.{MessageSignedByUnknownProblem, TamperedWithSignedMessageProblem}
import js7.base.crypt.x509.Openssl.{assertPemFile, openssl, quote}
import js7.base.crypt.x509.X509Algorithm.SHA512withRSA
import js7.base.crypt.x509.X509Test.*
import js7.base.crypt.{GenericSignature, SignedString, SignerId}
import js7.base.data.ByteArray
import js7.base.io.file.FileUtils.syntax.*
import js7.base.io.file.FileUtils.withTemporaryDirectory
import js7.base.io.process.Processes.runProcess
import js7.base.log.Logger
import js7.base.problem.Checked.*
import js7.base.problem.{Checked, Problem}
import js7.base.test.{OurTestSuite}
import js7.base.thread.CatsBlocking.syntax.*
import js7.base.time.ScalaTime.*
import js7.base.time.Stopwatch.itemsPerSecondString
<<<<<<< HEAD
=======
import js7.base.utils.Labeled
import monix.execution.Scheduler.Implicits.traced
import monix.reactive.Observable
import org.scalatest.Assertions.*
>>>>>>> 98e44cf9
import scala.concurrent.duration.Deadline.now
import scala.util.Random

final class X509Test extends OurTestSuite:

  private given IORuntime = ioRuntime

  "Sign programmatically and verify" in:
    val (signer, verifier) = X509Signer.forTest
    val document = "TEXT EXAMPLE"
    val signature = signer.signString(document)
    val signerIds = verifier.verify(SignedString(document, signature.toGenericSignature)).orThrow
    assert(signerIds == SignerId("CN=SIGNER") :: Nil)
    assert(signer.signerId == SignerId("CN=SIGNER"))

    assert(verifier.verify(SignedString(document + "X", signature.toGenericSignature)) ==
      Left(TamperedWithSignedMessageProblem))

  "Sign with certificate and verify" in:
    withTemporaryDirectory("X509Test-"): dir =>
      val privateKeyFile = dir / "SIGNER.key"
      val certificateFile = dir / "SIGNER.crt"
      val publicKeyFile = dir / "SIGNER.pem"
      val documentFile = dir / "document"
      val signatureFile = dir / "document.signature"

      val document = "TEXT EXAMPLE"
      dir / "document" := document

      runProcess(s"$openssl req -x509 -newkey rsa:1024 -sha512 -days 2 -nodes -subj '/CN=SIGNER' " +
        s"-keyout ${quote(privateKeyFile)} -out ${quote(certificateFile)} ")
      assertPemFile("CERTIFICATE", certificateFile)

      runProcess(s"""sh -c "openssl x509 -pubkey -noout -in ${quote(certificateFile)} >${quote(publicKeyFile)}"""")
      assertPemFile("PUBLIC KEY", publicKeyFile)

      runProcess(s"$openssl dgst -sha512 -sign ${quote(privateKeyFile)} -out ${quote(signatureFile)} ${quote(documentFile)}")
      runProcess(s"$openssl dgst -sha512 -verify ${quote(publicKeyFile)} -signature ${quote(signatureFile)} ${quote(documentFile)}")

      val certificateBytes = certificateFile.byteArray
<<<<<<< HEAD
=======
      val verifier = X509SignatureVerifier.checked(
        Seq(Labeled(certificateBytes, "X509Test")),
        origin = certificateFile.toString).orThrow
>>>>>>> 98e44cf9
      val signerCert = X509Cert.fromPem(certificateBytes.utf8String).orThrow
      logger.info(signerCert.toLongString)
      val signerId = signerCert.signerId
      assert(!signerId.string.startsWith("/"))

      val verifier = X509SignatureVerifier.checked(Seq(certificateBytes), origin = certificateFile.toString).orThrow
      val signature = X509Signature(signatureFile.byteArray, SHA512withRSA, Left(signerId))
      assert(verifier.verifyString(documentFile.contentString, signature) == Right(SignerId("CN=SIGNER") :: Nil))
      assert(verifier.verifyString(documentFile.contentString + "X", signature) == Left(TamperedWithSignedMessageProblem))

  "Sign with certificate and verify signature and certificate against Root" in:
    withTemporaryDirectory("X509Test-"): dir =>
      val openssl = new Openssl(dir)
      val ca = new openssl.Root("Root")
      val caCert = X509Cert.fromByteArray(ca.certificateFile.byteArray).orThrow
      logger.info(caCert.toLongString)
      assert(caCert.isCA)

      val documentFile = dir / "document"
      documentFile := "TEST DOCUMENT"

      val signer = new ca.Signer("SIGNER")
      val signatureFile = signer.signFile(documentFile)

      assert:
        verify(ca.certificateFile, documentFile, toSignatureWithTrustedCertificate(signatureFile, signer.certificateFile))
          == Right(Seq(SignerId("CN=SIGNER")))

      val alienSigner = new ca.Signer("ALIEN-SIGNER")
      val alienSignatureFile = alienSigner.signFile(documentFile)
      assert:
        verify(signer.certificateFile, documentFile, toSignatureWithSignerId(alienSignatureFile, signer.signerId))
          == Left(TamperedWithSignedMessageProblem)
      assert:
        verify(signer.certificateFile, documentFile, toSignatureWithSignerId(alienSignatureFile, alienSigner.signerId))
          == Left(Problem("The signature's SignerId is unknown: CN=ALIEN-SIGNER"))

      val root2 = new openssl.Root("Root-2")
      assert:
        verify(root2.certificateFile, documentFile, toSignatureWithTrustedCertificate(signatureFile, signer.certificateFile))
          == Left(TamperedWithSignedMessageProblem)

  "Verification against root certificate requires the critical CA contraint" in:
    pending // openssl 1.1.1i always generates certificates with CA, so this test will fail !!!
    withTemporaryDirectory("X509Test-") { dir =>
      val openssl = new Openssl(dir)
      val ca = new openssl.Root("Root", suppressCAContraint = true)
      // openssl 1.1.1i generates always CA certificates !!!
      // assert(!X509Cert.fromByteArray(ca.certificateFile.byteArray).orThrow.isCA)

      val documentFile = dir / "document"
      documentFile := "TEST DOCUMENT"

      val signer = new ca.Signer("SIGNER")
      val signatureFile = signer.signFile(documentFile)

      val cert = toSignatureWithTrustedCertificate(signatureFile, signer.certificateFile)
      assert(verify(ca.certificateFile, documentFile, cert) == Left(MessageSignedByUnknownProblem))
    }

  if sys.props.contains("test.speed") then
    "Speed test" in:
      val n = 10_000
      withTemporaryDirectory("X509Test-"): dir =>
        val openssl = new Openssl(dir)
        val ca = new openssl.Root("Root")
        val signer = new ca.Signer("SIGNER")

        var t = now
        val signedStrings = Stream
          .chunk(Chunk.from(1 to n))
          .covary[IO]
          .parEvalMapUnorderedUnbounded: i =>
            IO:
              val documentFile = dir / s"document-$i"
              documentFile := Random.nextString(1024)
              val signatureFile = signer.signFile(documentFile)
              val signedString = SignedString(
                documentFile.contentString,
                GenericSignature(
                  "X509",
                  signatureFile.contentString,
                  algorithm = Some(SHA512withRSA.string),
                  signerCertificate = Some(signer.certificateFile.contentString)))
              delete(documentFile)
              delete(signatureFile)
              signedString
          .compile
          .toVector
          .await(999.s)
        logger.info(itemsPerSecondString(t.elapsed, n, "signs"))

<<<<<<< HEAD
        val verifier = X509SignatureVerifier
          .checked(Seq(ca.certificateFile.byteArray), origin = ca.certificateFile.toString)
=======
        val verifier = X509SignatureVerifier.checked(
            Seq(ca.certificateFile.labeledByteArray),
            origin = ca.certificateFile.toString)
>>>>>>> 98e44cf9
          .orThrow
        for _ <- 1 to 10 do
          t = now
          Stream
            .chunk(Chunk.from(signedStrings))
            .covary[IO]
            .parEvalMapUnordered(sys.runtime.availableProcessors): signedString =>
              IO:
                assert(verifier.verify(signedString) == Right(Seq(SignerId("CN=SIGNER"))))
            .compile.drain
            .await(999.s)
          logger.info(itemsPerSecondString(t.elapsed, n, "verifys"))


object X509Test:
  private val logger = Logger[this.type]

<<<<<<< HEAD
  def verify(certificateFile: Path, documentFile: Path, signature: X509Signature): Checked[Seq[SignerId]] =
    lazy val verifier = X509SignatureVerifier.checked(Seq(certificateFile.byteArray), origin = certificateFile.toString).orThrow
=======
  def verify(certificateFile: Path, documentFile: Path, signature: X509Signature): Checked[Seq[SignerId]] = {
    lazy val verifier = X509SignatureVerifier.checked(Seq(certificateFile.labeledByteArray), origin = certificateFile.toString).orThrow
>>>>>>> 98e44cf9
    val verified = verifier.verifyString(documentFile.contentString, signature)
    if verified.isRight then
      assert(verifier.verifyString(documentFile.contentString + "X", signature) == Left(TamperedWithSignedMessageProblem))
    verified

  private def toSignatureWithSignerId(signatureFile: Path, signerId: SignerId): X509Signature =
    X509Signature(toSignatureBytes(signatureFile), SHA512withRSA, Left(signerId))

  private def toSignatureWithTrustedCertificate(signatureFile: Path, signersCertificateFile: Path): X509Signature =
    val cert = X509Cert.fromPem(signersCertificateFile.contentString).orThrow
    logger.info(cert.toLongString)
    X509Signature(toSignatureBytes(signatureFile), SHA512withRSA, Right(cert))

  /** Reverse Openssl's base64 encoding. */
  private def toSignatureBytes(signatureFile: Path) =
    ByteArray.fromMimeBase64(signatureFile.contentString).orThrow<|MERGE_RESOLUTION|>--- conflicted
+++ resolved
@@ -17,17 +17,12 @@
 import js7.base.log.Logger
 import js7.base.problem.Checked.*
 import js7.base.problem.{Checked, Problem}
-import js7.base.test.{OurTestSuite}
+import js7.base.test.OurTestSuite
 import js7.base.thread.CatsBlocking.syntax.*
 import js7.base.time.ScalaTime.*
 import js7.base.time.Stopwatch.itemsPerSecondString
-<<<<<<< HEAD
-=======
 import js7.base.utils.Labeled
-import monix.execution.Scheduler.Implicits.traced
-import monix.reactive.Observable
 import org.scalatest.Assertions.*
->>>>>>> 98e44cf9
 import scala.concurrent.duration.Deadline.now
 import scala.util.Random
 
@@ -68,18 +63,14 @@
       runProcess(s"$openssl dgst -sha512 -verify ${quote(publicKeyFile)} -signature ${quote(signatureFile)} ${quote(documentFile)}")
 
       val certificateBytes = certificateFile.byteArray
-<<<<<<< HEAD
-=======
-      val verifier = X509SignatureVerifier.checked(
-        Seq(Labeled(certificateBytes, "X509Test")),
-        origin = certificateFile.toString).orThrow
->>>>>>> 98e44cf9
       val signerCert = X509Cert.fromPem(certificateBytes.utf8String).orThrow
       logger.info(signerCert.toLongString)
       val signerId = signerCert.signerId
       assert(!signerId.string.startsWith("/"))
 
-      val verifier = X509SignatureVerifier.checked(Seq(certificateBytes), origin = certificateFile.toString).orThrow
+      val verifier = X509SignatureVerifier.checked(
+        Seq(Labeled(certificateBytes, "X509Test")),
+        origin = certificateFile.toString).orThrow
       val signature = X509Signature(signatureFile.byteArray, SHA512withRSA, Left(signerId))
       assert(verifier.verifyString(documentFile.contentString, signature) == Right(SignerId("CN=SIGNER") :: Nil))
       assert(verifier.verifyString(documentFile.contentString + "X", signature) == Left(TamperedWithSignedMessageProblem))
@@ -166,14 +157,9 @@
           .await(999.s)
         logger.info(itemsPerSecondString(t.elapsed, n, "signs"))
 
-<<<<<<< HEAD
-        val verifier = X509SignatureVerifier
-          .checked(Seq(ca.certificateFile.byteArray), origin = ca.certificateFile.toString)
-=======
         val verifier = X509SignatureVerifier.checked(
             Seq(ca.certificateFile.labeledByteArray),
             origin = ca.certificateFile.toString)
->>>>>>> 98e44cf9
           .orThrow
         for _ <- 1 to 10 do
           t = now
@@ -191,13 +177,9 @@
 object X509Test:
   private val logger = Logger[this.type]
 
-<<<<<<< HEAD
-  def verify(certificateFile: Path, documentFile: Path, signature: X509Signature): Checked[Seq[SignerId]] =
-    lazy val verifier = X509SignatureVerifier.checked(Seq(certificateFile.byteArray), origin = certificateFile.toString).orThrow
-=======
-  def verify(certificateFile: Path, documentFile: Path, signature: X509Signature): Checked[Seq[SignerId]] = {
+  def verify(certificateFile: Path, documentFile: Path, signature: X509Signature)
+  : Checked[Seq[SignerId]] =
     lazy val verifier = X509SignatureVerifier.checked(Seq(certificateFile.labeledByteArray), origin = certificateFile.toString).orThrow
->>>>>>> 98e44cf9
     val verified = verifier.verifyString(documentFile.contentString, signature)
     if verified.isRight then
       assert(verifier.verifyString(documentFile.contentString + "X", signature) == Left(TamperedWithSignedMessageProblem))
