package js7.base.utils

import cats.effect.SyncIO
import cats.instances.either.*
import cats.instances.list.*
import cats.instances.option.*
import cats.syntax.option.*
import java.util.concurrent.atomic.AtomicBoolean
import js7.base.exceptions.StandardPublicException
import js7.base.log.Logger
import js7.base.problem.Problems.{DuplicateKey, UnknownKeyProblem}
import js7.base.problem.{Checked, Problem}
import js7.base.test.OurTestSuite
import js7.base.time.ScalaTime.RichDeadline
import js7.base.time.Stopwatch
import js7.base.utils.ScalaUtils.*
import js7.base.utils.ScalaUtils.syntax.*
import js7.base.utils.ScalaUtilsTest.*
import org.scalatest.matchers.should.Matchers.*
import scala.collection.{MapView, View}
import scala.concurrent.duration.Deadline.now
import scala.reflect.ClassTag
import scala.util.Random
import scala.util.control.NoStackTrace

final class ScalaUtilsTest extends OurTestSuite:

  "Monad transforming funtions" - {
    def ignored = throw new RuntimeException("Nothing")
    type E = Either[String, Int]
    type O = Option[E]

    "rightAs" in:
      assert((None: O).rightAs(true) == None)
      assert((Some(Left("A")): O).rightAs(true) == Some(Left("A")))
      assert((Some(Right(7)): O).rightAs(true) == Some(Right(true)))
      assert((Some(Left("X")): O).rightAs(()) == Some(Left("X")))  // Optimized
      assert((Some(Right(7)): O).rightAs(()).get eq RightUnit)  // Optimized

    "mapt" in:
      assert((None: O).mapt(_ => ignored) == None)
      assert((Some(Left("A")): O).mapt(_ => ignored) == Some(Left("A")))
      assert((Some(Right(7)): O).mapt(3 * _) == Some(Right(21)))

    "mapT" in:
      assert((None: O).mapT(_ => ignored) == None)
      assert((Some(Left("A")): O).mapT(_ => Left("B")) == Some(Left("A")))
      assert((Some(Left("A")): O).mapT(o => Right(3 * o)) == Some(Left("A")))
      assert((Some(Right(7)): O).mapT(_ => Left("B")) == Some(Left("B")))
      assert((Some(Right(7)): O).mapT(o => Right(3 * o)) == Some(Right(21)))

    "flatMapT" - {
      "Option" in:
        type O = Option[E]
        assert(none[E].flatMapT(_ => ignored) == none[E])
        assert((Some(Left("A")): O).flatMapT(_ => ignored) == Some(Left("A")))
        assert((Some(Right(7)): O).flatMapT(_ => none[E]) == none[E])
        assert((Some(Right(7)): O).flatMapT(_ => Some(Left("B"))) == Some(Left("B")))
        assert((Some(Right(7)): O).flatMapT(o => Some(Right(3 * o))) == Some(Right(21)))

        // flatMapT with Option[Either[String, Nothing]] does not compile:
        //assert((Some(Left("A")): Option[Either[String, Nothing]]).flatMapT(_ => nothing) == Some(Left("A")))

      "orElseT" in:
        type E = Either[String, Option[Int]]
        assert((Left("A"): E).orElseT(Left("B")) == Left("A"))
        assert((Left("A"): E).orElseT(Right(None)) == Left("A"))
        assert((Left("A"): E).orElseT(Right(Some(2))) == Left("A"))

        assert((Right(None): E).orElseT(Left("B")) == Left("B"))
        assert((Right(None): E).orElseT(Right(None)) == Right(None))
        assert((Right(None): E).orElseT(Right(Some(2))) == Right(Some(2)))

        assert((Right(Some(1)): E).orElseT(Left("B")) == Right(Some(1)))
        assert((Right(Some(1)): E).orElseT(Right(None)) == Right(Some(1)))
        assert((Right(Some(1)): E).orElseT(Right(Some(2))) == Right(Some(1)))
    }

    "flatTapT" - {
      "Option" in:
        type O = Option[E]
        assert(none[E].flatMapT(_ => ignored) == none[E])
        assert((Some(Left("A")): O).flatTapT(_ => ignored) == Some(Left("A")))
        assert((Some(Right(7)): O).flatTapT(_ => none[E]) == none[E])
        assert((Some(Right(7)): O).flatTapT(_ => Some(Left("B"))) == Some(Left("B")))
        assert((Some(Right(7)): O).flatTapT(o => Some(Right(3 * o))) == Some(Right(7)))
    }

    "SyncIO" in:
      assert(SyncIO[E](Left("A")).flatMapT(_ => SyncIO.pure(Left("B"))).unsafeRunSync() == Left("A"))
      assert(SyncIO[E](Left("A")).flatMapT(right => SyncIO.pure(Right(3 * right))).unsafeRunSync() == Left("A"))
      assert(SyncIO[E](Right(7)).flatMapT(_ => SyncIO.pure(Left("B"))).unsafeRunSync() == Left("B"))
      assert(SyncIO[E](Right(7)).flatMapT(right => SyncIO.pure(Right(3 * right))).unsafeRunSync() == Right(21))

    "flatMapLeft" in:
      assert(SyncIO[E](Left("A")).flatMapLeft(left => SyncIO.pure(Left(left + "*"))).unsafeRunSync() == Left("A*"))
      assert(SyncIO[E](Left("9")).flatMapLeft(left => SyncIO.pure(Right(left.toInt))).unsafeRunSync() == Right(9))
      assert(SyncIO[E](Right(3)).flatMapLeft(_ => fail()).unsafeRunSync() == Right(3))

    "flatMapLeftCase" in:
      assert(SyncIO[E](Left("A")).flatMapLeftCase(left => SyncIO.pure(Left(left + "*"))).unsafeRunSync() == Left("A*"))
      assert(SyncIO[E](Left("9")).flatMapLeftCase(left => SyncIO.pure(Right(left.toInt))).unsafeRunSync() == Right(9))
      assert(SyncIO[E](Left("A")).flatMapLeftCase { case "A" => SyncIO.pure(Left("B")) }.unsafeRunSync() == Left("B"))
      assert(SyncIO[E](Left("X")).flatMapLeftCase { case "A" => SyncIO.pure(Left("B")) }.unsafeRunSync() == Left("X"))
      assert(SyncIO[E](Right(3)).flatMapLeftCase(_ => fail()).unsafeRunSync() == Right(3))
  }

  "reuseIfEqual" in:
    case class A(number: Int)
    val a = A(1)
    val b = A(1)
    val c = A(2)
    assert(a == b && a.ne(b))
    assert(reuseIfEqual(a, b) eq a)
    assert(reuseIfEqual(b, c) eq c)
    assert(reuseIfEqual(a)(_.copy(number = 7)) ne a)
    assert(reuseIfEqual(a)(_.copy(number = 1)) eq a)

  "reuseIfIdentical()" in:
    case class A(number: Int)
    val a = A(1)
    val b = A(1)
    val c = A(2)
    assert(a == b && a.ne(b))
    assert(reuseIfIdentical(a, b) eq b)
    assert(reuseIfIdentical(b, c) eq c)
    assert(reuseIfIdentical(a, a) eq a)
    assert(reuseIfIdentical(b, b) eq b)
    assert(reuseIfIdentical(a)(_.copy(number = 7)) ne a)
    assert(reuseIfIdentical(a)(_.copy(number = 1)) ne a)

  "implicitClass" in:
    def f[A : ClassTag] = implicitClass[A]
    f[String] shouldEqual classOf[String]

  "scalaName" in:
    assert(ScalaUtilsTest.getClass.getName == "js7.base.utils.ScalaUtilsTest$")
    assert(ScalaUtilsTest.getClass.scalaName == "js7.base.utils.ScalaUtilsTest")

  "scalaSimpleName" in:
    assert(ScalaUtilsTest.getClass.getSimpleName == "ScalaUtilsTest$")
    assert(ScalaUtilsTest.getClass.simpleScalaName == "ScalaUtilsTest")

  "simpleClassName" in:
    object A:
      object B:
        def getSimpleName = getClass.getSimpleName
        def simpleName = getClass.simpleName

    //scala-js does not know Java SourceVersion:
    //if (SourceVersion.values.map(_.toString) contains "RELEASE_9")
    //  assert(A.B.getSimpleName == "B$")
    //else
    //  intercept[java.lang.InternalError] {  // Until Java 8: https://bugs.openjdk.java.net/browse/JDK-8057919
    //    A.B.getSimpleName
    //  }
    assert(A.B.simpleName == "B$")
    assert(simpleClassName("C") == "C")
    assert(simpleClassName("a.C") == "C")
    assert(simpleClassName("a.C$") == "C$")
    assert(simpleClassName("aa.bbb.C") == "C")
    assert(simpleClassName("aa.B$C") == "C")
    assert(simpleClassName("aa.B$CC") == "CC")

  "shortClassName" in:
    assert(ScalaUtilsTest.getClass.shortClassName == "ScalaUtilsTest")
    assert((new ScalaUtilsTest.Inner).getClass.shortClassName == "ScalaUtilsTest.Inner")
    class Local
    assert((new Local).getClass.shortClassName == "ScalaUtilsTest$Local.1")
    assert(7.getClass.shortClassName == "Int")

  "Function1.withToString" in:
    def function(o: Int) = 2*o
    val f = function
    val g = f.withToString("My function")
    g(3) shouldEqual f(3)
    g.toString() shouldEqual "My function"

  "withToString" in:
    val f = function0WithToString("TEST") { 7 }
    assert(f() == 7)
    assert(f.toString == "TEST")

  "function1WithToString" in:
    val f = function1WithToString("TEST")((i: Int) => 2 * i)
    assert(f(3) == 6)
    assert(f.toString == "TEST")

  "Option" - {
    "fold_" in:
      def f(a: Option[Int]): Either[Int, String] = a.fold_(Left(0), o => Right(o.toString))
      assert(f(None) == Left(0))
      assert(f(Some(7)) == Right("7"))

    "!!" in:
      assert((false !! Problem("PROBLEM")) == Left(Problem("PROBLEM")))
      assert((true !! Problem("PROBLEM")) == Right(()))
  }

  "Throwable" - {
    "rootCause" in:
      new Exception("A", new Exception("B", new Exception("ROOT"))).rootCause.getMessage shouldEqual "ROOT"

    "toStringWithCauses" in:
      assert(new Exception("TEST").toStringWithCauses == "TEST")
      assert(new Exception("TEST", new IllegalStateException("STATE")).toStringWithCauses ==
        "TEST, caused by: IllegalStateException: STATE")

      val e = new Exception("TEST")
      e.addSuppressed(new IllegalStateException("SUPPRESSED 1", new Exception("CAUSE", new Exception("NESTED CAUSE"))))
      e.addSuppressed(new IllegalStateException("SUPPRESSED 2"))
      assert(e.toStringWithCauses ==
        "TEST " +
          "[suppressed: IllegalStateException: SUPPRESSED 1, caused by: CAUSE, caused by: NESTED CAUSE] " +
          "[suppressed: IllegalStateException: SUPPRESSED 2]")

    "toSimplifiedString" in:
      assert(new RuntimeException("ERROR").toSimplifiedString == "ERROR")
      assert(new IllegalArgumentException("ERROR").toSimplifiedString == "ERROR")
      assert(new StandardPublicException("ERROR").toSimplifiedString == "ERROR")
      assert(new IllegalStateException("ERROR").toSimplifiedString == "IllegalStateException: ERROR")

    "nullIfNoStackTrace" in:
      val withStackTrace = new Throwable
      val withoutStackTrace = new Throwable("TEST") with NoStackTrace
      assert(withStackTrace.nullIfNoStackTrace eq withStackTrace)
      assert(withoutStackTrace.nullIfNoStackTrace eq null)
      logger.debug(s"nullIfNoStackTrace: ${withoutStackTrace.toStringWithCauses}", withoutStackTrace)

    "ifStackTrace" in:
      val withStackTrace = new Throwable
      val withoutStackTrace = new Throwable("TEST") with NoStackTrace
      assert(withStackTrace.ifStackTrace.get eq withStackTrace)
      assert(withoutStackTrace.ifStackTrace == None)
  }

  "narrow" in:
    val s: Any = "Hej!"
    val string = cast[String](s)
    (string: String) shouldEqual "Hej!"
    intercept[ClassCastException]{ cast[String](123) } .getMessage shouldEqual "Expected java.lang.String but got java.lang.Integer: 123"

  "checkedCast" in:
    val s: Any = "Hej!"
    val string = checkedCast[String](s)
    string shouldEqual Right("Hej!")
    assert(checkedCast[String](123) == Left(Problem("Expected java.lang.String but got java.lang.Integer: 123")))
    assert(checkedCast[String](null).left.exists(_.throwable.isInstanceOf[NullPointerException]))

  "ifCast" in:
    val s: Any = "Hej!"
    val string = ifCast[String](s)
    assert(string == Some("Hej!"))
    assert(ifCast[String](123) == None)
    assert(ifCast[String](null) == None)

  "someUnless" in:
    someUnless(7, none = 0) shouldEqual Some(7)
    someUnless(0, none = 0) shouldEqual None

  "|> (apply function, pipeline operator)" in:
    assert((3 |> (_ * 7)) == 3 * 7)
    def double(a: Int) = 2 * a
    assert((3 |> double) == double(3))

  "pipeIf" in:
    assert(3.pipeIf(true)(_ * 7) == 3 * 7)
    assert(3.pipeIf(false)(_ * 7) == 3)

  "pipeMaybe" in:
    val none: Option[String] = None
    val some: Option[String] = Some("B")
    assert("A".pipeMaybe(none)(_ + _) == "A")
    assert("A".pipeMaybe(some)(_ + _) == "AB")

  "AtomicBoolean.switchOn" in:
    val a = new AtomicBoolean
    var x = 0
    a.switchOn { x = 1 }
    assert(x == 1)
    a.switchOn { x = 2 }
    assert(x == 1)
    a.switchOff { x = 3 }
    assert(x == 3)
    a.switchOff { x = 4 }
    assert(x == 3)

  "Map" - {
    val map = Map(1 -> "ONE")

    "Map.checked" in:
      assert(map.checked(1) == Right("ONE"))
      assert(map.checked(2) == Left(UnknownKeyProblem("Int", 2)))

    "Map.checked as curried function" in:
      val checked: Int => Checked[String] = map.checked
      assert(checked(1) == Right("ONE"))
      assert(checked(2) == Left(UnknownKeyProblem("Int", 2)))
  }

  "MapView" - {
    val a = MapView(1 -> "ONE", 2 -> "TWO")
    val b = MapView(2 -> "dwa", 3 -> "tri")

    "collectValues" in:
      assert(a.collectValues { case "ONE" => "eins" }.toMap == Map(1 -> "eins"))

    "orElseMapView" in:
      val c = a.orElseMapView(b)
      assert(c(1) == "ONE")
      assert(c(2) == "TWO")
      assert(c(3) == "tri")
      assert(c.toSeq == Seq(1 -> "ONE", 2 -> "TWO", 3 -> "tri"))
      assert(c.toMap == Map(1 -> "ONE", 2 -> "TWO", 3 -> "tri"))

    "mapIsomorphic" in:
      val morphed: MapView[String, Boolean] =
        Map(1 -> "true", 2 -> "false")
          .view
          .mapIsomorphic(_.toString, _.toBoolean)(_.toInt)

      assert(morphed.toMap == Map(
        "1" -> true,
        "2" -> false))

      assert(morphed.get("?") == None)
      assert(morphed("1") == true)
      assert(morphed("2") == false)

      assert(!morphed.contains("?"))
      assert(!morphed.contains("0"))
      assert(morphed.contains("1"))
      assert(morphed.contains("2"))

      assert(morphed.keys.toSeq == Seq("1", "2"))

      assert(morphed.keySet == Set("1", "2"))

      assert(morphed.values.toSeq == Seq(true, false))

    "+++" in:
      val a = MapView(1 -> "ONE", 2 -> "TWO")
      val b = MapView(2 -> "dwa", 3 -> "tri")
      assert((a ++ b).toSeq == Seq(1 -> "ONE", 2 -> "TWO", 2 -> "dwa", 3 -> "tri"))
      assert((a +++ b).toSeq == Seq(1 -> "ONE", 2 -> "dwa", 3 -> "tri"))
      assert((a +++ b)(1) == "ONE")
      assert((a +++ b)(2) == "dwa")
      assert((a +++ b)(3) == "tri")
      assert((a +++ b).keys.toSeq == Seq(1, 2, 3))
      assert((a +++ b).size == 3)
  }

  "View" - {
    ":+" in:
      val view: View[Int] = View(1, 2, 3) :+ 4
      assert(view.toSeq == Seq(1, 2, 3, 4))

    "+:" in:
      val view: View[Int] = 1 +: View(2, 3, 4)
      assert(view.toSeq == Seq(1, 2, 3, 4))
  }

  "mergeOrdered" - {
    "mergeOrderedSlow" - {
      "empty" in:
        assert(!List[List[Int]]().mergeOrderedSlowBy(identity).hasNext)

      "standard case" in:
        val seqs = Seq(
          Seq(1, 2, 4, 9, 10),
          Seq(3, 5, 6, 8),
          Seq(7, 8))
        assert(seqs.mergeOrderedSlowBy(identity).toSeq == Seq(1, 2, 3, 4, 5, 6, 7, 8, 8, 9, 10))

      "mergeOrderedBy" in:
        assert(Seq(Seq(1, 2, 4), Seq(3, 5)).mergeOrderedSlowBy(identity).toSeq ==
          Seq(1, 2, 3, 4, 5))
        assert(Seq(Seq(4, 2, 1), Seq(5, 3)).mergeOrderedSlowBy(-_).toSeq ==
          Seq(5, 4, 3, 2, 1))

      if sys.props.contains("test.speed") then
        "speed, simple algorithm" in:
          testSpeed(_.mergeOrderedSlowBy(identity))

      def testSpeed(mergeOrdered: Vector[Vector[Integer]] => Iterator[Integer]) =
        val n = 10_000_000
        val buffers = Vector.fill(10)(Vector.newBuilder[Integer])
        for i <- 0 until n / 2 do buffers(Random.nextInt(7)) += i
        for i <- n / 2 until n do buffers(7 + Random.nextInt(3)) += i
        val seqs = buffers.map(_.result())
        logger.info(seqs.map(_.length).map(n => s"$n×").mkString(" "))
        for _ <- 1 to 3 do
          val t = now
          val result = mergeOrdered(seqs).toVector
          val elapsed = t.elapsed
          assert(result == (0 until n))
          logger.info(Stopwatch.itemsPerSecondString(elapsed, n, "elements"))
    }

    "mergeOrderedByOptimized" - {
      "empty" in:
        assert(!List[List[Int]]().mergeOrderedOptimizedBy(identity).hasNext)

      "standard case" in:
        val seqs = Seq(
          Seq(1, 2, 4, 9, 10),
          Seq(3, 5, 6, 8),
          Seq(7, 8))
        assert(seqs.mergeOrderedOptimizedBy(identity).toSeq == Seq(1, 2, 3, 4, 5, 6, 7, 8, 8, 9, 10))

      "mergeOrderedBy" in:
        assert(Seq(Seq(1, 2, 4), Seq(3, 5)).mergeOrderedOptimizedBy(identity).toSeq ==
          Seq(1, 2, 3, 4, 5))
        assert(Seq(Seq(4, 2, 1), Seq(5, 3)).mergeOrderedOptimizedBy(-_).toSeq ==
          Seq(5, 4, 3, 2, 1))

      "Iterator behavior" in:
        val seqs = Seq(Seq(1, 2, 3))
        assert(seqs.mergeOrderedOptimizedBy(identity).toSeq == Seq(1, 2, 3))

        val iterator = seqs.mergeOrderedOptimizedBy(identity).buffered
        assert(iterator.isInstanceOf[MergeOrderedIterator[Int, Int]])
        assert(iterator.hasNext)
        assert(iterator.hasNext)
        assert(iterator.next() == 1)
        assert(iterator.head == 2)
        assert(iterator.headOption == Some(2))
        assert(iterator.next() == 2)
        assert(iterator.next() == 3)
        assert(iterator.headOption.isEmpty)
        assert(!iterator.hasNext)
        intercept[NoSuchElementException](iterator.next())

      if sys.props.contains("test.speed") then
        "speed" in:
          testSpeed(_.mergeOrderedOptimizedBy(identity))

      def testSpeed(mergeOrdered: Vector[Vector[Integer]] => Iterator[Integer]) =
        val n = 10_000_000
        val buffers = Vector.fill(10)(Vector.newBuilder[Integer])
        for i <- 0 until n / 2 do buffers(Random.nextInt(7)) += i
        for i <- n / 2 until n do buffers(7 + Random.nextInt(3)) += i
        val seqs = buffers.map(_.result())
        logger.info(seqs.map(_.length).map(n => s"$n×").mkString(" "))
        for _ <- 1 to 3 do
          val t = now
          val result = mergeOrdered(seqs).toVector
          val elapsed = t.elapsed
          assert(result == (0 until n))
          logger.info(Stopwatch.itemsPerSecondString(elapsed, n, "elements"))
    }
  }

  "PartialFunction" - {
    val pf: PartialFunction[Int, String] =
      case 1 => "ONE"

    "PartialFunction.checked" in:
      assert(pf.checked(1) == Right("ONE"))
      assert(pf.checked(2) == Left(UnknownKeyProblem("Int", 2)))

    "PartialFunction.checked as curried function" in:
      val checked: Int => Checked[String] = pf.checked
      assert(checked(1) == Right("ONE"))
      assert(checked(2) == Left(UnknownKeyProblem("Int", 2)))

    "PartialFunction.doNotContain" in:
      assert(pf.checkNoDuplicate(1) == Left(DuplicateKey("Int", 1)))
      assert(pf.checkNoDuplicate(2) == Right(()))

    "PartialFunction.toThrowableChecked" in:
      assert(pf.checked(1) == Right("ONE"))
      assert(pf.checked(2) == Left(UnknownKeyProblem("Int", 2)))

    "PartialFunction.getOrElse" in:
      assert(pf.getOrElse(1, "DEFAULT") == "ONE")
      assert(pf.getOrElse(2, "DEFAULT") == "DEFAULT")

    "PartialFunction map" in:
      case class A(string: String)
      val pf: PartialFunction[Int, A] =
        case 1 => A("one")

      assert(pf(1) == A("one"))
      assert(pf.isDefinedAt(1))
      assert(!pf.isDefinedAt(2))
      assert(pf.applyOrElse(1, (i: Int) => A(s"else $i")) == A("one"))
      assert(pf.applyOrElse(2, (i: Int) => A(s"else $i")) == A("else 2"))

      val mappedPf = pf.map(_.string)
      assert(mappedPf(1) == "one")
      assert(mappedPf.isDefinedAt(1))
      assert(!mappedPf.isDefinedAt(2))
      assert(mappedPf.applyOrElse(1, (i: Int) => s"else $i") == "one")
      assert(mappedPf.applyOrElse(2, (i: Int) => s"else $i") == "else 2")
  }

  "Iterable[Either]" - {
    "reduceLeftEither" in:
      type T = Seq[Either[String, Int]]
      assert((Nil: T).reduceLeftEither == Right(Nil))
      assert((Seq(Left("A"), Right(1)): T).reduceLeftEither == Left("A"))
      assert((Seq(Left("A"), Right(1), Left("B")): T).reduceLeftEither == Left("AB"))
      assert((Seq(Right(1), Right(2)): T).reduceLeftEither == Right(Seq(1, 2)))
      assert((Seq(Left(Seq("A")), Right(1), Left(Seq("B")))).reduceLeftEither == Left(Seq("A", "B")))
  }

  "Either" - {
    "rightAs" in:
      type O = Either[String, Int]
      assert((Left("LEFT"): O).rightAs(true) == Left("LEFT"))
      assert((Right(7): O).rightAs(true) == Right(true))
      assert((Right(7): O).rightAs(()) eq RightUnit)  // Optimized

    "orElse" in:
      assert((Left("LEFT"): Either[String, String]).orElse(Left("WINNER")) == Left("WINNER"))
      assert((Left("LEFT"): Either[String, String]).orElse(Right("WINNER")) == Right("WINNER"))
      assert((Right("RIGHT"): Either[String, String]).orElse(Left("LOOSER")) == Right("RIGHT"))
      assert((Right("RIGHT"): Either[String, String]).orElse(Right("LOOSER")) == Right("RIGHT"))

    "combineLeft" in:
      type T = Either[String, Int]
      assert((Left("A"): T).combineLeft(Left("B"): T) == Left("AB"))
      assert((Left("A"): T).combineLeft(Right(2): T) == Left("A"))
      assert((Right(1): T).combineLeft(Left("B"): T) == Left("B"))
      assert((Right(1): T).combineLeft(Right(2): T) == Right((1, 2)))

    "combineLeftOrRight" in:
      type T = Either[String, String]
      assert((Left("A"): T).combineLeftOrRight(Left("B"): T) == Left("AB"))
      assert((Left("A"): T).combineLeftOrRight(Right("R"): T) == Left("A"))
      assert((Right("A"): T).combineLeftOrRight(Left("B"): T) == Left("B"))
      assert((Right("X"): T).combineLeftOrRight(Right("Y"): T) == Right("XY"))

    "toThrowableChecked" in:
      assert(Right[Throwable, Int](7).toThrowableChecked == Right(7))
      val t = new IllegalArgumentException
      assert(Left[Throwable, Int](t).toThrowableChecked.swap.getOrElse(null).throwable eq t)

    "toMessageOnlyChecked" in:
      assert(Right[Throwable, Int](7).toMessageOnlyChecked == Right(7))
      val t = new IllegalArgumentException("EXCEPTION")
      assert(Left[Throwable, Int](t).toMessageOnlyChecked.swap.getOrElse(null).throwable ne t)
      assert(Left[Throwable, Int](t).toMessageOnlyChecked.swap.getOrElse(null).toString == "EXCEPTION")

    "orThrow for Left(Throwable)" in:
      assert(Right[Throwable, Int](7).orThrow == 7)
      val t = new IllegalArgumentException
      intercept[IllegalArgumentException] {
        (Left[Throwable, Int](t): Either[Throwable, Int]).orThrow
      } should be theSameInstanceAs (t)

    "orThrow" in:
      assert(Right[String, Int](7).orThrow == 7)
      val t = intercept[NoSuchElementException]:
        (Left[String, Int]("LEFT"): Either[String, Int]).orThrow
      assert(t.toString == "java.util.NoSuchElementException: Either.orThrow on Left(LEFT)")

    "orThrow drops own StackTraceElements" in:
      val throwable = new Exception with NoStackTrace {}
      val t = intercept[Exception]:
        (Left(throwable): Either[Throwable, Nothing]).orThrow
      assert(t.getStackTrace.head.getMethodName startsWith "f$proxy")

    "tapEach" in:
      val left: Either[String, Int] = Left("STRING")
      assert(left.tapEach(_ => fail()) == Left("STRING"))

      val right: Either[String, Int] = Right(7)
      var x = 0
      assert(right.tapEach(x = _) == Right(7))
      assert(x == 7)

    "tapLeft" in:
      val left: Either[String, Int] = Left("LEFT")
      var x = "?"
      assert(left.tapLeft(x = _) == Left("LEFT"))
      assert(x == "LEFT")

      val right: Either[String, Int] = Right(7)
      assert(right.tapLeft(_ => fail()) == Right(7))

    ".left.orThrow" in:
      intercept[RuntimeException](Right(1).left.orThrow)
      assert(Left(1).left.orThrow == 1)

    "withStackTrace" - {
      "with stacktrace provided" in:
        assert(Right[Throwable, Int](7).withStackTrace == Right[Throwable, Int](7))
        val t = new IllegalArgumentException
        assert(t.getStackTrace.nonEmpty)
        val Left(t2) = Left[Throwable, Int](t).withStackTrace: @unchecked
        assert(t2 eq t)

      "without stacktrace provided" in:
        val u = new IllegalArgumentException with NoStackTrace
        assert(u.getStackTrace.isEmpty)
        (Left[Throwable, Int](u).withStackTrace: @unchecked) match
          case Left(uu: IllegalStateException) => assert(uu.getStackTrace.nonEmpty)
    }
  }

  "Any" - {
    "narrow" in:
      trait A
      case class A1() extends A
      case class A2() extends A
      assert(((A1(): A).narrow[A]: Checked[A]) == Right(A1()))
      assert(((A1(): A).narrow[A2]: Checked[A2]).isLeft)
      assert(((A2(): A).narrow[A2]: Checked[A]) == Right(A2()))
  }

  "Boolean" - {
    "Boolean ? value" in:
      assert((true ? 7: Option[Int]) == Some(7))
      assert((false ? 7: Option[Int]) == None)

    "Boolean ?" in:
      assert(true.? == Some(true))
      assert(false.? == None)

    "Boolean.option" in:
      assert((true option 7: Option[Int]) == Some(7))
      assert((false option 7: Option[Int]) == None)

    "Boolean.thenList" in:
      assert((true thenList 7: List[Int]) == List(7))
      assert((false thenList 7: List[Int]) == Nil)

    "Boolean.thenVector" in:
      assert((true thenVector 7: Vector[Int]) == Vector(7))
      assert((false thenVector 7: Vector[Int]) == Vector())

    "Boolean.thenSet" in:
      assert((true thenSet 7: Set[Int]) == Set(7))
      assert((false thenSet 7: Set[Int]) == Set())

    "Boolean.thenIterator" in:
      assert((true thenIterator 7: Iterator[Int]).toList == List(7))
      assert((false thenIterator 7: Iterator[Int]).isEmpty)
  }

  "shortStringToInputStream" in:
    val in = shortStringToInputStream("heiß")
    assert(in.read() == 'h'.toByte)
    assert(in.read() == 'e'.toByte)
    assert(in.read() == 'i'.toByte)
    assert(in.read() == 0xC3)
    assert(in.read() == 0x9F)
    assert(in.read() == -1)

  "Char" - {
    "utf8Length" in:
      assert('\u0000'.utf8Length == 1)
      assert('A'.utf8Length == 1)
      assert('\u007f'.utf8Length == 1)
      assert('\u0080'.utf8Length == 2)
      assert('\u6771'.utf8Length == 3)
      assert('\uffff'.utf8Length == 3)
  }

  "String" - {
    //"utf8Length" in:
    //  for base <- 0 to 0x10ffff by 0x10000 do withClue(s"base=$base: "):
    //    val string = (base to base + 0xffff).map(_.toChar).mkString
    //    assert(string.estimatedUtf8Length == string.getBytes(UTF_8).length)

    "indexOfOrLength" in:
      assert("012".indexOfOrLength('0') == 0)
      assert("012".indexOfOrLength('1') == 1)
      assert("012".indexOfOrLength('?') == 3)

    "truncateWithEllipsis" in:
      assert("".truncateWithEllipsis(0) == "")
      assert("".truncateWithEllipsis(1) == "")
      assert("".truncateWithEllipsis(4) == "")
      assert("A".truncateWithEllipsis(0) == "A")
      assert("AB".truncateWithEllipsis(0) == "AB")
      assert("ABC".truncateWithEllipsis(0) == "ABC")
      assert("ABCD".truncateWithEllipsis(0) == "...")
      assert("ABCDE".truncateWithEllipsis(0) == "...")
      assert("A".truncateWithEllipsis(1) == "A")
      assert("AB".truncateWithEllipsis(1) == "AB")
      assert("ABC".truncateWithEllipsis(1) == "ABC")
      assert("ABCD".truncateWithEllipsis(1) == "...")
      assert("ABCDE".truncateWithEllipsis(1) == "...")
      assert("A".truncateWithEllipsis(2) == "A")
      assert("AB".truncateWithEllipsis(2) == "AB")
      assert("ABC".truncateWithEllipsis(2) == "ABC")
      assert("ABCD".truncateWithEllipsis(2) == "...")
      assert("ABCDE".truncateWithEllipsis(2) == "...")
      assert("A".truncateWithEllipsis(3) == "A")
      assert("AB".truncateWithEllipsis(3) == "AB")
      assert("ABC".truncateWithEllipsis(3) == "ABC")
      assert("ABCD".truncateWithEllipsis(3) == "...")
      assert("ABCDE".truncateWithEllipsis(3) == "...")
      assert("A".truncateWithEllipsis(4) == "A")
      assert("AB".truncateWithEllipsis(4) == "AB")
      assert("ABC".truncateWithEllipsis(4) == "ABC")
      assert("ABCD".truncateWithEllipsis(4) == "ABCD")
      assert("ABCDE".truncateWithEllipsis(4) == "A...")
      assert("A".truncateWithEllipsis(5) == "A")
      assert("AB".truncateWithEllipsis(5) == "AB")
      assert("ABC".truncateWithEllipsis(5) == "ABC")
      assert("ABCD".truncateWithEllipsis(5) == "ABCD")
      assert("ABCDE".truncateWithEllipsis(5) == "ABCDE")
      assert("ABCDE".truncateWithEllipsis(6) == "ABCDE")
      assert("ABCDEF".truncateWithEllipsis(6) == "ABCDEF")
      assert("ABCDEFG".truncateWithEllipsis(6) == "ABC...")
      assert("ABCDEFGHIJKLMNOPQRSTUVWXYZ".truncateWithEllipsis(6) == "ABC...")
      val expected = "xxxxxxxxxxxxxxxxxxxxxxxxxxxxxxxxxxx...(length 100)"
      assert(("x" * 100).truncateWithEllipsis(50, showLength = true) == expected)
      assert(expected.length == 50)

      assert("ABCDEFGH\nXYZ".truncateWithEllipsis(6, firstLineOnly = true) == "ABC...")
      assert("A\nXYZ".truncateWithEllipsis(6, firstLineOnly = true) == "A⏎...")
      assert("\nXYZ".truncateWithEllipsis(6, firstLineOnly = true) == "⏎...")

      assert("line\n\ttab\u0000\u0080".truncateWithEllipsis(99) == "line⏎⟶tab␀�")

    "replaceChar" in:
      val empty = ""
      assert(empty.replaceChar('-', '+') eq empty)
      val a = "abc"
      assert(a.replaceChar('-', '+') eq a)
      assert(("a-b--c---").replaceChar('-', '+') == "a+b++c+++")

    "dropLastWhile" in:
      assert("".dropLastWhile(_ == '/') == "")
      assert("/".dropLastWhile(_ == '/') == "")
      assert("//".dropLastWhile(_ == '/') == "")
      assert("/abc".dropLastWhile(_ == '/') == "/abc")
      assert("/abc//".dropLastWhile(_ == '/') == "/abc")

    "firstLineLength" in:
      assert("".firstLineLength == 0)
      assert("\n".firstLineLength == 1)
      assert("\n\n".firstLineLength == 1)
      assert("123\n".firstLineLength == 4)
      assert("123\r\n456".firstLineLength == 5)
      assert("123\n456".firstLineLength == 4)
      assert("123\n456\n".firstLineLength == 4)

    "firstLineLengthN" in:
      assert("".firstLineLengthN(2) == 0)
      assert("\n".firstLineLengthN(2) == 1)
      assert("\n\n".firstLineLengthN(2) == 1)
      assert("1\n".firstLineLengthN(2) == 2)
      assert("123".firstLineLengthN(2) == 2)
      assert("123\n".firstLineLengthN(2) == 2)
      assert("123\n456".firstLineLengthN(2) == 2)
      assert("123\n456\n".firstLineLengthN(2) == 2)
  }

  "StringBuilder" - {
    "fillLeft, fillRight" in:
      val sb = new StringBuilder
      sb.fillLeft(5) {}
      sb.append('|')
      sb.fillLeft(5) { sb.append(123) }
      sb.append('|')
      sb.fillLeft(5) { sb.append(123456) }
      sb.append('|')
      sb.fillRight(5) {}
      sb.append('|')
      sb.fillRight(5) { sb.append(456) }
      sb.append('|')
      sb.fillRight(5) { sb.append(456789) }
      sb.append('|')
      assert(sb.toString == "     |  123|123456|     |456  |456789|")

    "fillLeft, fillRight with big width" in:
      val n = 1000
      val sb = new StringBuilder
      sb.fillLeft(n) { sb.append('<') }
      sb.append('|')
      sb.fillRight(n) { sb.append('>') }
      sb.append('|')
      assert(sb.toString == " " * (n-1) + "<|>" + " " * (n-1) + "|")
  }

  "Boolean ?? String" in:
    assert((false ?? "STRING") == "")
    assert((true ?? "STRING") == "STRING")

  "Boolean !! Problem" in:
    assert((false !! Problem("PROBLEM")) == Left(Problem("PROBLEM")))
    assert((true !! Problem("PROBLEM")) == Right(()))

  "Array[Byte]" - {
    "indexOfByte" in:
      assert(Array.empty[Byte].indexOfByte(7) == -1)
      assert(Array[Byte](1, 2, 3).indexOfByte(7) == -1)
      assert(Array[Byte](1, 2, 3).indexOfByte(1) == 0)
      assert(Array[Byte](1, 2, 3).indexOfByte(3) == 2)
  }

  "bytesToHex" in:
    assert(bytesToHex(Array.empty[Byte]) == "")
    assert(bytesToHex(Array[Byte](0, 1, 15, 16, 255.toByte)) == "00010f10ff")
    assert(bytesToHex((0 to 255).map(_.toByte).toArray[Byte]) ==
      "000102030405060708090a0b0c0d0e0f" +
      "101112131415161718191a1b1c1d1e1f" +
      "202122232425262728292a2b2c2d2e2f" +
      "303132333435363738393a3b3c3d3e3f" +
      "404142434445464748494a4b4c4d4e4f" +
      "505152535455565758595a5b5c5d5e5f" +
      "606162636465666768696a6b6c6d6e6f" +
      "707172737475767778797a7b7c7d7e7f" +
      "808182838485868788898a8b8c8d8e8f" +
      "909192939495969798999a9b9c9d9e9f" +
      "a0a1a2a3a4a5a6a7a8a9aaabacadaeaf" +
      "b0b1b2b3b4b5b6b7b8b9babbbcbdbebf" +
      "c0c1c2c3c4c5c6c7c8c9cacbcccdcecf" +
      "d0d1d2d3d4d5d6d7d8d9dadbdcdddedf" +
      "e0e1e2e3e4e5e6e7e8e9eaebecedeeef" +
      "f0f1f2f3f4f5f6f7f8f9fafbfcfdfeff")

  "withStringBuidler" in:
    assert(withStringBuilder(_.append("*")) == "*")
    assert(withStringBuilder()(_.append("*")) == "*")

  "Monoid" in:
    assert(List(1, 2, 3).when(true) == List(1, 2, 3))
    assert(List(1, 2, 3).when(false) == Nil)

  "chunkStrings" in:
    def f(list: List[String]) = chunkStrings(list, 7)
    assert(f(Nil) == Nil)
    assert(f(List("")) == Nil)
    assert(f(List("A")) == List("A"))
    assert(f(
      List("a", "bc", "def", "ghij", "klmnopqr", "1234567890ABCDEFHIJ")) ==
      List("abcdefg", "hijklmn", "opqr123", "4567890", "ABCDEFH", "IJ"))
<<<<<<< HEAD
=======
  }

  "parameterListToString" in {
    assert(parameterListToString() == "")
    assert(parameterListToString(Nil, None) == "")
    assert(parameterListToString(Some("A"), None, Nil, List("B", "C")) == "(A, B, C)")
  }
}
>>>>>>> 2c37977e

  "compilable" in:
    compilable(1 / 0)


object ScalaUtilsTest:

  private val logger = Logger[this.type]
  private final class Inner<|MERGE_RESOLUTION|>--- conflicted
+++ resolved
@@ -832,17 +832,11 @@
     assert(f(
       List("a", "bc", "def", "ghij", "klmnopqr", "1234567890ABCDEFHIJ")) ==
       List("abcdefg", "hijklmn", "opqr123", "4567890", "ABCDEFH", "IJ"))
-<<<<<<< HEAD
-=======
-  }
-
-  "parameterListToString" in {
+
+  "parameterListToString" in:
     assert(parameterListToString() == "")
     assert(parameterListToString(Nil, None) == "")
     assert(parameterListToString(Some("A"), None, Nil, List("B", "C")) == "(A, B, C)")
-  }
-}
->>>>>>> 2c37977e
 
   "compilable" in:
     compilable(1 / 0)
