--- conflicted
+++ resolved
@@ -23,11 +23,7 @@
     if this eq o then
       0
     else
-<<<<<<< HEAD
-      (major, minor, patch) compare (o.major, o.minor, o.patch) match
-=======
-      (major, minor, patch, patch2) compare (o.major, o.minor, o.patch, o.patch2) match {
->>>>>>> f2ddec4d
+      (major, minor, patch, patch2) compare (o.major, o.minor, o.patch, o.patch2) match
         case 0 =>
           (prerelease, o.prerelease) match
             case (_ :: _, Nil) => -1
@@ -49,13 +45,8 @@
     checked(string).orThrow
 
   override def checked(string: String): Checked[Version] =
-<<<<<<< HEAD
     string match
-      case VersionRegex(major, minor, patch, _, prereleaseGroup, _, buildGroup) =>
-=======
-    string match {
       case VersionRegex(major, minor, patch, patch2, prereleaseGroup, buildGroup) =>
->>>>>>> f2ddec4d
         val prerelease = Option(prereleaseGroup).fold[List[String]](Nil)(_.split("\\.").toList)
         val build = Option(buildGroup).fold[List[String]](Nil)(_.split("\\.").toList)
         catchExpected[NumberFormatException](
