--- conflicted
+++ resolved
@@ -918,7 +918,6 @@
       case 2 => "2nd"
       case 3 => "3rd"
       case n => s"${n}th"
-<<<<<<< HEAD
 
   /** Only to let the compiler check the body, nothing is executed. */
   inline def compilable(inline body: Any): Unit = {}
@@ -929,15 +928,10 @@
     else if c <= 0x07ff then 2
     else if c <= 0xffff then 3
     else 4
-=======
-    }
-
-  def parameterListToString(args: IterableOnce[Any]*): String = {
+
+  def parameterListToString(args: IterableOnce[Any]*): String =
     val iterator = args.iterator.flatten
-    if (iterator.isEmpty)
+    if iterator.isEmpty then
       ""
     else
-      iterator.mkString("(", ", ", ")")
-  }
-}
->>>>>>> 2c37977e
+      iterator.mkString("(", ", ", ")")