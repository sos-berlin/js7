package js7.base.crypt.silly

import js7.base.Problems.TamperedWithSignedMessageProblem
import js7.base.crypt.{GenericSignature, SignatureVerifier, SignerId}
import js7.base.data.ByteArray
import js7.base.problem.{Checked, Problem}
import js7.base.utils.Assertions.assertThat
import js7.base.utils.Labeled
import org.jetbrains.annotations.TestOnly

/**
  * @author Joacim Zschimmer
  */
final class SillySignatureVerifier(signatures: Seq[SillySignature], val publicKeyOrigin: String)
extends SignatureVerifier:

  import SillySignatureVerifier.*

  def this() = this(SillySignature.Default :: Nil, publicKeyOrigin = "Silly")

  def allowExpiredCert = false

  protected type MySignature = SillySignature

  def companion: SillySignatureVerifier.type =
    SillySignatureVerifier

  @TestOnly
  def publicKeys: Seq[String] = signatures.map(_.string)

  def verify(document: ByteArray, signature: SillySignature): Checked[Seq[SignerId]] =
    if !signatures.contains(signature) then
      Left(TamperedWithSignedMessageProblem)
    else
      Right(SillySignerId :: Nil)

  override def toString = s"SillySignatureVerifer(origin=$publicKeyOrigin)"

  def publicKeysToStrings: Seq[String] =
    s"$typeName(origin=$publicKeyOrigin)" :: Nil


object SillySignatureVerifier extends SignatureVerifier.Companion:
  protected type MySignature = SillySignature
  protected type MySignatureVerifier = SillySignatureVerifier

  val Default = new SillySignatureVerifier(SillySignature.Default :: Nil, "SillySignatureVerifier.Default")
  val typeName: String = SillySignature.TypeName
  val filenameExtension = ".silly"
  val recommendedKeyDirectoryName = "trusted-silly-signature-keys"

  private val SillySignerId = SignerId("Silly")

<<<<<<< HEAD
  def checked(publicKeys: Seq[Labeled[ByteArray]], origin: String = "Silly"): Checked[SillySignatureVerifier] =
=======
  def checked(publicKeys: Seq[Labeled[ByteArray]], origin: String = "Silly",
    allowExpiredCert: Boolean = false) =
>>>>>>> 3959d1ad
    Right(ignoreInvalid(publicKeys))

  def ignoreInvalid(publicKeys: Seq[Labeled[ByteArray]], origin: String = "Silly",
    allowExpiredCert: Boolean = false) =
    new SillySignatureVerifier(
      publicKeys.map(o => SillySignature(o.value.utf8String)),
      publicKeyOrigin = origin)

<<<<<<< HEAD
  def genericSignatureToSignature(signature: GenericSignature): Checked[SillySignature] =
=======
  def genericSignatureToSignature(signature: GenericSignature, allowExpiredCert: Boolean = false) =
  {
>>>>>>> 3959d1ad
    assertThat(signature.typeName == typeName)
    if signature.signerId.isDefined then
      Left(Problem("Silly signature does not accept a signerId"))
    else if signature.algorithm.isDefined then
      Left(Problem("Silly signature does not accept a signature algorithm"))
    else if signature.signerCertificate.isDefined then
      Left(Problem("Silly signature does not accept a signature public key"))
    else
      Right(SillySignature(signature.signatureString))<|MERGE_RESOLUTION|>--- conflicted
+++ resolved
@@ -51,12 +51,9 @@
 
   private val SillySignerId = SignerId("Silly")
 
-<<<<<<< HEAD
-  def checked(publicKeys: Seq[Labeled[ByteArray]], origin: String = "Silly"): Checked[SillySignatureVerifier] =
-=======
   def checked(publicKeys: Seq[Labeled[ByteArray]], origin: String = "Silly",
-    allowExpiredCert: Boolean = false) =
->>>>>>> 3959d1ad
+    allowExpiredCert: Boolean = false)
+  : Checked[SillySignatureVerifier] =
     Right(ignoreInvalid(publicKeys))
 
   def ignoreInvalid(publicKeys: Seq[Labeled[ByteArray]], origin: String = "Silly",
@@ -65,12 +62,7 @@
       publicKeys.map(o => SillySignature(o.value.utf8String)),
       publicKeyOrigin = origin)
 
-<<<<<<< HEAD
-  def genericSignatureToSignature(signature: GenericSignature): Checked[SillySignature] =
-=======
-  def genericSignatureToSignature(signature: GenericSignature, allowExpiredCert: Boolean = false) =
-  {
->>>>>>> 3959d1ad
+  def genericSignatureToSignature(signature: GenericSignature, allowExpiredCert: Boolean = false) = 
     assertThat(signature.typeName == typeName)
     if signature.signerId.isDefined then
       Left(Problem("Silly signature does not accept a signerId"))
