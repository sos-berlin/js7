package js7.base.catsutils

import cats.effect.Resource.ExitCase
import cats.effect.unsafe.{IORuntime, Scheduler}
import cats.effect.{Clock, Fiber, FiberIO, IO, MonadCancel, Outcome, OutcomeIO, Resource, Sync}
import cats.syntax.flatMap.*
import cats.syntax.functor.*
import cats.{Defer, Functor}
import js7.base.catsutils.CatsEffectUtils.{FiberCanceledException, outcomeToEither}
import js7.base.generic.Completed
import js7.base.log.Logger
import js7.base.problem.{Checked, Problem}
import js7.base.utils.NonFatalInterruptedException
import js7.base.utils.ScalaUtils.syntax.RichThrowable
import scala.annotation.unchecked.uncheckedVariance
import scala.annotation.unused
import scala.concurrent.duration.Duration
import scala.concurrent.{ExecutionContext, Future}

object CatsEffectExtensions:

  // Must be lazy when a non-logging function is called before proper logger initialization.
  private lazy val logger = Logger[this.type]

  extension[A](io: IO[A])

    /** Evaluates the Canceled() case only when not Canceled. */
    def guaranteeCaseLazy(finalizer: OutcomeIO[A @uncheckedVariance] => IO[Unit]): IO[A] =
      io.guaranteeCase:
        case o @ Outcome.Canceled() => IO.defer(finalizer(o))
        case o => finalizer(o)

    /** Evaluates the Canceled() only when not canceled. */
    def onCancelLazy(fin: => IO[Unit]): IO[A] =
      io.onCancel(IO.defer(fin))

    // inline for proper processing of Enclosing
    inline def adHocInfo(inline toMsg: A => String): IO[A] =
      io.flatTap(a => IO(logger.info(toMsg(a))))

    // inline for proper processing of Enclosing
    inline def adHocInfo(inline msg: String): IO[A] =
      io.flatTap(a => IO(logger.info(msg)))

    /** Converts a failed IO into a `Checked[A]`. */
    def catchAsChecked: IO[Checked[A]] =
      io.attempt.map(Checked.fromThrowableEither)

    def guaranteeExceptWhenSucceeded(finalizer: IO[Unit]): IO[A] =
      io.guaranteeCase:
        case Outcome.Succeeded(_) => IO.unit
        case _ => finalizer

    /** Extra name to detect unjoined fibers in code. */
    def startAndForget(using enc: sourcecode.Enclosing): IO[Unit] =
      startAndForget(s"${enc.value} startAndForget")

    /** Extra name to detect unjoined fibers in code. */
    def startAndForget(label: => String): IO[Unit] =
      startAndCatchError(label).void

    def startAndLogError(using enc: sourcecode.Enclosing): IO[FiberIO[A]] =
      startAndLogError(s"${enc.value} startAndLogError")

    /** Extra name to detect unjoined fibers in code. */
    def startAndLogError(label: => String): IO[FiberIO[A]] =
      io.handleErrorWith: t =>
        logger.error(s"$label: ${t.toStringWithCauses}", t.nullIfNoStackTrace)
        IO.raiseError(t)
      .start

    def startAndCatchError(using enc: sourcecode.Enclosing): IO[FiberIO[Unit]] =
      startAndCatchError(s"${enc.value} startAndCatchError")

    /** Extra name to detect unjoined fibers in code. */
    def startAndCatchError(label: => String): IO[FiberIO[Unit]] =
      io.map:
        case Left(problem: Problem) => logger.error(s"$label: $problem")
        case _ =>
      .handleError: t =>
        logger.error(s"$label: ${t.toStringWithCauses}", t.nullIfNoStackTrace)
      .void
      .start

    def cancelWhen(trigger: IO[Unit]): IO[A] =
      IO
        .race(trigger, io)
        .flatMap:
          case Left(()) => IO.canceled.asInstanceOf[IO[A]]
          case Right(a) => IO.pure(a)

    ///** cancel operation should not fail. */
    //def onCancellation(onCancel: IO[Unit]): IO[A] =
    // io.start.flatMap: fiber =>
    //   fiber.join.flatMap(IO.fromOutcome).onCancel(onCancel)

    /** Use this function to compute the Throwable anew for each execution. */
    def timeoutAndFail(duration: Duration)(throwable: => Throwable): IO[A] =
      io.timeoutDefer(duration):
        IO.raiseError(throwable)

    /** Like Cats timeoutTo, but the fallback is computed anew for each execution. */
    def timeoutDefer[A1 >: A](duration: Duration)(fallback: => IO[A1]): IO[A1] =
      io.timeoutTo(duration, IO.defer(fallback))


  private val fromFutureDummyCancel = IO(logger.trace("fromFutureDummyCancelable ignores cancel"))

  extension [A](io: IO[Checked[A]])

    /** Catches a Throwable into `Checked[A]`. */
    // TODO Use catchIntoChecked
    def materializeIntoChecked: IO[Checked[A]] =
      catchIntoChecked

    /** Catches a Throwable into `Checked[A]`. */
    def catchIntoChecked: IO[Checked[A]] =
      io.attempt.map(either => Checked.fromThrowableEither(either).flatten)

    def orThrow: IO[A] =
      io.flatMap:
        case Left(problem) => IO.raiseError(problem.throwable)
        case Right(a) => IO.pure(a)

    def guaranteeExceptWhenRight(release: => IO[Unit]): IO[Checked[A]] =
      io
        .guaranteeCaseLazy:
          case Outcome.Succeeded(_) => IO.unit
          case _ => release
        .flatTap:
          case Left(problem) => release.as(Left(problem))
          case Right(_) => IO.unit

  private val trueIO = IO.pure(true)
  private val falseIO = IO.pure(false)
  private val completedIO = IO.pure(Completed)
  private val rightUnitIO = IO.pure(Right(()))

  extension(x: IO.type)
    def blockingOn[A](executionContext: ExecutionContext)(body: => A): IO[A] =
      IO:
        try
          val a = body
          IO.pure(a)
        catch case t: InterruptedException =>
          // Catch InterruptedException, because NonFatal considers it as fatal
          IO.raiseError(NonFatalInterruptedException(t))
      .evalOn(executionContext)
      .flatten

    def left[L](value: L): IO[Either[L, Nothing]] =
      IO.pure(Left(value))

    def right[R](value: R): IO[Either[Nothing, R]] =
      IO.pure(Right(value))

<<<<<<< HEAD
    def right(value: Unit): IO[Either[Nothing, Unit]] =
=======
    inline def right(@unused u: Unit): IO[Either[Nothing, Unit]] =
>>>>>>> fc286597
      rightUnitIO

    inline def True: IO[Boolean] =
      trueIO

    inline def False: IO[Boolean] =
      falseIO

    inline def completed: IO[Completed] =
      completedIO

    def fromOutcome[A](outcome: OutcomeIO[A]): IO[A] =
      IO.fromEither(outcomeToEither(outcome)).flatten

    def fromFutureDummyCancelable[A](future: IO[Future[A]]): IO[A] =
      IO.fromFutureCancelable(future.map(_ -> fromFutureDummyCancel))

    def fromFutureWithEC[A](io: ExecutionContext => IO[Future[A]]): IO[A] =
      for
        ec <- IO.executionContext
        a <- IO.fromFuture(io(ec))
      yield a

    /** Like racePair but resolves the returned OutcomeIO[x]. */
    def raceBoth[L, R](left: IO[L], right: IO[R]): IO[Either[(L, FiberIO[R]), (FiberIO[L], R)]] =
      def resolve[A](outcome: OutcomeIO[A]): IO[A] =
        outcome.match
          case Outcome.Succeeded(io) => io
          case o => IO.fromOutcome(o)
      IO.racePair(left, right).flatMap:
        case Left((l, rFiber)) => resolve(l).map(l => Left(l -> rFiber))
        case Right((lFiber, r)) => resolve(r).map(r => Right(lFiber -> r))

    /** Like Cats raiseError but computes throwable anew for each execution. */
    def raiseError_[A](throwable: => Throwable): IO[A] =
      IO.defer(IO.raiseError((throwable)))

    def unsafeScheduler: IO[Scheduler] =
      IO.unsafeRuntime.map(_.scheduler)

    def unsafeRuntime: IO[IORuntime] =
      IO.executionContext.map(OurIORuntimeRegister.toIORuntime)

    //def fromCancelableFutureWithEC[A](io: ExecutionContext => IO[CancelableFuture[A]]): IO[A] =
    //  for
    //    ec <- IO.executionContext
    //    a <- IO.fromCancelableFuture(io(ec))
    //  yield a
    //
    //def fromCancelableFuture[A](io: IO[CancelableFuture[A]]): IO[A] =
    //  io.flatMap(future => IO.fromFutureCancelable(future, future.cancelToFuture)

  extension[F[_], A](fiber: Fiber[F, Throwable, A])
    /** Like joinWithUnit but a canceled Fiber results in a Throwable. */
    def joinStd(using F: MonadCancel[F, Throwable] & Defer[F]): F[A] =
      fiber.joinWith(F.defer(F.raiseError(new FiberCanceledException)))

    def joinCatchError(label: => String)(using F: MonadCancel[F, Throwable] & Sync[F]): F[Unit] =
      fiber.join.flatMap:
        case Outcome.Succeeded(result) =>
          result.flatMap:
            case Left(problem: Problem) =>
              F.delay(logger.error(problem.toString, problem.throwableOption.orNull))
            case Left(t: Throwable) =>
              F.delay(logger.error(s"$label: ${t.toStringWithCauses}", t.nullIfNoStackTrace))
            case _ =>
              F.unit

        case Outcome.Errored(t) =>
          F.delay(logger.error(s"$label: ${t.toStringWithCauses}", t.nullIfNoStackTrace))

        case Outcome.Canceled() =>
          F.delay(logger.error(s"◼️ $label: Canceled"))


  extension [F[_], A](resource: Resource[F, Option[A]])
    def orIfNone(alternative: Resource[F, A]): Resource[F, A] =
      resource.flatMap:
        case None => alternative
        case Some(a) => Resource.pure(a)


  extension(x: Resource.type)

    def defer[F[_], A](resource: => Resource[F, A])(using F: Sync[F]): Resource[F, A] =
      Resource.suspend(F.delay(resource))

    def makeCancelable[F[_], A](acquire: F[A])(release: A => F[Unit])
      (using F: Functor[F])
    : Resource[F, A] =
      Resource.makeFull[F, A](poll => poll(acquire))(release)

    def makeCaseCancelable[F[_], A](acquire: F[A])(release: (A, ExitCase) => F[Unit])
      (using F: Functor[F])
    : Resource[F, A] =
      Resource.makeCaseFull[F, A](poll => poll(acquire))(release)

    def fromAutoCloseableCancelable[F[_], A <: AutoCloseable](acquire: F[A])(using F: Sync[F])
    : Resource[F, A] =
      makeCancelable(acquire)(a => F.blocking(a.close()))


  extension[F[_]](clock: Clock[F])
    def monotonicTime(using Functor[F]): F[CatsDeadline] =
      clock.monotonic.map(CatsDeadline.fromMonotonic)


  extension(scheduler: Scheduler)
    def now(): SyncDeadline =
      SyncDeadline.fromNanos(scheduler.monotonicNanos())<|MERGE_RESOLUTION|>--- conflicted
+++ resolved
@@ -154,11 +154,7 @@
     def right[R](value: R): IO[Either[Nothing, R]] =
       IO.pure(Right(value))
 
-<<<<<<< HEAD
-    def right(value: Unit): IO[Either[Nothing, Unit]] =
-=======
     inline def right(@unused u: Unit): IO[Either[Nothing, Unit]] =
->>>>>>> fc286597
       rightUnitIO
 
     inline def True: IO[Boolean] =
