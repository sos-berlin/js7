package js7.service.pgp

import cats.Show
import cats.effect.{Resource, SyncIO}
import cats.instances.vector.*
import cats.syntax.foldable.*
import cats.syntax.show.*
import cats.syntax.traverse.*
import java.io.{ByteArrayOutputStream, InputStream, OutputStream}
import java.nio.charset.StandardCharsets.US_ASCII
import java.security.Security
import js7.base.data.ByteArray
import js7.base.data.ByteSequence.ops.*
import js7.base.log.Logger
import js7.base.problem.{Checked, Problem}
import js7.base.time.JavaTime.*
import js7.base.utils.Labeled
import js7.base.utils.SyncResource.syntax.*
import org.bouncycastle.bcpg.{ArmoredOutputStream, HashAlgorithmTags, PublicKeyAlgorithmTags}
import org.bouncycastle.jce.provider.BouncyCastleProvider
import org.bouncycastle.openpgp.examples.PubringDump
import org.bouncycastle.openpgp.operator.KeyFingerPrintCalculator
import org.bouncycastle.openpgp.operator.jcajce.JcaKeyFingerprintCalculator
import org.bouncycastle.openpgp.{PGPPublicKey, PGPPublicKeyRing, PGPPublicKeyRingCollection, PGPSecretKey, PGPSecretKeyRing, PGPSecretKeyRingCollection, PGPSignature, PGPUtil}
import scala.jdk.CollectionConverters.*
import scala.util.control.NonFatal

/**
  * @author Joacim Zschimmer
  */
<<<<<<< HEAD
object PgpCommons:
=======
object PgpCommons
{
  private val logger = Logger[this.type]

>>>>>>> 98e44cf9
  Security.addProvider(new BouncyCastleProvider)

  private val BufferSize = 4096

  def pgpPublicKeyToShortString(key: PGPPublicKey) =
    "PGPPublicKey" +
      " userIDs=" + key.getUserIDs.asScala.mkString("'", "', '", "'") +
      " fingerprint=" + fingerPrintAsString(key)

  implicit val PGPPublicKeyShow: Show[PGPPublicKey] =
    Show[PGPPublicKey] { key =>
      import key.*
      f"PGPPublicKey($getKeyID%08X" +
        " userIDs=" + getUserIDs.asScala.mkString("'", "', '", "'") +
        " fingerprint=" + fingerPrintAsString(key) +
        " created=" + getCreationTime.show +
        " algorithm=" + publicKeyAlgorithmToString(getAlgorithm) +
        " isEncryptionKey=" + isEncryptionKey +
        " isMasterKey=" + isMasterKey +
        ")"
    }

  private def fingerPrintAsString(key: PGPPublicKey): String =
    Option(key.getFingerprint).fold(ByteArray.empty)(ByteArray(_)).toHexRaw

  implicit val PGPPublicKeyRingShow: Show[PGPPublicKeyRing] =
    Show(_.asScala.toVector.mkString_("PGPPublicKeyRing(", ", ", ")"))

  implicit val PGPPublicKeyRingCollectionShow: Show[PGPPublicKeyRingCollection] =
    Show[PGPPublicKeyRingCollection](_
      .asScala.toVector.mkString_("", ", ", ""))

  implicit val PGPSecretKeyShow: Show[PGPSecretKey] =
    Show { key =>
      import key.*
      "PGPSecretKey(" +
        getPublicKey.show +
        " cipher=" + cipherToString(getKeyEncryptionAlgorithm) +
        " isSigningKey=" + isSigningKey +
        " isMasterKey=" + isMasterKey +
        ")"
    }

  implicit val PGPSecretKeyRingShow: Show[PGPSecretKeyRing] =
    Show(o =>
      "PGPSecretKeyRing(" + o.getPublicKey.show + ")")

  implicit val PGPSecretKeyRingCollectionShow: Show[PGPSecretKeyRingCollection] =
    Show(o =>
      f"PGPSecretKeyRingCollection(${o.asScala.toVector.mkString_("", ", ", "")})")

  implicit val PGPSignatureShow: Show[PGPSignature] =
    Show { sig =>
      import sig.*
      "PGPSignature(" +
        signatureTypeToString(getSignatureType) +
        //PGPUtil.getSignatureName(getKeyAlgorithm, getHashAlgorithm)
        ", created=" + getCreationTime.show +
        " hash=" + hashAlgorithmToString(getHashAlgorithm) +
        //" keyAlgorithm=" + publicKeyAlgorithmToString(getKeyAlgorithm) +
        f" publicKeyID=$getKeyID%08X" +
        ")"
    }

  private def signatureTypeToString(t: Int) = t match
    case PGPSignature.BINARY_DOCUMENT          => "binary document"
    case PGPSignature.CANONICAL_TEXT_DOCUMENT  => "canonical text document"
    case PGPSignature.STAND_ALONE              => "stand alone"
    case PGPSignature.DEFAULT_CERTIFICATION    => "default certification"
    case PGPSignature.NO_CERTIFICATION         => "no certification"
    case PGPSignature.CASUAL_CERTIFICATION     => "casual certification"
    case PGPSignature.POSITIVE_CERTIFICATION   => "positive certification"
    case PGPSignature.SUBKEY_BINDING           => "subkey binding"
    case PGPSignature.PRIMARYKEY_BINDING       => "primarykey binding"
    case PGPSignature.DIRECT_KEY               => "direct key"
    case PGPSignature.KEY_REVOCATION           => "key revocation"
    case PGPSignature.SUBKEY_REVOCATION        => "subkey revocation"
    case PGPSignature.CERTIFICATION_REVOCATION => "certification revocation"
    case PGPSignature.TIMESTAMP                => "timestamp"
    case _ => t.toString

  private def hashAlgorithmToString(hashAlgorithm: Int) =
    hashAlgorithm match
      case HashAlgorithmTags.SHA1 => "SHA-1"
      case HashAlgorithmTags.MD2 => "MD2"
      case HashAlgorithmTags.MD5 => "MD5"
      case HashAlgorithmTags.RIPEMD160 => "RIPEMD160"
      case HashAlgorithmTags.SHA256 => "SHA-256"
      case HashAlgorithmTags.SHA384 => "SHA-384"
      case HashAlgorithmTags.SHA512 => "SHA-512"
      case HashAlgorithmTags.SHA224 => "SHA-224"
      case HashAlgorithmTags.TIGER_192 => "TIGER"
      case _ => hashAlgorithm.toString

  private def publicKeyAlgorithmToString(n: Int) =
    n match
      case PublicKeyAlgorithmTags.RSA_GENERAL => "'RSA general'"
      case PublicKeyAlgorithmTags.RSA_ENCRYPT => "'RSA encrypt'"
      case PublicKeyAlgorithmTags.RSA_SIGN => "'RSA sign'"
      case PublicKeyAlgorithmTags.ELGAMAL_ENCRYPT => "'El Gamal encrypt'"
      case PublicKeyAlgorithmTags.ELGAMAL_GENERAL => "'El Gamal general'"
      case PublicKeyAlgorithmTags.DIFFIE_HELLMAN => "Diffie-Hellman"
      case _ =>
        try PubringDump.getAlgorithm(n)
        catch { case NonFatal(_) => n.toString }

  private def cipherToString(n: Int) =
    try PGPUtil.getSymmetricCipherName(n)
    catch { case NonFatal(_) => s"cipher-$n" }

  private[pgp] def registerBouncyCastle() = ()  // Dummy to initialize this object

  private def readMessage(message: Resource[SyncIO, InputStream], update: (Array[Byte], Int) => Unit): Unit =
    message.useSync { in =>
      val buffer = new Array[Byte](BufferSize)
      var length = 1
      while length > 0 do
        length = in.read(buffer)
        if length > 0 then
          update(buffer, length)
    }

  def writeSecretKeyAsAscii(secretKey: PGPSecretKey, out: OutputStream): Unit =
    val armored = new ArmoredOutputStream(out)
    new PGPSecretKeyRing(List(secretKey).asJava).encode(armored)
    armored.close()

  def writePublicKeyAsAscii(publicKey: PGPPublicKey, out: OutputStream): Unit =
    val armored = new ArmoredOutputStream(out)
    publicKey.encode(armored)
    armored.close()

  def writePublicKeyRingCollectionAsAscii(publicKey: PGPPublicKeyRingCollection, out: OutputStream)
  : Unit =
    val armored = new ArmoredOutputStream(out)
    publicKey.encode(armored)
    armored.close()

  def readPublicKeyRingCollection(keys: Seq[Labeled[ByteArray]])
  : Checked[PGPPublicKeyRingCollection] =
    keys.traverse(toPGPPublicKeyRing)
      .map(keyRings =>
        new PGPPublicKeyRingCollection(keyRings.asJava))

  def readOrIgnorePublicKeyRingCollection(keys: Seq[Labeled[ByteArray]])
  : PGPPublicKeyRingCollection =
    new PGPPublicKeyRingCollection(
      keys
        .flatMap(key =>
          toPGPPublicKeyRing(key) match {
            case Left(problem) =>
              logger.error(s"Ignoring PGP public key due to: $problem")
              None
            case Right(o) => Some(o)
          })
        .asJava)

  private def toPGPPublicKeyRing(labeledKey: Labeled[ByteArray]): Checked[PGPPublicKeyRing] =
    try
      Right(
        new PGPPublicKeyRing(
          PGPUtil.getDecoderStream(labeledKey.value.toInputStream),
            newFingerPrintCalculator()))
    catch {
      case NonFatal(t) => Left(Problem.fromThrowable(t).withKey(labeledKey.label))
    }

  def newFingerPrintCalculator(): KeyFingerPrintCalculator =
    new JcaKeyFingerprintCalculator  // or BcKeyFingerprintCalculator

  def toPublicKeyRingCollection(publicKey: PGPPublicKey): PGPPublicKeyRingCollection =
    val ring = new PGPPublicKeyRing((publicKey :: Nil).asJava)
    new PGPPublicKeyRingCollection((ring :: Nil).asJava)

  implicit final class RichPGPPublicKey(private val underlying: PGPPublicKey) extends AnyVal:
    def toArmoredAsciiBytes: ByteArray =
      val out = new ByteArrayOutputStream()
      writePublicKeyAsAscii(underlying, out)
      ByteArray.unsafeWrap(out.toByteArray)

  implicit final class RichPGPPublicKeyRingCollection(
    private val underlying: PGPPublicKeyRingCollection)
  extends AnyVal:
    def toArmoredString: String =
      val out = new ByteArrayOutputStream()
      writePublicKeyRingCollectionAsAscii(underlying, out)
      new String(out.toByteArray, US_ASCII)<|MERGE_RESOLUTION|>--- conflicted
+++ resolved
@@ -28,14 +28,10 @@
 /**
   * @author Joacim Zschimmer
   */
-<<<<<<< HEAD
 object PgpCommons:
-=======
-object PgpCommons
-{
+
   private val logger = Logger[this.type]
 
->>>>>>> 98e44cf9
   Security.addProvider(new BouncyCastleProvider)
 
   private val BufferSize = 4096
