package js7.service.pgp

import cats.implicits.toBifunctorOps
import cats.syntax.show.*
import java.io.ByteArrayInputStream
import java.nio.charset.StandardCharsets.UTF_8
import js7.base.Problems.{MessageSignedByUnknownProblem, TamperedWithSignedMessageProblem}
import js7.base.crypt.pgp.PgpSignature
import js7.base.crypt.{GenericSignature, SignatureVerifier, SignerId}
import js7.base.data.ByteArray
import js7.base.log.Logger
import js7.base.problem.Checked.catchNonFatal
import js7.base.problem.{Checked, Problem}
import js7.base.utils.Assertions.assertThat
import js7.base.utils.IntelliJUtils.intelliJuseImport
import js7.base.utils.Labeled
import js7.service.pgp.PgpCommons.*
import org.bouncycastle.openpgp.jcajce.JcaPGPObjectFactory
import org.bouncycastle.openpgp.operator.jcajce.JcaPGPContentVerifierBuilderProvider
import org.bouncycastle.openpgp.{PGPPublicKey, PGPPublicKeyRingCollection, PGPSignature, PGPSignatureList, PGPUtil}
import org.jetbrains.annotations.TestOnly
import scala.jdk.CollectionConverters.*

/**
  * @author Joacim Zschimmer
  */
final class PgpSignatureVerifier(publicKeyRingCollection: PGPPublicKeyRingCollection, val publicKeyOrigin: String)
extends SignatureVerifier:
  import PgpSignatureVerifier.*

  protected type MySignature = PgpSignature
  def companion: PgpSignatureVerifier.type =
    PgpSignatureVerifier

  def allowExpiredCert = false

  registerBouncyCastle()

  private val contentVerifierBuilderProvider = new JcaPGPContentVerifierBuilderProvider().setProvider("BC")

  @TestOnly
  def publicKeys: Seq[String] =
    publicKeyRingCollection.toArmoredString :: Nil

  /** Returns `Right(message)` iff signature matches the message. */
<<<<<<< HEAD
  def verify(document: ByteArray, signature: PgpSignature): Checked[Seq[SignerId]] =
    for
=======
  def verify(document: ByteArray, signature: PgpSignature)
  : Checked[Seq[SignerId]] =
    for {
>>>>>>> 3959d1ad
      pgpSignature <- toMutablePGPSignature(signature)
      publicKey <- findPublicKeyInKeyRing(pgpSignature)
      signerIds <- verifyWithPublicKey(document, pgpSignature, publicKey)
    yield signerIds

  private def findPublicKeyInKeyRing(signature: PGPSignature): Checked[PGPPublicKey] =
    publicKeyRingCollection.getPublicKey(signature.getKeyID) match
      // Public key is matched with the only 64-bit long key ID ???
      case null =>
        logger.debug:
          s"⛔ $MessageSignedByUnknownProblem, no public key for ${signature.show} publicKeyOrigin=$publicKeyOrigin"
        Left(MessageSignedByUnknownProblem)
      case publicKey =>
        Right(publicKey)

  private def verifyWithPublicKey(document: ByteArray, pgpSignature: PGPSignature, publicKey: PGPPublicKey)
  : Checked[Seq[SignerId]] =
    logger.trace("Verifying document with " + pgpSignature.show + ", using " + pgpPublicKeyToShortString(publicKey))
    pgpSignature.init(contentVerifierBuilderProvider, publicKey)
    pgpSignature.update(document.unsafeArray)
    if !pgpSignature.verify() then
      Left(TamperedWithSignedMessageProblem)
    else
      Right(publicKey.getUserIDs.asScala.map(SignerId.apply).toVector)

  override def toString = s"PgpSignatureVerifier(origin=$publicKeyOrigin, ${publicKeyRingCollection.show})"

  def publicKeysToStrings: Seq[String] =
    Seq(s"PGP origin=$publicKeyOrigin") ++
      publicKeyRingCollection.asScala
        .flatMap(_.asScala.map(k => "  " + pgpPublicKeyToShortString(k)))


object PgpSignatureVerifier extends SignatureVerifier.Companion:
  protected type MySignature = PgpSignature
  protected type MySignatureVerifier = PgpSignatureVerifier

  val typeName: String = PgpSignature.TypeName
  val filenameExtension = ".asc"
  val recommendedKeyDirectoryName = "trusted-pgp-keys"

  private val logger = Logger[this.type]

  def checked(publicKeys: Seq[Labeled[ByteArray]], origin: String,
    allowExpiredCert: Boolean = false)
  : Checked[PgpSignatureVerifier] =
    readPublicKeyRingCollection(publicKeys)
      .map(new PgpSignatureVerifier(_, origin))

  def ignoreInvalid(publicKeys: Seq[Labeled[ByteArray]], origin: String,
    allowExpiredCert: Boolean = false)
  : PgpSignatureVerifier =
    new PgpSignatureVerifier(
      readOrIgnorePublicKeyRingCollection(publicKeys),
      origin)

<<<<<<< HEAD
  def genericSignatureToSignature(signature: GenericSignature): Checked[PgpSignature] =
=======
  def genericSignatureToSignature(signature: GenericSignature, allowExpiredCert: Boolean = false)
  : Checked[PgpSignature] = {
>>>>>>> 3959d1ad
    assertThat(signature.typeName == typeName)
    if signature.signerId.isDefined then
      Left(Problem("PGP signature does not accept a signerId"))
    else if signature.algorithm.isDefined then
      Left(Problem("PGP signature does not accept a signature algorithm"))
    else if signature.signerCertificate.isDefined then
      Left(Problem("PGP signature does not accept a signed certificate"))
    else
      val pgpSignature = PgpSignature(signature.signatureString)
      for _ <- toMutablePGPSignature(pgpSignature)/*check early*/
        yield pgpSignature

  private[pgp] def toMutablePGPSignature(signature: PgpSignature): Checked[PGPSignature] =
    catchNonFatal:
      new JcaPGPObjectFactory(
        PGPUtil.getDecoderStream(new ByteArrayInputStream(signature.string.getBytes(UTF_8)))
      ).nextObject
    .leftMap(_.withPrefix("Invalid PGP signature: "))
    .flatMap:
      case o: PGPSignatureList =>
        if o.size != 1 then
          Left(Problem:
            s"Unsupported PGP signature type: exactly one PGPSignature expected, not ${o.size}")
        else
          Right(o.get(0))

      case null =>
        Left(Problem("Not a valid PGP signature"))

      case o =>
        logger.warn(s"Unsupported PGP signature type: ${o.getClass.getName} $o")
        Left(Problem("Unsupported PGP signature type"))

  intelliJuseImport(PGPPublicKeyShow)<|MERGE_RESOLUTION|>--- conflicted
+++ resolved
@@ -43,14 +43,8 @@
     publicKeyRingCollection.toArmoredString :: Nil
 
   /** Returns `Right(message)` iff signature matches the message. */
-<<<<<<< HEAD
   def verify(document: ByteArray, signature: PgpSignature): Checked[Seq[SignerId]] =
     for
-=======
-  def verify(document: ByteArray, signature: PgpSignature)
-  : Checked[Seq[SignerId]] =
-    for {
->>>>>>> 3959d1ad
       pgpSignature <- toMutablePGPSignature(signature)
       publicKey <- findPublicKeyInKeyRing(pgpSignature)
       signerIds <- verifyWithPublicKey(document, pgpSignature, publicKey)
@@ -107,12 +101,8 @@
       readOrIgnorePublicKeyRingCollection(publicKeys),
       origin)
 
-<<<<<<< HEAD
-  def genericSignatureToSignature(signature: GenericSignature): Checked[PgpSignature] =
-=======
   def genericSignatureToSignature(signature: GenericSignature, allowExpiredCert: Boolean = false)
-  : Checked[PgpSignature] = {
->>>>>>> 3959d1ad
+  : Checked[PgpSignature] = 
     assertThat(signature.typeName == typeName)
     if signature.signerId.isDefined then
       Left(Problem("PGP signature does not accept a signerId"))
