package js7.agent.tests

import js7.agent.TestAgent
import js7.agent.client.AgentClient
import js7.agent.configuration.AgentConfiguration
import js7.agent.data.commands.AgentCommand.{AttachItem, AttachOrder, AttachSignedItem, DedicateAgentDirector, ShutDown}
import js7.agent.tests.AgentShutDownTest.*
import js7.base.auth.{Admission, UserId}
import js7.base.generic.SecretString
import js7.base.io.file.FileUtils.syntax.*
import js7.base.io.process.ProcessSignal.SIGKILL
import js7.base.log.Logger
import js7.base.problem.Checked.Ops
import js7.base.test.OurTestSuite
import js7.base.thread.MonixBlocking.syntax.*
import js7.base.time.ScalaTime.*
import js7.base.utils.CatsBlocking.BlockingTaskResource
import js7.common.pekkoutils.Pekkos
<<<<<<< HEAD
import js7.common.pekkoutils.Pekkos.actorSystemResource
import js7.common.system.ServerOperatingSystem.operatingSystem
import js7.data.agent.AgentPath
import js7.data.controller.{ControllerId, ControllerRunId}
import js7.data.event.JournalId
import js7.data.order.OrderEvent.OrderProcessingStarted
import js7.data.order.{Order, OrderId}
=======
import js7.data.agent.{AgentPath, AgentRef}
import js7.data.controller.ControllerId
import js7.data.order.OrderEvent.OrderProcessed
import js7.data.order.{Order, OrderId, Outcome}
>>>>>>> e72ef61f
import js7.data.subagent.{SubagentId, SubagentItem}
import js7.data.value.StringValue
import js7.data.workflow.position.Position
import js7.data.workflow.test.TestSetting.*
import monix.execution.Scheduler.Implicits.traced
import org.scalatest.BeforeAndAfterAll

final class AgentShutDownTest extends OurTestSuite with BeforeAndAfterAll with TestAgentDirectoryProvider
{
  override def beforeAll() = {
    (agentDirectory / "config" / "private" / "private.conf") ++= """
        |js7.auth.users.TEST-USER = "plain:TEST-PASSWORD"
        |js7.web.server.delay-shutdown = 1000ms
        |""".stripMargin
    APathExecutable.toFile(agentDirectory / "config" / "executables").writeUtf8Executable(AScript)
    BPathExecutable.toFile(agentDirectory / "config" / "executables").writeUtf8Executable(AScript)
    super.beforeAll()
  }

  "ShutDown" in {
    val agentConfiguration = AgentConfiguration.forTest(agentDirectory, "AgentShutDownTest")
    val orderIds = for (i <- 0 until 3) yield OrderId(s"TEST-ORDER-$i")

    TestAgent.blockingRun(agentConfiguration,  99.s) { agent =>
      actorSystemResource("AgentShutDownTest").blockingUse(99.s) { implicit actorSystem =>
        val userId = UserId("TEST-USER")
        closer onClose Pekkos.terminateAndWait(actorSystem, 10.s)

        val client = AgentClient(Admission(
          agent.localUri,
          Some(userId -> SecretString("TEST-PASSWORD"))))
        client.login() await 99.s

<<<<<<< HEAD
        val controllerRunId = ControllerRunId(JournalId.random())
        client
          .repeatUntilAvailable(99.s)(
            client.commandExecute(DedicateAgentDirector(
              Seq(SubagentId("SUBAGENT")), controllerId, controllerRunId, agentPath)))
          .await(99.s)
=======
    client
      .commandExecute(AttachItem(AgentRef(agentPath, Seq(SubagentId("SUBAGENT")))))
      .await(99.s)

    val subagentId = SubagentId("SUBAGENT")
    client.commandExecute(AttachItem(SubagentItem(subagentId, agentPath, agent.localUri)))
      .await(99.s).orThrow
    client.commandExecute(AttachSignedItem(itemSigner.sign(SimpleTestWorkflow)))
      .await(99.s).orThrow
>>>>>>> e72ef61f

        val subagentId = SubagentId("SUBAGENT")
        client
          .repeatUntilAvailable(99.s)(
            client.commandExecute(AttachItem(SubagentItem(subagentId, agentPath, agent.localUri))))
          .await(99.s).orThrow
        client.commandExecute(AttachSignedItem(itemSigner.sign(SimpleTestWorkflow)))
          .await(99.s).orThrow

        (for (orderId <- orderIds) yield
          client.commandExecute(AttachOrder(
            Order(
              orderId,
              SimpleTestWorkflow.id /: Position(0),
              Order.Ready,
              Map("a" -> StringValue("A"))),
            TestAgentPath))
        ) await 99.s

        for (orderId <- orderIds) {
          agent.eventWatch.await[OrderProcessingStarted](_.key == orderId)
        }
        sleep(2.s)

        client.commandExecute(ShutDown(Some(SIGKILL))).await(99.s).orThrow
        agent.untilTerminated.await(99.s)
        client.close()
      }
    }

    //Times out, but why ??? Since v2.6.0-SNAPSHOT 2023-03-13
    //TestAgent.blockingRun(agentConfiguration, 99.s) { agent =>
    //  for (orderId <- orderIds) {
    //    val processed = agent.eventWatch.await[OrderProcessed](_.key == orderId)
    //    assert(processed.head.value.event.outcome.isInstanceOf[Outcome.Killed])
    //  }
    //}
  }
}

object AgentShutDownTest
{
  private val logger = Logger[this.type]
  private val agentPath = AgentPath("AGENT")
  private val controllerId = ControllerId("CONTROLLER")
  private val AScript = operatingSystem.sleepingShellScript(10.s)
}<|MERGE_RESOLUTION|>--- conflicted
+++ resolved
@@ -16,20 +16,13 @@
 import js7.base.time.ScalaTime.*
 import js7.base.utils.CatsBlocking.BlockingTaskResource
 import js7.common.pekkoutils.Pekkos
-<<<<<<< HEAD
 import js7.common.pekkoutils.Pekkos.actorSystemResource
 import js7.common.system.ServerOperatingSystem.operatingSystem
-import js7.data.agent.AgentPath
+import js7.data.agent.{AgentPath, AgentRef}
 import js7.data.controller.{ControllerId, ControllerRunId}
 import js7.data.event.JournalId
 import js7.data.order.OrderEvent.OrderProcessingStarted
 import js7.data.order.{Order, OrderId}
-=======
-import js7.data.agent.{AgentPath, AgentRef}
-import js7.data.controller.ControllerId
-import js7.data.order.OrderEvent.OrderProcessed
-import js7.data.order.{Order, OrderId, Outcome}
->>>>>>> e72ef61f
 import js7.data.subagent.{SubagentId, SubagentItem}
 import js7.data.value.StringValue
 import js7.data.workflow.position.Position
@@ -63,24 +56,16 @@
           Some(userId -> SecretString("TEST-PASSWORD"))))
         client.login() await 99.s
 
-<<<<<<< HEAD
         val controllerRunId = ControllerRunId(JournalId.random())
         client
           .repeatUntilAvailable(99.s)(
             client.commandExecute(DedicateAgentDirector(
               Seq(SubagentId("SUBAGENT")), controllerId, controllerRunId, agentPath)))
           .await(99.s)
-=======
+
     client
       .commandExecute(AttachItem(AgentRef(agentPath, Seq(SubagentId("SUBAGENT")))))
       .await(99.s)
-
-    val subagentId = SubagentId("SUBAGENT")
-    client.commandExecute(AttachItem(SubagentItem(subagentId, agentPath, agent.localUri)))
-      .await(99.s).orThrow
-    client.commandExecute(AttachSignedItem(itemSigner.sign(SimpleTestWorkflow)))
-      .await(99.s).orThrow
->>>>>>> e72ef61f
 
         val subagentId = SubagentId("SUBAGENT")
         client
