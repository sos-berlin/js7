package js7.agent.web.common

import js7.common.akkahttp.web.session.RouteProvider

/**
 * Standard trait for Agent web services.
 * To be able to mix-in multiple web services, use `addRootRoute` to add a `Route`.
 * Method `buildRoute` returns the combined `Route`.
 *
 * @author Joacim Zschimmer
 */
trait AgentRouteProvider extends RouteProvider
{
<<<<<<< HEAD
  protected type OurSession = SimpleSession
=======
  protected type Session = AgentSession
>>>>>>> ca6ee2c4
}<|MERGE_RESOLUTION|>--- conflicted
+++ resolved
@@ -11,9 +11,5 @@
  */
 trait AgentRouteProvider extends RouteProvider
 {
-<<<<<<< HEAD
-  protected type OurSession = SimpleSession
-=======
-  protected type Session = AgentSession
->>>>>>> ca6ee2c4
+  protected type OurSession = AgentSession
 }