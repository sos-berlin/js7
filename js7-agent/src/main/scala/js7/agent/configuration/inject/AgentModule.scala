--- conflicted
+++ resolved
@@ -41,13 +41,8 @@
     EventIdClock(clock)
 
   @Provides @Singleton
-<<<<<<< HEAD
-  def sessionRegister(actorSystem: ActorSystem, config: Config)(implicit s: Scheduler): SessionRegister[SimpleSession] =
-    SessionRegister.start(actorSystem, SimpleSession.apply, config)
-=======
   def sessionRegister(actorSystem: ActorSystem, config: Config)(implicit s: Scheduler): SessionRegister[AgentSession] =
     SessionRegister.start[AgentSession](actorSystem, AgentSession.apply, config)
->>>>>>> ca6ee2c4
 
   @Provides @Singleton
   def gateKeeperConfiguration(config: Config): GateKeeper.Configuration[SimpleUser] =
