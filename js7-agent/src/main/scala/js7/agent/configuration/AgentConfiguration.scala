--- conflicted
+++ resolved
@@ -13,7 +13,7 @@
 import js7.base.io.JavaResource
 import js7.base.io.file.FileUtils.syntax._
 import js7.base.io.file.FileUtils.{EmptyPath, WorkingDirectory}
-import js7.base.problem.{Checked, Problem}
+import js7.base.problem.Checked
 import js7.base.thread.IOExecutor
 import js7.base.time.AlarmClock
 import js7.base.time.JavaTimeConverters._
@@ -112,47 +112,13 @@
 
   lazy val scriptInjectionAllowed = config.getBoolean("js7.job.execution.signed-script-injection-allowed")
 
-<<<<<<< HEAD
-  def toExecutorConf(iox: IOExecutor, blockingJobScheduler: SchedulerService, clock: AlarmClock) =
-    JobLauncherConf(
-      executablesDirectory = executablesDirectory,
-      workDirectory = workDirectory,
-      workingDirectory = jobWorkingDirectory,
-      killScript = killScript,
-      scriptInjectionAllowed = scriptInjectionAllowed,
-      RecouplingStreamReaderConfs.fromConfig(config).orThrow,
-      iox,
-      blockingJobScheduler = blockingJobScheduler,
-      clock)
-=======
-  def toExecutorConf(iox: IOExecutor, blockingJobScheduler: SchedulerService, clock: AlarmClock)
-  : Checked[JobExecutorConf] = {
-    val sigtermName = "js7.job.execution.kill-with-sigterm-command"
-    val sigkillName = "js7.job.execution.kill-with-sigkill-command"
-    val killWithSigterm = config.seqAs[String](sigtermName)
-    val killWithSigkill = config.seqAs[String](sigkillName)
-    if (killWithSigterm.nonEmpty && !killWithSigterm.contains("$pid"))
-      Left(Problem(s"Setting $sigtermName must contain \"$$pid\""))
-    else if (killWithSigkill.nonEmpty && !killWithSigkill.contains("$pid"))
-      Left(Problem(s"Setting $sigkillName must contain \"$$pid\""))
-    else Right(
-      JobExecutorConf(
-        executablesDirectory = executablesDirectory,
-        workDirectory = workDirectory,
-        workingDirectory = jobWorkingDirectory,
-        killWithSigterm = config.seqAs[String](sigtermName),
-        killWithSigkill = config.seqAs[String](sigkillName),
-        killScript = killScript,
-        scriptInjectionAllowed = scriptInjectionAllowed,
-        iox,
-        blockingJobScheduler = blockingJobScheduler,
-        clock))
-  }
->>>>>>> 6f44e13a
-
-  val journalMeta = JournalMeta(AgentState, stateDirectory / "agent")
-
-  def toSubagentConf =
+  def toJobLauncherConf(iox: IOExecutor, blockingJobScheduler: SchedulerService, clock: AlarmClock)
+  : Checked[JobLauncherConf] =
+    toSubagentConf.toJobLauncherConf(iox, blockingJobScheduler, clock)
+
+  val journalMeta = JournalMeta(AgentState, stateDirectory / "agent" )
+
+  lazy val toSubagentConf =
     SubagentConf(
       configDirectory = configDirectory,
       dataDirectory = dataDirectory,
