package js7.agent.scheduler.order

import org.apache.pekko.actor.{ActorRef, DeadLetterSuppression, Props, Status}
import org.apache.pekko.pattern.pipe
import com.softwaremill.tagging.@@
import js7.agent.data.AgentState
import js7.agent.scheduler.order.OrderActor.*
import js7.base.generic.Completed
import js7.base.io.process.ProcessSignal
import js7.base.io.process.ProcessSignal.{SIGKILL, SIGTERM}
import js7.base.log.{CorrelId, Logger}
import js7.base.monixutils.MonixBase.syntax.RichCheckedTask
import js7.base.problem.Checked
import js7.base.problem.Checked.Ops
import js7.base.utils.Assertions.assertThat
import js7.base.utils.ScalaUtils.syntax.*
import js7.data.command.{CancellationMode, SuspensionMode}
import js7.data.order.OrderEvent.*
import js7.data.order.{Order, OrderEvent, OrderId, OrderMark}
import js7.journal.configuration.JournalConf
import js7.journal.{JournalActor, KeyedJournalingActor}
import js7.subagent.director.SubagentKeeper
import monix.eval.{Fiber, Task}
import monix.execution.Scheduler
import scala.concurrent.Future
import scala.util.{Failure, Success}

/**
  * @author Joacim Zschimmer
  */
final class OrderActor private(
  orderId: OrderId,
  orderCorrelId: CorrelId,
  subagentKeeper: SubagentKeeper[AgentState],
  protected val journalActor: ActorRef @@ JournalActor.type,
  protected val journalConf: JournalConf)
  (implicit protected val scheduler: Scheduler)
extends KeyedJournalingActor[AgentState, OrderEvent]:

  private val logger = Logger.withPrefix[this.type](orderId.toString)

  private var order: Order[Order.State] = null
  private var terminating = false

  protected def key = orderId.asInstanceOf[E.Key]/*???*/

  def receive =
    case Input.Recover(o) =>
      assertThat(order == null)
      order = o
      becomeAsStateOf(order, force = true)
      val sender = this.sender()
      order.ifState[Order.Processing] match
        case None =>
          sender ! Output.RecoveryFinished

        case Some(o) =>
          // TODO Process all recovered Orders in a batch!
          subagentKeeper
            .recoverOrderProcessing(
              o,
              events => self ! Internal.UpdateEvents(events, orderCorrelId))
            .materializeIntoChecked
            .tapEval:
              case Left(problem) => Task(logger.error(s"recoverOrderProcessing(${o.id}): $problem"))
              case Right(_) => Task.unit
            .foreach { (_: Checked[Fiber[OrderProcessed]]) =>
              sender ! Output.RecoveryFinished
            }

    case Input.AddChild(o) =>
      assertThat(order == null)
      order = o
      becomeAsStateOf(order, force = true)

    case command: Command =>
      command match
        case Command.Attach(attachedOrder, correlId) if attachedOrder.id == orderId =>
          correlId.bind[Unit]:
            attachedOrder.toOrderAttachedToAgent match
              case Left(problem) =>
                logger.error(problem.toString)
                sender() ! Status.Failure(problem.throwable)

              case Right(orderAttachedToAgent) =>
                persist(orderAttachedToAgent) {
                  (event, updatedState) =>
                    becomeAsStateOf(attachedOrder, force = true)
                    update(event :: Nil)
                    Completed
                } pipeTo sender()

        case _ =>
          executeOtherCommand(command)

  private def fresh = startable

  private def ready: Receive =
    startable orElse receiveCommand orElse receiveTerminate

  private def processingKilled: Receive =
    receiveEvent orElse receiveCommand orElse receiveTerminate

  private def delayedAfterError: Receive =
    startable orElse receiveCommand orElse receiveTerminate

  private def startable: Receive =
    receiveEvent orElse:
      case Input.StartProcessing =>
<<<<<<< HEAD
        orderCorrelId.bind[Unit]:
          if order.isProcessable then
            // Separate CorrelId for each order process
            CorrelId.bindNew:
              become("processing")(processing)
=======
        orderCorrelId.bind[Unit] {
          if (!order.isProcessable)
            logger.warn("Input.StartProcessing but !order.isProcessable")
          else {
            // Separate CorrelId for each order process
            CorrelId.bindNew {
>>>>>>> 5b966f0e
              subagentKeeper
                .processOrder(
                  order.checkedState[Order.IsFreshOrReady].orThrow,
                  events => self ! Internal.UpdateEvents(events, orderCorrelId))
                .materialize
                .map:
                  case Failure(t) =>
                    logger.error(s"startOrderProcessing => ${t.toStringWithCauses}")  // OrderFailed ???

                  //case Success(Left(problem: SubagentDriverStoppedProblem)) =>
                  //  logger.debug(s"startOrderProcessing => $problem")

                  case Success(Left(problem)) =>
                    logger.error(s"startOrderProcessing => $problem")  // ???

                  case Success(Right(())) =>
                .runToFuture

      case _: Input.Terminate =>
        context.stop(self)

  private def processing: Receive =
<<<<<<< HEAD
    receiveCommand orElse receiveEvent orElse:
      case Internal.UpdateEvents(events, correlId) =>
        correlId.bind:
          update(events)

=======
    receiveEvent orElse receiveCommand orElse {
>>>>>>> 5b966f0e
      case Input.Terminate(signal) =>
        terminating = true
        if subagentKeeper.orderIsLocal(orderId) then
          for signal <- signal do
            subagentKeeper
              .killProcess(orderId, signal)
              .runAsyncAndForget
        else
          context.stop(self)

  private def processed: Receive =
    receiveEvent orElse receiveCommand orElse receiveTerminate

  private def standard: Receive =
    receiveEvent orElse receiveCommand orElse receiveTerminate

<<<<<<< HEAD
  private def receiveEvent: Receive =
    case Command.HandleEvents(events, correlId) =>
      correlId.bind:
=======
  private def receiveEvent: Receive = {
    case Internal.UpdateEvents(events, correlId) =>
      correlId.bind {
        update(events)
      }

    case Command.HandleEvents(events, correlId) =>
      correlId.bind[Unit] {
>>>>>>> 5b966f0e
        handleEvents(events) pipeTo sender()

<<<<<<< HEAD
  private def handleEvents(events: Seq[OrderCoreEvent]): Future[Completed] =
    order.applyEvents(events) match
=======
  private def handleEvents(events: Seq[OrderCoreEvent]): Future[Checked[Completed]] =
    order.applyEvents(events) match {
>>>>>>> 5b966f0e
      case Left(problem) =>
        Future.successful(Left(problem))

      case Right(updated) =>
<<<<<<< HEAD
        becomeAsStateOf(updated)
        if events.size == 1 && events.head.isInstanceOf[OrderCancellationMarked] && updated == order then  // Duplicate, already cancelling with same CancellationMode?
          Future.successful(Completed)
=======
        if (events.size == 1 && events.head.isInstanceOf[OrderCancellationMarked] && updated == order)  // Duplicate, already cancelling with same CancellationMode?
          Future.successful(Right(Completed))
>>>>>>> 5b966f0e
        else
          persistTransactionReturnChecked(events) { (event, updatedState) =>
            update(events)
            if terminating then
              context.stop(self)
            else
              event foreach:
                case OrderKillingMarked(Some(kill)) => maybeKillOrder(kill)
                case _ =>
            Completed
          }

  private def maybeKillOrder(): Unit =
    if order.state.isInstanceOf[Order.Processing] then
      order.mark match
        case Some(OrderMark.Cancelling(CancellationMode.FreshOrStarted(Some(kill)))) =>
          maybeKillOrder(kill)

        case Some(OrderMark.Suspending(SuspensionMode(Some(kill)))) =>
          maybeKillOrder(kill)

        case _ =>

  private def maybeKillOrder(kill: CancellationMode.Kill): Unit =
    if kill.workflowPosition.forall(_ == order.workflowPosition) then
      subagentKeeper
        .killProcess(
          order.id,
          if kill.immediately then SIGKILL else SIGTERM)
        .runAsyncAndForget

  private def becomeAsStateOf(anOrder: Order[Order.State], force: Boolean = false): Unit =
    if anOrder.isDetaching then
      become("detaching")(detaching)
    else
<<<<<<< HEAD
    if force || anOrder.state.getClass != order.state.getClass then
      anOrder.state match
=======
    if (true || force || anOrder.state.getClass != order.state.getClass) {
      anOrder.state match {
>>>>>>> 5b966f0e
        case _: Order.Fresh             => become("fresh")(wrap(fresh))
        case _: Order.Ready             => become("ready")(wrap(ready))
        case _: Order.Processing        => become("processing")(wrap(processing))
        case _: Order.Processed         => become("processed")(wrap(processed))
        case _: Order.ProcessingKilled  => become("processingKilled")(wrap(processingKilled))
        case _: Order.DelayedAfterError => become("delayedAfterError")(wrap(delayedAfterError))
        case _: Order.Forked            => become("forked")(wrap(standard))
        case _: Order.BetweenCycles     => become("forked")(wrap(standard))
        case _: Order.Failed            => become("failed")(wrap(standard))
        case _: Order.FailedWhileFresh  => become("failedWhileFresh")(wrap(standard))
        case _: Order.Stopped           => become("stopped")(wrap(standard))
        case _: Order.StoppedWhileFresh => become("stoppedWhileFresh")(wrap(standard))
        case _: Order.FailedInFork      => become("failedInFork")(wrap(standard))
        case _: Order.Broken            => become("broken")(wrap(standard))
        case Order.WaitingForLock | _: Order.ExpectingNotice | _: Order.ExpectingNotices |
             _: Order.Prompting | Order.Finished | Order.Cancelled | Order.Deleted =>
          sys.error(s"Order is expected to be at the Controller, not at Agent: ${order.state}")   // A Finished order must be at Controller

  private def wrap(receive: Receive): Receive =
    case msg if receive.isDefinedAt(msg) =>
      orderCorrelId.bind:
        receive(msg)

  private def detaching: Receive =
    receiveEvent orElse receiveCommand orElse receiveTerminate

  private def receiveTerminate: Receive =
    case _: Input.Terminate =>
      context.stop(self)

  private def receiveCommand: Receive =
    case command: Command => executeOtherCommand(command)

  private def executeOtherCommand(command: Command): Unit =
    val msg = s"Improper command $command while in state ${Option(order).map(_.state) getOrElse "(no order)"}"
    logger.error(msg)
    sender() ! Status.Failure(new IllegalStateException(msg))

  private def update(events: Seq[OrderEvent]) =
    val previousOrderOrNull = order
    events foreach updateOrder
    becomeAsStateOf(order)
    context.parent ! Output.OrderChanged(orderId, CorrelId.current, previousOrderOrNull, events)
    events.last match
      case OrderDetached =>
        logger.trace("Stopping after OrderDetached")
        order = null
        context.stop(self)

      case _: OrderProcessingStarted =>
        maybeKillOrder()

      case _: OrderProcessed =>
        if terminating then
          context.stop(self)
<<<<<<< HEAD
        else
          become("processed")(processed)
=======
        }
>>>>>>> 5b966f0e
      case _ =>

  private def updateOrder(event: OrderEvent) =
    order = event match
      case event: OrderAttachedToAgent =>
        Order.fromOrderAttached(orderId, event)

      case _: OrderStdWritten =>
        // Not collected
        order

      case event: OrderCoreEvent if order != null =>
        order.applyEvent(event).orThrow/*!!!*/

      case _ =>
        sys.error(s"Unexpected event for '$orderId': $event")

  override def unhandled(msg: Any) =
<<<<<<< HEAD
    msg match
      case msg @ (_: Command | _: Input) =>
=======
    msg match {
      case msg @ (_: Command | _: Input | _: Internal.UpdateEvents) =>
>>>>>>> 5b966f0e
        logger.error(s"Unhandled message $msg in Actor state '$actorStateName', Order state is ${order.state}")

      case _ =>
        super.unhandled(msg)

  override def toString = s"OrderActor(${orderId.string})"

private[order] object OrderActor:
  private[order] def props(
    orderId: OrderId,
    correlId: CorrelId,
    subagentKeeper: SubagentKeeper[AgentState],
    journalActor: ActorRef @@ JournalActor.type,
    journalConf: JournalConf)
    (implicit s: Scheduler) =
    Props { new OrderActor(
      orderId, correlId, subagentKeeper, journalActor = journalActor, journalConf)
    }

  private object Internal:
    final case class UpdateEvents(events: Seq[OrderEvent], correlId: CorrelId)

  sealed trait Command
  object Command:
    final case class Attach(order: Order[Order.IsFreshOrReady], correlId: CorrelId)
    extends Command

    final case class HandleEvents(event: Seq[OrderCoreEvent], correlId: CorrelId)
    extends Input

  sealed trait Input
  object Input:
    final case class Recover(order: Order[Order.State]) extends Input
    final case class AddChild(order: Order[Order.Ready]) extends Input

    case object StartProcessing
    extends Input

    final case class Terminate(processSignal: Option[ProcessSignal] = None)
    extends Input, DeadLetterSuppression

  object Output:
    case object RecoveryFinished
    final case class OrderChanged(
      orderId: OrderId,
      correlId: CorrelId,
      previousOrderOrNull: Order[Order.State],
      events: Seq[OrderEvent])<|MERGE_RESOLUTION|>--- conflicted
+++ resolved
@@ -107,20 +107,12 @@
   private def startable: Receive =
     receiveEvent orElse:
       case Input.StartProcessing =>
-<<<<<<< HEAD
         orderCorrelId.bind[Unit]:
-          if order.isProcessable then
+          if !order.isProcessable then
+            logger.warn("Input.StartProcessing but !order.isProcessable")
+          else
             // Separate CorrelId for each order process
             CorrelId.bindNew:
-              become("processing")(processing)
-=======
-        orderCorrelId.bind[Unit] {
-          if (!order.isProcessable)
-            logger.warn("Input.StartProcessing but !order.isProcessable")
-          else {
-            // Separate CorrelId for each order process
-            CorrelId.bindNew {
->>>>>>> 5b966f0e
               subagentKeeper
                 .processOrder(
                   order.checkedState[Order.IsFreshOrReady].orThrow,
@@ -143,15 +135,7 @@
         context.stop(self)
 
   private def processing: Receive =
-<<<<<<< HEAD
-    receiveCommand orElse receiveEvent orElse:
-      case Internal.UpdateEvents(events, correlId) =>
-        correlId.bind:
-          update(events)
-
-=======
-    receiveEvent orElse receiveCommand orElse {
->>>>>>> 5b966f0e
+    receiveEvent orElse receiveCommand orElse:
       case Input.Terminate(signal) =>
         terminating = true
         if subagentKeeper.orderIsLocal(orderId) then
@@ -168,12 +152,7 @@
   private def standard: Receive =
     receiveEvent orElse receiveCommand orElse receiveTerminate
 
-<<<<<<< HEAD
   private def receiveEvent: Receive =
-    case Command.HandleEvents(events, correlId) =>
-      correlId.bind:
-=======
-  private def receiveEvent: Receive = {
     case Internal.UpdateEvents(events, correlId) =>
       correlId.bind {
         update(events)
@@ -181,28 +160,17 @@
 
     case Command.HandleEvents(events, correlId) =>
       correlId.bind[Unit] {
->>>>>>> 5b966f0e
         handleEvents(events) pipeTo sender()
-
-<<<<<<< HEAD
-  private def handleEvents(events: Seq[OrderCoreEvent]): Future[Completed] =
-    order.applyEvents(events) match
-=======
+      }
+
   private def handleEvents(events: Seq[OrderCoreEvent]): Future[Checked[Completed]] =
-    order.applyEvents(events) match {
->>>>>>> 5b966f0e
+    order.applyEvents(events) match 
       case Left(problem) =>
         Future.successful(Left(problem))
 
       case Right(updated) =>
-<<<<<<< HEAD
-        becomeAsStateOf(updated)
         if events.size == 1 && events.head.isInstanceOf[OrderCancellationMarked] && updated == order then  // Duplicate, already cancelling with same CancellationMode?
-          Future.successful(Completed)
-=======
-        if (events.size == 1 && events.head.isInstanceOf[OrderCancellationMarked] && updated == order)  // Duplicate, already cancelling with same CancellationMode?
           Future.successful(Right(Completed))
->>>>>>> 5b966f0e
         else
           persistTransactionReturnChecked(events) { (event, updatedState) =>
             update(events)
@@ -238,13 +206,8 @@
     if anOrder.isDetaching then
       become("detaching")(detaching)
     else
-<<<<<<< HEAD
-    if force || anOrder.state.getClass != order.state.getClass then
+    if true || force || anOrder.state.getClass != order.state.getClass then
       anOrder.state match
-=======
-    if (true || force || anOrder.state.getClass != order.state.getClass) {
-      anOrder.state match {
->>>>>>> 5b966f0e
         case _: Order.Fresh             => become("fresh")(wrap(fresh))
         case _: Order.Ready             => become("ready")(wrap(ready))
         case _: Order.Processing        => become("processing")(wrap(processing))
@@ -300,12 +263,6 @@
       case _: OrderProcessed =>
         if terminating then
           context.stop(self)
-<<<<<<< HEAD
-        else
-          become("processed")(processed)
-=======
-        }
->>>>>>> 5b966f0e
       case _ =>
 
   private def updateOrder(event: OrderEvent) =
@@ -324,13 +281,8 @@
         sys.error(s"Unexpected event for '$orderId': $event")
 
   override def unhandled(msg: Any) =
-<<<<<<< HEAD
     msg match
-      case msg @ (_: Command | _: Input) =>
-=======
-    msg match {
       case msg @ (_: Command | _: Input | _: Internal.UpdateEvents) =>
->>>>>>> 5b966f0e
         logger.error(s"Unhandled message $msg in Actor state '$actorStateName', Order state is ${order.state}")
 
       case _ =>
