package js7.agent.scheduler.order

import cats.syntax.parallel.*
import com.softwaremill.tagging.{@@, Tagger}
import io.circe.syntax.EncoderOps
import java.time.ZoneId
import js7.agent.configuration.AgentConfiguration
import js7.agent.data.AgentState
import js7.agent.data.commands.AgentCommand
import js7.agent.data.commands.AgentCommand.{AttachItem, AttachOrder, AttachSignedItem, DetachItem, DetachOrder, MarkOrder, OrderCommand, ReleaseEvents, Response}
import js7.agent.data.event.AgentEvent.{AgentReady, AgentShutDown}
import js7.agent.scheduler.order.AgentOrderKeeper.*
import js7.base.circeutils.CirceUtils.RichJson
import js7.base.crypt.Signed
import js7.base.generic.Completed
import js7.base.io.process.ProcessSignal.SIGKILL
import js7.base.log.{BlockingSymbol, CorrelId, Logger}
import js7.base.monixutils.AsyncVariable
import js7.base.monixutils.MonixBase.syntax.{RichCheckedTask, RichMonixTask}
import js7.base.problem.Checked.Ops
import js7.base.problem.{Checked, Problem}
import js7.base.thread.MonixBlocking.syntax.RichTask
import js7.base.time.JavaTime.*
import js7.base.time.ScalaTime.*
import js7.base.time.{AdmissionTimeScheme, AlarmClock, TimeInterval}
import js7.base.utils.CatsUtils.continueWithLast
import js7.base.utils.Collections.implicits.InsertableMutableMap
import js7.base.utils.ScalaUtils.syntax.*
import js7.base.utils.StackTraces.StackTraceThrowable
import js7.base.utils.{Allocated, DuplicateKeyException, SetOnce}
import js7.cluster.ClusterNode
import js7.common.pekkoutils.Pekkos.{encodeAsActorName, uniqueActorName}
import js7.common.pekkoutils.SupervisorStrategies
import js7.common.system.PlatformInfos.currentPlatformInfo
import js7.common.system.startup.ServiceMain
import js7.common.utils.Exceptions.wrapException
import js7.core.problems.ReverseReleaseEventsProblem
import js7.data.Problems.PassiveClusterNodeUrlChangeableOnlyWhenNotCoupledProblem
import js7.data.agent.AgentRef
import js7.data.agent.Problems.{AgentDuplicateOrder, AgentIsShuttingDown}
import js7.data.calendar.Calendar
import js7.data.event.JournalEvent.JournalEventsReleased
import js7.data.event.KeyedEvent.NoKey
import js7.data.event.{<-:, Event, EventId, JournalState, Stamped}
import js7.data.execution.workflow.OrderEventSource
import js7.data.execution.workflow.instructions.{ExecuteAdmissionTimeSwitch, InstructionExecutorService}
import js7.data.item.BasicItemEvent.{ItemAttachedToMe, ItemDetached, ItemDetachingFromMe, SignedItemAttachedToMe}
import js7.data.item.{InventoryItem, SignableItem, UnsignedItem}
import js7.data.job.{JobKey, JobResource}
import js7.data.order.Order.InapplicableOrderEventProblem
import js7.data.order.OrderEvent.{OrderAttachedToAgent, OrderCoreEvent, OrderDetached, OrderProcessed}
import js7.data.order.{Order, OrderEvent, OrderId}
import js7.data.orderwatch.{FileWatch, OrderWatchPath}
import js7.data.state.OrderEventHandler
import js7.data.state.OrderEventHandler.FollowUp
import js7.data.subagent.{SubagentId, SubagentItem, SubagentSelection, SubagentSelectionId}
import js7.data.workflow.instructions.Execute
import js7.data.workflow.instructions.executable.WorkflowJob
import js7.data.workflow.{Workflow, WorkflowControl, WorkflowId, WorkflowPathControl}
import js7.journal.state.FileJournal
import js7.journal.{JournalActor, MainJournalingActor}
import js7.launcher.configuration.Problems.SignedInjectionNotAllowed
import js7.subagent.Subagent
import js7.subagent.director.SubagentKeeper
import monix.eval.{Fiber, Task}
import monix.execution.{Cancelable, Scheduler}
import org.apache.pekko.actor.{ActorRef, DeadLetterSuppression, Stash, Terminated}
import org.apache.pekko.pattern.{ask, pipe}
import scala.annotation.tailrec
import scala.collection.mutable
import scala.concurrent.duration.*
import scala.concurrent.duration.Deadline.now
import scala.concurrent.{Await, Future, Promise}
import scala.util.control.NonFatal
import scala.util.{Failure, Success, Try}

/**
 * Keeper of one Controller's orders.
 *
 * @author Joacim Zschimmer
 */
final class AgentOrderKeeper(
  forDirector: Subagent.ForDirector,
  clusterNode: ClusterNode[AgentState],
  failedOverSubagentId: Option[SubagentId],
  recoveredAgentState : AgentState,
  changeSubagentAndClusterNode: ItemAttachedToMe => Task[Checked[Unit]],
  journalAllocated: Allocated[Task, FileJournal[AgentState]],
  shutDownOnce: SetOnce[AgentCommand.ShutDown],
  private implicit val clock: AlarmClock,
  conf: AgentConfiguration)
  (implicit protected val scheduler: Scheduler)
extends MainJournalingActor[AgentState, Event]
with Stash
{
  import conf.implicitPekkoAskTimeout
  import context.{actorOf, watch}
  import forDirector.{iox, subagent as localSubagent}

  private val journal = journalAllocated.allocatedThing
  private val (ownAgentPath, localSubagentId, controllerId) = {
    val meta = journal.unsafeCurrentState().meta
    val subagentId: SubagentId =
      if (meta.directors.isEmpty) throw new IllegalStateException(
        "Missing definition of Subagents in AgentMetaState")
      else if (!conf.clusterConf.isBackup)
        meta.directors.head
      else if (meta.directors.sizeIs < 2) throw new IllegalStateException(
        "Missing definition of backup Subagent in AgentMetaState")
      else
        meta.directors(1)
    (meta.agentPath, subagentId, meta.controllerId)
  }
  private implicit val instructionExecutorService: InstructionExecutorService =
    new InstructionExecutorService(clock)

  override val supervisorStrategy = SupervisorStrategies.escalate

  protected val journalActor: ActorRef @@ JournalActor.type =
    journal.journalActor.taggedWith[JournalActor.type]
  protected def journalConf = conf.journalConf

  private var journalState = JournalState.empty
  private var agentProcessCount = 0
  private val jobRegister = mutable.Map.empty[JobKey, JobEntry]
  private val workflowRegister = new WorkflowRegister(ownAgentPath)
  private val fileWatchManager = new FileWatchManager(ownAgentPath, journal, conf.config)
  private val orderRegister = new OrderRegister
  private var switchingOver = false

  private object shutdown {
    private var shutDownCommand: Option[AgentCommand.ShutDown] = None
    private var snapshotFinished = false
    private var stillTerminatingSchedule: Option[Cancelable] = None
    private var terminatingOrders = false
    private var terminatingJobs = false
    private var terminatingJournal = false
    val since = SetOnce[Deadline]

    def shuttingDown = shutDownCommand.isDefined

    def start(cmd: AgentCommand.ShutDown): Unit =
      if (!shuttingDown) {
        since := now
        shutDownCommand = Some(cmd)
        fileWatchManager.stop.runAsyncAndForget
        if (cmd.isFailOrSwitchover) {
          journalAllocated.release.runAsyncAndForget
          context.stop(self)
        } else if (cmd.suppressSnapshot) {
          snapshotFinished = true
        } else {
          journalActor ! JournalActor.Input.TakeSnapshot // Take snapshot before OrderActors are stopped
          stillTerminatingSchedule = Some(scheduler.scheduleAtFixedRate(5.seconds, 10.seconds) {
            self ! Internal.StillTerminating
          })
        }
        continue()
      }

    def close() = {
      stillTerminatingSchedule foreach (_.cancel())
    }

    def onStillTerminating() =
      logger.info(s"🟠 Still terminating, waiting for ${orderRegister.size} orders" +
        s", ${jobRegister.size} jobs" +
        (!snapshotFinished ?? ", and the snapshot"))

    def onSnapshotTaken(): Unit =
      if (shuttingDown) {
        snapshotFinished = true
        continue()
      }

    def continue(): Unit =
      for (shutDown <- shutDownCommand) {
        logger.trace(s"termination.continue: ${orderRegister.size} orders, " +
          jobRegister.size + " jobs" +
          (snapshotFinished ?? ", snapshot taken"))
        if (snapshotFinished) {
          if (!terminatingOrders) {
            terminatingOrders = true
            for (o <- orderRegister.values if !o.isDetaching) {
              o.actor ! OrderActor.Input.Terminate(shutDown.processSignal/*only local Subagent*/)
            }
          }
          if (orderRegister.isEmpty) {
            if (!terminatingJobs) {
              terminatingJobs = true
              subagentKeeper.stop
                .onErrorHandle(t => logger.error(
                  s"subagentKeeper.stop =>${t.toStringWithCauses}", t))
                .map(_ => self ! Internal.JobDriverStopped)
                .runAsyncAndForget
            }
            if (jobRegister.isEmpty && !terminatingJournal) {
              persist(AgentShutDown) { (_, _) =>
                terminatingJournal = true
                journalAllocated.release.runAsyncAndForget
              }
            }
          }
        }
      }
  }
  import shutdown.shuttingDown

  private val subagentKeeper =
    new SubagentKeeper(
      localSubagentId, localSubagent, ownAgentPath, controllerId, failedOverSubagentId,
      journal, conf.directorConf, context.system)

  watch(journalActor)
  self ! Internal.Recover(recoveredAgentState)
  // Do not use recovered_ after here to allow release of the big object

  override def postStop() = {
    // TODO Use Resource (like the Subagent starter)
    // TODO Blocking!
    Try(subagentKeeper.stop.uncancelable.timeout(3.s).logWhenItTakesLonger.await(99.s))

    fileWatchManager.stop.runAsyncAndForget
    shutdown.close()
    super.postStop()
    logger.debug("Stopped" + shutdown.since.toOption.fold("")(o => s" (terminated in ${o.elapsed.pretty})"))
  }

  def receive = {
    case Internal.Recover(recoveredAgentState) =>
      journalState = recoveredAgentState.journalState

      become("Recovering")(recovering(recoveredAgentState))
      unstashAll()

      journal.state
        .flatMap(state =>
          subagentKeeper.recoverSubagents(state.idToSubagentItemState.values.toVector))
        .flatMapT(_ =>
          subagentKeeper.recoverSubagentSelections(
            recoveredAgentState.pathToUnsignedSimple(SubagentSelection).values.toVector))
        .map(_.orThrow)
        .materialize
        .foreach { tried =>
          self.forward(Internal.SubagentKeeperInitialized(recoveredAgentState, tried))
        }

    case _ => stash()
  }

  private def recovering(recoveredState: AgentState): Receive = {
    var remainingOrders = recoveredState.idToOrder.size

    def continue() =
      if (remainingOrders == 0) {
        subagentKeeper.startProcessing
          .logWhenItTakesLonger("subagentKeeper.startProcessing")
          .awaitInfinite

        if (!journalState.userIdToReleasedEventId.contains(controllerId.toUserId)) {
          // Automatically add Controller's UserId to list of users allowed to release events,
          // to avoid deletion of journal files due to an empty list, before controller has read the events.
          // The controller has to send ReleaseEvents commands to release obsolete journal files.
          persist(JournalEventsReleased(controllerId.toUserId, EventId.BeforeFirst)) {
            case (Stamped(_,_, _ <-: event), journaledState) =>
              journalState = journalState.applyEvent(event)
          }
        }

        fileWatchManager.start
          .map(_.orThrow)  // How to handle a failure, due to missing environment variable ???
          .runAsyncAndForget

        // TODO AgentReady should be the first event ?
        persist(
          AgentReady(
            ZoneId.systemDefault.getId,
            totalRunningTime =
              clusterNode.recoveredExtract.totalRunningSince.elapsed.roundUpToNext(1.ms),
            Some(currentPlatformInfo()))
        ) { (_, _) =>
          self ! Internal.OrdersRecovered(recoveredState)
        }
      }

    val receive: Receive = {
      case Internal.SubagentKeeperInitialized(state, tried) =>
        for (t <- tried.failed) throw t.appendCurrentStackTrace

        for (workflow <- state.idToWorkflow.values)
          wrapException(s"Error while recovering ${workflow.path}") {
            workflowRegister.recover(workflow)
            val timeZone = ZoneId.of(workflow.timeZone.string) // throws on unknown time zone !!!
            createJobEntries(workflow, timeZone)
          }

        for (order <- state.idToOrder.values)
          wrapException(s"Error while recovering ${order.id}") {
            //val order = workflowRegister.reuseMemory(recoveredOrder)
            val actor = newOrderActor(order.id)
            orderRegister.recover(order.id, actor)
            actor ! OrderActor.Input.Recover(order)
          }

        continue()

      case OrderActor.Output.RecoveryFinished =>
        remainingOrders -= 1
        continue()

      case Internal.OrdersRecovered(state) =>
        for (order <- state.idToOrder.values.view.flatMap(_.ifState[Order.Processing])) {
          for (jobKey <- state.jobKey(order.workflowPosition).toOption) {
            jobRegister(jobKey).recoverProcessingOrder(order)
            agentProcessCount += 1
          }
        }

        // proceedWithOrder before subagentKeeper.start because continued Orders (still
        // processing at remote Subagent) will emit events and change idToOrder asynchronously!
        // But not before SubagentKeeper has been started (when Subagents are coupled).
        for (order <- state.idToOrder.values) {
          proceedWithOrder(order)
        }

        logger.info(ServiceMain.readyMessageWithLine(s"$ownAgentPath is ready"))
        become("ready")(ready)
        unstashAll()

      case _: AgentCommand.ShutDown =>
        logger.info("ShutDown command terminates Agent while recovering")
        context.stop(self)
        sender() ! AgentCommand.Response.Accepted

      case _ =>
        stash()
    }
    receive
  }

  private def ready: Receive = {
    case Input.ExternalCommand(cmd, correlId, response) =>
      response.completeWith(
        correlId.bind {
          processCommand(cmd)
        })

    case cmd: AgentCommand.ShutDown =>
      if (cmd.isSwitchover) {
        switchOver(cmd) pipeTo sender()
      } else {
        shutdown.start(cmd)
        sender() ! AgentCommand.Response.Accepted
      }

    case JournalActor.Output.SnapshotTaken =>
      shutdown.onSnapshotTaken()

    case OrderActor.Output.OrderChanged(orderId, correlId, previousOrderOrNull, events) =>
      correlId.bind[Unit] {
        if (!shuttingDown) {
          // previousOrderOrNull is null only for OrderAttachedToAgent event
          var order = previousOrderOrNull
          var myJobEntry: JobEntry = null
          for (event <- events) {
            event match {
              case event: OrderAttachedToAgent =>
                order = Order.fromOrderAttached(orderId, event)

              case event: OrderProcessed =>
                (for {
                  jobKey <- journal.unsafeCurrentState().jobKey(previousOrderOrNull.workflowPosition)
                  jobEntry <- jobRegister.checked(jobKey)
                } yield jobEntry)
                match {
                  case Left(problem) =>
                    logger.error(s"OrderActor.Output.OrderChanged($orderId) => $problem")

                  case Right(jobEntry) =>
                    jobEntry.processCount -= 1
                    agentProcessCount -= 1
                    myJobEntry = jobEntry
                }
                order = order.applyEvent(event).orThrow

              case event: OrderCoreEvent =>
                order = order.applyEvent(event).orThrow

              case _ =>
            }
            handleOrderEvent(order, event)
          }
          if (myJobEntry != null) {
            tryStartProcessing(myJobEntry)
            tryStartProcessing()
          }
          if (!events.lastOption.contains(OrderDetached)) {
            proceedWithOrder(order)
          }
        }
      }

    case Internal.Due(orderId) if orderRegister contains orderId =>
      proceedWithOrder(orderId)

    case Internal.JobDue(jobKey) =>
      for (jobEntry <- jobRegister.get(jobKey)) {
        tryStartProcessing(jobEntry)
      }

    case Internal.TryStartProcessing =>
      tryStartProcessing()

    case Input.ResetAllSubagents =>
      subagentKeeper
        .resetAllSubagents(except = journal.unsafeCurrentState().meta.directors.toSet)
        .void.runToFuture.pipeTo(sender())
  }

  private def processCommand(cmd: AgentCommand): Future[Checked[Response]] = cmd match {
    case cmd: OrderCommand => processOrderCommand(cmd)

    case AttachItem(item) =>
      attachUnsignedItem(item)

    case AttachSignedItem(signed: Signed[SignableItem]) =>
      attachSignedItem(signed)

    case DetachItem(itemKey) if itemKey.isAssignableToAgent =>
      if (!journal.unsafeCurrentState().keyToItem.contains(itemKey)) {
        logger.warn(s"DetachItem($itemKey) but item is unknown")
        Future.successful(Right(AgentCommand.Response.Accepted))
      } else
        itemKey match {
          case path: OrderWatchPath =>
            fileWatchManager.remove(path)
              .rightAs(AgentCommand.Response.Accepted)
              .runToFuture

          case subagentId: SubagentId =>
            journal
              .persistKeyedEvent(NoKey <-: ItemDetachingFromMe(subagentId))
              .flatMapT(_ => subagentKeeper
                .startRemoveSubagent(subagentId)
                // SubagentKeeper will emit ItemDetached event
                .map(Right(_)))
              .as(Right(AgentCommand.Response.Accepted))
              .runToFuture

          case selectionId: SubagentSelectionId =>
            journal
              .persistKeyedEvent(NoKey <-: ItemDetached(selectionId, ownAgentPath))
              .flatMapT(_ => subagentKeeper
                .removeSubagentSelection(selectionId)
                .as(Right(AgentCommand.Response.Accepted)))
              .runToFuture

          case WorkflowId.as(workflowId) =>
            val maybeWorkflow = journal.unsafeCurrentState().idToWorkflow.get(workflowId)
            persist(ItemDetached(itemKey, ownAgentPath)) { (stampedEvent, journaledState) =>
              for (workflow <- maybeWorkflow) {
                subagentKeeper
                  .stopJobs(workflow.keyToJob.keys, SIGKILL/*just in case*/)
                  .onErrorHandle(t => logger.error(
                    s"SubagentKeeper.stopJobs: ${t.toStringWithCauses}", t))
                  .runAsyncAndForget
              }
              Right(AgentCommand.Response.Accepted)
            }

          case _ =>
            persist(ItemDetached(itemKey, ownAgentPath)) { (stampedEvent, journaledState) =>
              Right(AgentCommand.Response.Accepted)
            }
        }

    case AgentCommand.ResetSubagent(subagentId, force) =>
      val task =
        if (journal.unsafeCurrentState().meta.directors.contains(subagentId))
          Task.left(Problem(s"$subagentId as an Agent Director cannot be reset"))
        else
          subagentKeeper.startResetSubagent(subagentId, force)
            .rightAs(AgentCommand.Response.Accepted)

      task.runToFuture

    case AgentCommand.ClusterSwitchOver =>
      switchOver(cmd)

    case AgentCommand.TakeSnapshot =>
      (journalActor ? JournalActor.Input.TakeSnapshot)
        .mapTo[JournalActor.Output.SnapshotTaken.type]
        .map(_ => Right(AgentCommand.Response.Accepted))

    case _ => Future.successful(Left(Problem(s"Unknown command: ${cmd.getClass.simpleScalaName}")))  // Should not happen
  }

  private def attachUnsignedItem(item: UnsignedItem): Future[Checked[Response.Accepted]] =
    item match {
      case agentRef: AgentRef =>
        if (agentRef.path != ownAgentPath)
          Future.successful(Left(Problem(s"Alien AgentRef(${agentRef.path})")))
        else
          changeSubagentAndClusterNodeThenProceed(ItemAttachedToMe(agentRef))
            .rightAs(AgentCommand.Response.Accepted)
            .runToFuture

      case fileWatch: FileWatch =>
        if (!conf.subagentConf.scriptInjectionAllowed)
          Future.successful(Left(SignedInjectionNotAllowed))
        else
          fileWatchManager.update(fileWatch)
            .map(_.rightAs(AgentCommand.Response.Accepted))
            .runToFuture

      case item: SubagentItem =>
        changeSubagentAndClusterNodeThenProceed(ItemAttachedToMe(item))
          .rightAs(AgentCommand.Response.Accepted)
          .runToFuture

      case item @ (_: AgentRef | _: Calendar | _: SubagentSelection |
                   _: WorkflowPathControl | _: WorkflowControl) =>
        //val previousItem = journal.unsafeCurrentState().keyToItem.get(item.key)
        persist(ItemAttachedToMe(item)) { (stampedEvent, journaledState) =>
          proceedWithItem(/*previousItem,*/ item).runToFuture
        }.flatten
          .rightAs(AgentCommand.Response.Accepted)

      case _ =>
        Future.successful(Left(Problem.pure(s"AgentCommand.AttachItem(${item.key}) for unknown InventoryItem")))
    }

  @volatile private var changeSubagentAndClusterNodeAndProceedFiberStop = false
  private val changeSubagentAndClusterNodeAndProceedFiber =
    AsyncVariable(Fiber(Task.pure(Checked.unit), Task.unit))

  private def changeSubagentAndClusterNodeThenProceed(event: ItemAttachedToMe): Task[Checked[Unit]] =
    changeSubagentAndClusterNodeAndProceedFiber
      .update { fiber =>
        changeSubagentAndClusterNodeAndProceedFiberStop = true
        fiber.join *>
          Task.defer {
            changeSubagentAndClusterNodeAndProceedFiberStop = false
            tryForeverChangeSubagentAndClusterNodeAndProceed(event)
              .start
          }
      }
      .flatMap(_.join.timeoutTo(10.s /*???*/ , Task.right(()) /*respond the command*/))

  private def tryForeverChangeSubagentAndClusterNodeAndProceed(event: ItemAttachedToMe)
  : Task[Checked[Unit]] =
    Task.defer {
      import event.item
      val label = s"${event.getClass.simpleScalaName}(${item.key})"
      val since = now
      val delays = continueWithLast(1.s, 3.s, 10.s)
      val sym = new BlockingSymbol
      Task.tailRecM(())(_ =>
        changeSubagentAndClusterNode(event)
          .flatMapT(_ => proceedWithItem(item))
          .uncancelable // Only the loop should be cancelable, but not the inner operations
          .flatMap {
            case Left(problem @ PassiveClusterNodeUrlChangeableOnlyWhenNotCoupledProblem) =>
              sym.increment()
              logger.warn(
                s"$sym $label => $problem — trying since ${since.elapsed.pretty} ...")
              Task.sleep(delays.next()).as(Left(())/*repeat*/)

            case checked =>
              if (sym.called) checked match {
                case Left(problem) => logger.error(s"🔥 $label => $problem")
                case Right(()) => logger.info(s"🟢 $label => Cluster setting has been changed")
              }
              Task.right(checked)
          }
      )
    }

  private def attachSignedItem(signed: Signed[SignableItem]): Future[Checked[Response.Accepted]] =
    forDirector.signatureVerifier.verify(signed.signedString) match {
      case Left(problem) => Future.successful(Left(problem))
      case Right(signerIds) =>
        logger.info(Logger.SignatureVerified, s"Verified ${signed.value.key}, signed by ${signerIds.mkString(", ")}")

        signed.value match {
          case workflow: Workflow =>
            workflowRegister.get(workflow.id) match {
              case None =>
                workflow.timeZone.toZoneId match {
                  case Left(problem) => Future.successful(Left(problem))
                  case Right(zoneId) =>
                    persist(SignedItemAttachedToMe(signed)) { (stampedEvent, journaledState) =>
                      val reducedWorkflow = journaledState.idToWorkflow(workflow.id)
                      workflowRegister.handleEvent(stampedEvent.value, reducedWorkflow)
                      createJobEntries(reducedWorkflow, zoneId)
                      Right(AgentCommand.Response.Accepted)
                    }
                }

              case Some(registeredWorkflow) =>
                Future.successful(
                  if (workflow.withoutSource.reduceForAgent(ownAgentPath) != registeredWorkflow.withoutSource) {
                    logger.warn(s"AttachSignedItem: Different duplicate ${workflow.id}:")
                    logger.warn(s"AttachSignedItem  ${workflow.withoutSource.asJson.toPrettyString}")
                    logger.warn(s"But registered is ${registeredWorkflow.withoutSource.asJson.toPrettyString}")
                    Left(Problem.pure(s"Different duplicate ${workflow.id}"))
                  } else
                    Right(AgentCommand.Response.Accepted))
            }

          case _: JobResource =>
            persist(SignedItemAttachedToMe(signed)) { (stampedEvent, journaledState) =>
              Right(AgentCommand.Response.Accepted)
            }

          case _ =>
            Future.successful(Left(Problem.pure(s"AgentCommand.AttachSignedItem(${signed.value.key}) for unknown SignableItem")))
        }
    }

  private def proceedWithItem(/*previous: Option[InventoryItem],*/ item: InventoryItem)
  : Task[Checked[Unit]] =
    item match {
      case agentRef: AgentRef =>
<<<<<<< HEAD
        //val processLimitIncreased = previous
        //  .collect { case o: AgentRef => o.processLimit }
        //  .flatten
        //  .exists(previous => agentRef.processLimit.forall(previous < _))
        //if (processLimitIncreased) {
=======
        val processLimitIncreased = previous
          .collect { case o: AgentRef => o.processLimit }
          .flatten
          .forall(previous => agentRef.processLimit.forall(previous < _))
        if (processLimitIncreased) {
>>>>>>> 4b508678
          self ! Internal.TryStartProcessing
        //}
        Task.right(())

      case subagentItem: SubagentItem =>
        journal.state.flatMap(_
          .idToSubagentItemState.get(subagentItem.id)
          .fold(Task.pure(Checked.unit))(subagentItemState => subagentKeeper
            .proceedWithSubagent(subagentItemState)
            .materializeIntoChecked))

      case subagentSelection: SubagentSelection =>
        subagentKeeper.addOrReplaceSubagentSelection(subagentSelection)

      case workflowPathControl: WorkflowPathControl =>
        if (!workflowPathControl.suspended) {
          // Slow !!!
          for (order <- journal.unsafeCurrentState().orders
               if order.workflowPath == workflowPathControl.workflowPath) {
            proceedWithOrder(order)
          }
        }
        Task.right(())

      case _ => Task.right(())
    }

  private def processOrderCommand(cmd: OrderCommand): Future[Checked[Response]] = cmd match {
    case AttachOrder(order) =>
      if (shuttingDown)
        Future.successful(Left(AgentIsShuttingDown))
      else
        order.attached match {
          case Left(problem) => Future.successful(Left(problem))
          case Right(agentPath) =>
            if (agentPath != ownAgentPath)
              Future.successful(Left(Problem(s"Wrong $agentPath")))
            else
              workflowRegister.get(order.workflowId) match {
                case None =>
                  Future.successful(Left(Problem.pure(s"Unknown ${order.workflowId}")))
                case Some(workflow) =>
                  if (!workflow.isDefinedAt(order.position))
                    Future.successful(Left(Problem.pure(s"Unknown Position ${order.workflowPosition}")))
                  else if (orderRegister contains order.id)
                    Future.successful(Left(AgentDuplicateOrder(order.id)))
                  else if (shuttingDown)
                    Future.successful(Left(AgentIsShuttingDown))
                  else
                    attachOrder(/*workflowRegister.reuseMemory*/(order))
                      .map((_: Completed) => Right(Response.Accepted))
              }
        }

    case DetachOrder(orderId) =>
      if (shuttingDown)
        Future.successful(AgentIsShuttingDown)
      else
        orderRegister.get(orderId) match {
          case Some(orderEntry) =>
            // TODO Antwort erst nach OrderDetached _und_ Terminated senden, wenn Actor aus orderRegister entfernt worden ist
            // Bei langsamem Agenten, schnellem Controller-Wiederanlauf kann DetachOrder doppelt kommen, während OrderActor sich noch beendet.
            journal.unsafeCurrentState().idToOrder.checked(orderId).flatMap(_.detaching) match {
              case Left(problem) => Future.successful(Left(problem))
              case Right(_) =>
                val promise = Promise[Unit]()
                orderEntry.detachResponses ::= promise
                (orderEntry.actor ? OrderActor.Command.HandleEvents(OrderDetached :: Nil, CorrelId.current))
                  .mapTo[Checked[Completed]]
                  .onComplete {
                    case Failure(t) => promise.tryFailure(t)
                    case Success(Left(problem)) => promise.tryFailure(problem.throwable)
                    case Success(Right(Completed)) =>
                      // Ignore this and instead await OrderActor termination and removal from orderRegister.
                      // Otherwise in case of a quick Controller restart, CoupleController would response with this OrderId
                      // and the Controller will try again to DetachOrder, while the original DetachOrder is still in progress.
                  }
                promise.future.map(_ => Right(AgentCommand.Response.Accepted))
            }
          case None =>
            // May occur after Controller restart when Controller is not sure about order has been detached previously.
            logger.debug(s"Ignoring duplicate $cmd")
            Future.successful(Right(AgentCommand.Response.Accepted))
        }

    case MarkOrder(orderId, mark) =>
      orderRegister.checked(orderId) match {
        case Left(problem) =>
          Future.failed(problem.throwable)
        case Right(orderEntry) =>
          if (orderEntry.isDetaching)
            Future.successful(Right(AgentCommand.Response.Accepted))
          else
            orderEventSource.markOrder(orderId, mark) match {
              case Left(problem) => Future.failed(problem.throwable)
              case Right(None) => Future.successful(Right(AgentCommand.Response.Accepted))
              case Right(Some(events)) =>
                val sender = this.sender()
                // Several MarkOrder in sequence are not properly handled
                // one after the other because execution is asynchronous.
                // A second command may may see the same not yet updated order.
                // TODO Queue for each order? And no more OrderActor?
                Task
                  .deferFuture(
                    (orderEntry.actor ? OrderActor.Command.HandleEvents(events, CorrelId.current))
                      .mapTo[Checked[Completed]])
                  .flatMap {
                    case Left(problem)
                      if problem.exists(_.isInstanceOf[InapplicableOrderEventProblem]) =>
                      Task.sleep(100.ms) // brake
                        .*>(Task.defer {
                          logger.warn(s"Repeating $cmd due to race condition: $problem")
                          val promise = Promise[Checked[Response]]()
                          self.!(Input.ExternalCommand(cmd, CorrelId.current, promise))(sender)
                          Task
                            .fromFuture(promise.future)
                            .map(_.map(_.asInstanceOf[Response.Accepted]))
                        })

                    case Left(problem) =>
                      // Should not happen. Controller does not handle the problem.
                      logger.warn(s"$cmd => $problem")
                      Task.left(problem)

                    case Right(Completed) =>
                      Task.right(AgentCommand.Response.Accepted)
                  }
                .runToFuture
            }
      }

    case ReleaseEvents(after) =>
      if (shuttingDown)
        Future.failed(AgentIsShuttingDown.throwable)
      else {
        val userId = controllerId.toUserId
        val current = journalState.userIdToReleasedEventId(userId)  // Must contain userId
        if (after < current)
          Future(Left(ReverseReleaseEventsProblem(requestedUntilEventId = after, currentUntilEventId = current)))
        else
          persist(JournalEventsReleased(userId, after)) {
            case (Stamped(_,_, _ <-: event), journaledState) =>
              journalState = journalState.applyEvent(event)
              Right(AgentCommand.Response.Accepted)
          }
      }
  }

  private def createJobEntries(workflow: Workflow, zone: ZoneId): Unit =
    for ((jobKey, job) <- workflow.keyToJob) {
      if (job.agentPath == ownAgentPath) {
        jobRegister.insert(jobKey, new JobEntry(jobKey, job, zone))
      }
    }

  private def attachOrder(order: Order[Order.IsFreshOrReady]): Future[Completed] = {
    val actor = newOrderActor(order.id)
    orderRegister.insert(order.id, actor)
    (actor ? OrderActor.Command.Attach(order, CorrelId.current)).mapTo[Completed]  // TODO ask will time-out when Journal blocks
    // Now expecting OrderEvent.OrderAttachedToAgent
  }

  private def newOrderActor(orderId: OrderId) =
    watch(actorOf(
      OrderActor.props(
        orderId, CorrelId.current, subagentKeeper, journalActor = journalActor, journalConf),
      name = uniqueActorName(encodeAsActorName("Order:" + orderId.string))))

  private def handleOrderEvent(
    previousOrder: Order[Order.State],
    event: OrderEvent)
  : Unit = {
    // updatedOrderId may be outdated, changed by more events in the same batch
    // Nevertheless, updateOrderId is the result of the event.
    val orderId = previousOrder.id
    val agentState = journal.unsafeCurrentState()
    val orderEventHandler = new OrderEventHandler(agentState.idToWorkflow.checked)

    orderEventHandler.handleEvent(previousOrder, event)
      .onProblem(problem => logger.error(
        s"handleOrderEvent($orderId <-: ${event.getClass.simpleScalaName}) => $problem)"))
      .foreach(_ foreach {
        case FollowUp.LeaveJob(jobKey) =>
          jobRegister
            .checked(jobKey)
            .onProblem(problem => logger.error(
              s"handleOrderEvent($orderId <-: ${event.getClass.simpleScalaName}) => $problem)"))
            .foreach { jobEntry =>
              jobEntry.queue.remove(orderId, dontWarn = true)
            }

        case FollowUp.AddChild(childOrder) =>
          val actor = newOrderActor(childOrder.id)
          orderRegister.insert(childOrder.id, actor)
          actor ! OrderActor.Input.AddChild(childOrder)
          proceedWithOrder(childOrder)

        case FollowUp.Delete(deleteOrderId) =>
          deleteOrder(deleteOrderId)
      })
  }

  private def proceedWithOrder(orderId: OrderId): Unit =
    journal.unsafeCurrentState().idToOrder.checked(orderId) match {
      case Left(problem) => logger.error(s"Internal: proceedWithOrder($orderId) => $problem")
      case Right(order) => proceedWithOrder(order)
    }

  private def proceedWithOrder(order: Order[Order.State]): Unit = {
    if (order.isAttached) {
      val delayed = clock.lock {
        order.maybeDelayedUntil match {
          case Some(until) if clock.now() < until =>
            // TODO Schedule only the next order ?
            val orderEntry = orderRegister(order.id)
            orderEntry.timer := clock.scheduleAt(until) {
              self ! Internal.Due(order.id)
            }
            true

          case _ =>
            false
        }
      }
      if (!delayed) {
        val agentState = journal.unsafeCurrentState()
        val oes = new OrderEventSource(agentState)
        if (order != agentState.idToOrder(order.id)) {
          // FIXME order should be equal !
          logger.debug(s"❌ ERROR order    =$order")
          logger.debug(s"❌ ERROR idToOrder=${agentState.idToOrder(order.id)}")
          //assertThat(oes.state.idToOrder(order.id) == order)
        }

        val keyedEvents = oes.nextEvents(order.id)
        val future = keyedEvents
          .groupMap(_.key)(_.event)
          .toSeq
          .parTraverse { case (orderId_ : OrderId, events) =>
            Task
              .fromFuture(
                (orderRegister(orderId_).actor ?
                  OrderActor.Command.HandleEvents(events, CorrelId.current))
                    .mapTo[Checked[Completed]])
              .materializeIntoChecked
              .map(orderId_ -> events -> _)
          }
          .runToFuture
        // TODO Not awaiting the response may lead to duplicate events
        //  for example when OrderSuspensionMarked is emitted after OrderProcessed and before OrderMoved.
        //  Then, two OrderMoved are emitted, because the second event is based on the same Order state.
        // TODO Blocking! SLOW because inhibits parallelization
        try Await.result(future, 99.s)
          .collect { case ((orderId_, events), Left(problem)) =>
            logger.error(
              s"$orderId_ <-: ${events.map(_.toShortString)} => $problem")
          }
        catch { case NonFatal(t) => logger.error(
          s"${keyedEvents.map(_.toShortString)} => ${t.toStringWithCauses}")
        }
        if (keyedEvents.isEmpty
          && journal.unsafeCurrentState().isOrderProcessable(order)
          && order.isAttached
          && !shuttingDown) {
          onOrderIsProcessable(order)
        }
      }
    }
  }

  private def onOrderIsProcessable(order: Order[Order.State]): Unit =
    journal.unsafeCurrentState()
      .idToWorkflow.checked(order.workflowId)
      .map(workflow => workflow -> workflow.instruction(order.position))
      .match_ {
        case Left(problem) =>
          logger.error(s"onOrderIsProcessable => $problem")

        case Right((workflow, execute: Execute)) =>
          val checkedJobKey = execute match {
            case _: Execute.Anonymous => Right(workflow.anonymousJobKey(order.workflowPosition))
            case o: Execute.Named     => workflow.jobKey(order.position.branchPath, o.name)  // defaultArguments are extracted later
          }
          checkedJobKey
            .flatMap(jobRegister.checked)
            .onProblem(problem =>
              logger.error(s"Internal: onOrderIsProcessable(${order.id}) => $problem"))
            .foreach { jobEntry =>
              onOrderAvailableForJob(order.id, jobEntry)
            }

        case Right(_) =>
      }

  private def onOrderAvailableForJob(orderId: OrderId, jobEntry: JobEntry): Unit =
  // TODO Make this more functional!
    if (!jobEntry.queue.isKnown(orderId)) {
      jobEntry.queue += orderId
      tryStartProcessing(jobEntry)
    }

  private def tryStartProcessing(): Unit = {
    val it = jobRegister.valuesIterator
    while (it.hasNext && tryStartProcessing(it.next())) {}
  }

  private def tryStartProcessing(jobEntry: JobEntry): Boolean = {
    lazy val isEnterable = jobEntry.checkAdmissionTimeInterval(clock) {
      self ! Internal.JobDue(jobEntry.jobKey)
    }
    val idToOrder = journal.unsafeCurrentState().idToOrder

    @tailrec def loop(): Boolean =
      (jobEntry.isBelowProcessLimit && isBelowAgentProcessLimit()) && (
        jobEntry.queue.dequeueWhere(orderId =>
          idToOrder.get(orderId).exists(_.forceJobAdmission) || isEnterable)
        match {
          case None => true
          case Some(orderId) =>
            startProcessing(orderId, jobEntry)
            loop()
        })
    loop()
  }

  private def startProcessing(orderId: OrderId, jobEntry: JobEntry): Unit =
    orderRegister.checked(orderId) match {
      case Left(problem) =>
        logger.error(s"onOrderIsProcessable => $problem")

      case Right(orderEntry) =>
        jobEntry.processCount += 1
        agentProcessCount += 1
        orderEntry.actor ! OrderActor.Input.StartProcessing
    }

  private def deleteOrder(orderId: OrderId): Unit =
    for (orderEntry <- orderRegister.get(orderId)) {
      orderEntry.actor ! OrderActor.Input.Terminate()
      orderRegister.remove(orderId)
    }

  private def switchOver(cmd: AgentCommand): Future[Checked[AgentCommand.Response]] =
    Task.defer {
      logger.info(s"❗️ $cmd")
      switchingOver = true // Asynchronous !!!
      Task(clusterNode.workingClusterNode)
        .flatTapT(_ =>
          // SubagentKeeper stops the local (surrounding) Subagent,
          // which lets the Director (RunningAgent) stop
          subagentKeeper.stop.as(Right(())))
        .flatMapT(_.switchOver)
        .flatMapT(_ => Task.right(self ! Internal.ContinueSwitchover))
        .rightAs(AgentCommand.Response.Accepted)
    }
      .runToFuture

  override def unhandled(message: Any) =
    message match {
      case Internal.JobDriverStopped =>
        logger.trace("Internal.JobDriverStopped")
        jobRegister.values.foreach(_.close())
        jobRegister.keys.toVector.foreach(jobRegister.remove)
        shutdown.continue()

      case Terminated(actorRef) if orderRegister contains actorRef =>
        val orderEntry = orderRegister(actorRef)
        val orderId = orderEntry.orderId
        logger.debug(s"Actor '$orderId' stopped")
        for (p <- orderEntry.detachResponses) p.trySuccess(())
        orderRegister.onActorTerminated(actorRef)  // Delete the OrderEntry
        shutdown.continue()

      case Terminated(`journalActor`) if shuttingDown =>
        context.stop(self)

      case Internal.ContinueSwitchover =>
        val shutdownCmd = AgentCommand.ShutDown(
          clusterAction = Some(AgentCommand.ShutDown.ClusterAction.Switchover),
          restartDirector = true)
        shutDownOnce.trySet(shutdownCmd)
        shutdown.start(shutdownCmd)

      case Internal.StillTerminating =>
        shutdown.onStillTerminating()

      case _ =>
        super.unhandled(message)
    }

  private def orderEventSource =
    new OrderEventSource(journal.unsafeCurrentState())

  private def isBelowAgentProcessLimit() =
    agentProcessLimit().forall(agentProcessCount < _)

  private def agentProcessLimit(): Option[Int] =
    journal.unsafeCurrentState().keyToItem(AgentRef).get(ownAgentPath) match {
      case None =>
        logger.warn("Missing own AgentRef — assuming processLimit = 0")
        Some(0)
      case Some(agentRef) =>
        agentRef.processLimit
    }

  override def toString = "AgentOrderKeeper"
}

object AgentOrderKeeper {
  private val logger = Logger[this.type]

  sealed trait Input
  object Input {
    final case class ExternalCommand(
      command: AgentCommand,
      correlId: CorrelId,
      response: Promise[Checked[Response]])
    case object ResetAllSubagents
  }

  private object Internal {
    final case class Recover(agentState: AgentState)
    final case class SubagentKeeperInitialized(agentState: AgentState, tried: Try[Unit])
    final case class OrdersRecovered(agentState: AgentState)
    final case class Due(orderId: OrderId)
    final case class JobDue(jobKey: JobKey)
    case object TryStartProcessing
    case object JobDriverStopped
    case object StillTerminating extends DeadLetterSuppression
    case object ContinueSwitchover
  }

  private final class JobEntry(
    val jobKey: JobKey,
    val workflowJob: WorkflowJob,
    zone: ZoneId)
  {
    val queue = new OrderQueue
    private val admissionTimeIntervalSwitch = new ExecuteAdmissionTimeSwitch(
      workflowJob.admissionTimeScheme.getOrElse(AdmissionTimeScheme.always),
      zone,
      onSwitch = to =>
        if (!to.contains(TimeInterval.Always)) {
          logger.debug(s"$jobKey: Next admission: ${to getOrElse "None"} $zone")
        })

    var processCount = 0

    def close(): Unit =
      admissionTimeIntervalSwitch.cancel()

    def recoverProcessingOrder(order: Order[Order.Processing]): Unit = {
      processCount += 1
      queue.recoverProcessingOrder(order)
    }

    def checkAdmissionTimeInterval(clock: AlarmClock)(onPermissionGranted: => Unit): Boolean =
      admissionTimeIntervalSwitch.updateAndCheck(onPermissionGranted)(clock)

    def isBelowProcessLimit =
      processCount < workflowJob.processLimit
  }

  final class OrderQueue private[order] {
    private val queue = mutable.ListBuffer.empty[OrderId]
    private val queueSet = mutable.Set.empty[OrderId]
    private val inProcess = mutable.Set.empty[OrderId]

    def isEmpty = queue.isEmpty
    def nonEmpty = !isEmpty

    def isKnown(orderId: OrderId) =
      queueSet.contains(orderId) || inProcess.contains(orderId)

    def dequeueWhere(predicate: OrderId => Boolean): Option[OrderId] =
      queue.nonEmpty.option {
        queue.indexWhere(predicate) match {
          case -1 => None
          case i =>
            val orderId = queue.remove(i)
            queueSet -= orderId
            inProcess += orderId
            Some(orderId)
        }
      }.flatten

    def +=(orderId: OrderId) = {
      if (inProcess(orderId)) throw new DuplicateKeyException(s"Duplicate $orderId")
      if (queueSet contains orderId) throw new DuplicateKeyException(s"Duplicate $orderId")
      queue += orderId
      queueSet += orderId
    }

    def recoverProcessingOrder(order: Order[Order.Processing]): Unit =
      inProcess += order.id

    def remove(orderId: OrderId, dontWarn: Boolean = false): Unit =
      if (!inProcess.remove(orderId)) {
        val s = queue.size
        queue -= orderId
        if (!dontWarn && queue.size == s) {
          logger.warn(s"JobRegister.OrderQueue: unknown $orderId")
        }
        queueSet -= orderId
      }

    override def toString = s"OrderQueue(${queue.size} orders, ${inProcess.size} in process)"
  }
}<|MERGE_RESOLUTION|>--- conflicted
+++ resolved
@@ -622,19 +622,11 @@
   : Task[Checked[Unit]] =
     item match {
       case agentRef: AgentRef =>
-<<<<<<< HEAD
         //val processLimitIncreased = previous
         //  .collect { case o: AgentRef => o.processLimit }
         //  .flatten
-        //  .exists(previous => agentRef.processLimit.forall(previous < _))
+        //  .forall(previous => agentRef.processLimit.forall(previous < _))
         //if (processLimitIncreased) {
-=======
-        val processLimitIncreased = previous
-          .collect { case o: AgentRef => o.processLimit }
-          .flatten
-          .forall(previous => agentRef.processLimit.forall(previous < _))
-        if (processLimitIncreased) {
->>>>>>> 4b508678
           self ! Internal.TryStartProcessing
         //}
         Task.right(())
