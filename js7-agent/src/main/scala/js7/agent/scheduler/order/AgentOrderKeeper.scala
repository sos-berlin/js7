--- conflicted
+++ resolved
@@ -1,12 +1,8 @@
 package js7.agent.scheduler.order
 
 import akka.actor.{ActorRef, DeadLetterSuppression, Stash, Terminated}
-<<<<<<< HEAD
 import akka.pattern.{ask, pipe}
-=======
-import akka.pattern.ask
 import cats.syntax.parallel.*
->>>>>>> e62c86dc
 import com.softwaremill.tagging.{@@, Tagger}
 import io.circe.syntax.EncoderOps
 import java.time.ZoneId
@@ -809,7 +805,6 @@
         }
       }
       if (!delayed) {
-<<<<<<< HEAD
         val agentState = journal.unsafeCurrentState()
         val oes = new OrderEventSource(agentState)
         if (order != agentState.idToOrder(order.id)) {
@@ -818,15 +813,8 @@
           logger.debug(s"❌ ERROR idToOrder=${agentState.idToOrder(order.id)}")
           //assertThat(oes.state.idToOrder(order.id) == order)
         }
+
         val keyedEvents = oes.nextEvents(order.id)
-        keyedEvents foreach { case KeyedEvent(orderId_, event) =>
-          val future = orderRegister(orderId_).actor ?
-            OrderActor.Command.HandleEvents(event :: Nil, CorrelId.current)
-          try Await.result(future, 99.s) // TODO Blocking! SLOW because inhibits parallelization
-          catch { case NonFatal(t) => logger.error(
-            s"$orderId_ <-: ${event.toShortString} => ${t.toStringWithCauses}")
-=======
-        val keyedEvents = orderEventSource.nextEvents(order.id)
         val future = keyedEvents
           .groupMap(_.key)(_.event)
           .toSeq
@@ -837,7 +825,6 @@
                   OrderActor.Command.HandleEvents(events, CorrelId.current))
               .attempt
               .map(orderId_ -> events -> _)
->>>>>>> e62c86dc
           }
           .runToFuture
         // TODO Not awaiting the response may lead to duplicate events
