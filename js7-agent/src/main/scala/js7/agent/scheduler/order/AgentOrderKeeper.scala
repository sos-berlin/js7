package js7.agent.scheduler.order

import cats.syntax.parallel.*
import com.softwaremill.tagging.{@@, Tagger}
import io.circe.syntax.EncoderOps
import java.time.ZoneId
import js7.agent.configuration.AgentConfiguration
import js7.agent.data.AgentState
import js7.agent.data.commands.AgentCommand
import js7.agent.data.commands.AgentCommand.{AttachItem, AttachOrder, AttachSignedItem, DetachItem, DetachOrder, MarkOrder, OrderCommand, ReleaseEvents, Response}
import js7.agent.data.event.AgentEvent.{AgentReady, AgentShutDown}
import js7.agent.scheduler.order.AgentOrderKeeper.*
import js7.base.circeutils.CirceUtils.RichJson
import js7.base.crypt.Signed
import js7.base.generic.Completed
import js7.base.io.process.ProcessSignal.SIGKILL
import js7.base.log.{BlockingSymbol, CorrelId, Logger}
import js7.base.monixutils.AsyncVariable
import js7.base.monixutils.MonixBase.syntax.{RichCheckedTask, RichMonixTask}
import js7.base.problem.Checked.Ops
import js7.base.problem.{Checked, Problem}
import js7.base.thread.MonixBlocking.syntax.RichTask
import js7.base.time.JavaTime.*
import js7.base.time.ScalaTime.*
import js7.base.time.{AdmissionTimeScheme, AlarmClock, TimeInterval}
import js7.base.utils.CatsUtils.continueWithLast
import js7.base.utils.Collections.implicits.InsertableMutableMap
import js7.base.utils.ScalaUtils.syntax.*
import js7.base.utils.StackTraces.StackTraceThrowable
import js7.base.utils.{Allocated, DuplicateKeyException, SetOnce}
import js7.cluster.ClusterNode
import js7.common.pekkoutils.Pekkos.{encodeAsActorName, uniqueActorName}
import js7.common.pekkoutils.SupervisorStrategies
import js7.common.system.PlatformInfos.currentPlatformInfo
import js7.common.system.startup.ServiceMain
import js7.common.utils.Exceptions.wrapException
import js7.core.problems.ReverseReleaseEventsProblem
import js7.data.Problems.PassiveClusterNodeUrlChangeableOnlyWhenNotCoupledProblem
import js7.data.agent.AgentRef
import js7.data.agent.Problems.{AgentDuplicateOrder, AgentIsShuttingDown}
import js7.data.calendar.Calendar
import js7.data.event.JournalEvent.JournalEventsReleased
import js7.data.event.KeyedEvent.NoKey
import js7.data.event.{<-:, Event, EventId, JournalState, Stamped}
import js7.data.execution.workflow.OrderEventSource
import js7.data.execution.workflow.instructions.{ExecuteAdmissionTimeSwitch, InstructionExecutorService}
import js7.data.item.BasicItemEvent.{ItemAttachedToMe, ItemDetached, ItemDetachingFromMe, SignedItemAttachedToMe}
import js7.data.item.{InventoryItem, SignableItem, UnsignedItem}
import js7.data.job.{JobKey, JobResource}
import js7.data.order.Order.InapplicableOrderEventProblem
import js7.data.order.OrderEvent.{OrderAttachedToAgent, OrderCoreEvent, OrderDetached, OrderProcessed}
import js7.data.order.{Order, OrderEvent, OrderId}
import js7.data.orderwatch.{FileWatch, OrderWatchPath}
import js7.data.state.OrderEventHandler
import js7.data.state.OrderEventHandler.FollowUp
import js7.data.subagent.{SubagentId, SubagentItem, SubagentSelection, SubagentSelectionId}
import js7.data.workflow.instructions.Execute
import js7.data.workflow.instructions.executable.WorkflowJob
import js7.data.workflow.{Workflow, WorkflowControl, WorkflowId, WorkflowPathControl}
import js7.journal.state.FileJournal
import js7.journal.{JournalActor, MainJournalingActor}
import js7.launcher.configuration.Problems.SignedInjectionNotAllowed
import js7.subagent.Subagent
import js7.subagent.director.SubagentKeeper
import monix.eval.{Fiber, Task}
import monix.execution.{Cancelable, Scheduler}
import org.apache.pekko.actor.{ActorRef, DeadLetterSuppression, Stash, Terminated}
import org.apache.pekko.pattern.{ask, pipe}
import scala.annotation.tailrec
import scala.collection.mutable
import scala.concurrent.duration.*
import scala.concurrent.duration.Deadline.now
import scala.concurrent.{Await, Future, Promise}
import scala.util.control.NonFatal
import scala.util.{Failure, Success, Try}

/**
 * Keeper of one Controller's orders.
 *
 * @author Joacim Zschimmer
 */
final class AgentOrderKeeper(
  forDirector: Subagent.ForDirector,
  clusterNode: ClusterNode[AgentState],
  failedOverSubagentId: Option[SubagentId],
  recoveredAgentState : AgentState,
  changeSubagentAndClusterNode: ItemAttachedToMe => Task[Checked[Unit]],
  journalAllocated: Allocated[Task, FileJournal[AgentState]],
  shutDownOnce: SetOnce[AgentCommand.ShutDown],
  private implicit val clock: AlarmClock,
  conf: AgentConfiguration)
  (implicit protected val scheduler: Scheduler)
extends MainJournalingActor[AgentState, Event], Stash:

  import conf.implicitPekkoAskTimeout
  import context.{actorOf, watch}
  import forDirector.{iox, subagent as localSubagent}

  private val journal = journalAllocated.allocatedThing
  private val (ownAgentPath, localSubagentId, controllerId) =
    val meta = journal.unsafeCurrentState().meta
    val subagentId: SubagentId =
      if meta.directors.isEmpty then throw new IllegalStateException(
        "Missing definition of Subagents in AgentMetaState")
      else if !conf.clusterConf.isBackup then
        meta.directors.head
      else if meta.directors.sizeIs < 2 then throw new IllegalStateException(
        "Missing definition of backup Subagent in AgentMetaState")
      else
        meta.directors(1)
    (meta.agentPath, subagentId, meta.controllerId)
  private implicit val instructionExecutorService: InstructionExecutorService =
    new InstructionExecutorService(clock)

  override val supervisorStrategy = SupervisorStrategies.escalate

  protected val journalActor: ActorRef @@ JournalActor.type =
    journal.journalActor.taggedWith[JournalActor.type]
  protected def journalConf = conf.journalConf

  private var journalState = JournalState.empty
  private var agentProcessCount = 0
  private val jobRegister = mutable.Map.empty[JobKey, JobEntry]
  private val workflowRegister = new WorkflowRegister(ownAgentPath)
  private val fileWatchManager = new FileWatchManager(ownAgentPath, journal, conf.config)
  private val orderRegister = new OrderRegister
  private var switchingOver = false

  private object shutdown:
    private var shutDownCommand: Option[AgentCommand.ShutDown] = None
    private var snapshotFinished = false
    private var stillTerminatingSchedule: Option[Cancelable] = None
    private var terminatingOrders = false
    private var terminatingJobs = false
    private var terminatingJournal = false
    val since = SetOnce[Deadline]

    def shuttingDown = shutDownCommand.isDefined

    def start(cmd: AgentCommand.ShutDown): Unit =
      if !shuttingDown then
        since := now
        shutDownCommand = Some(cmd)
        fileWatchManager.stop.runAsyncAndForget
        if cmd.isFailOrSwitchover then
          journalAllocated.release.runAsyncAndForget
          context.stop(self)
        else if cmd.suppressSnapshot then
          snapshotFinished = true
        else
          journalActor ! JournalActor.Input.TakeSnapshot // Take snapshot before OrderActors are stopped
          stillTerminatingSchedule = Some(scheduler.scheduleAtFixedRate(5.seconds, 10.seconds) {
            self ! Internal.StillTerminating
          })
        continue()

    def close() =
      stillTerminatingSchedule foreach (_.cancel())

    def onStillTerminating() =
      logger.info(s"🟠 Still terminating, waiting for ${orderRegister.size} orders" +
        s", ${jobRegister.size} jobs" +
        (!snapshotFinished ?? ", and the snapshot"))

    def onSnapshotTaken(): Unit =
      if shuttingDown then
        snapshotFinished = true
        continue()

    def continue(): Unit =
      for shutDown <- shutDownCommand do
        logger.trace(s"termination.continue: ${orderRegister.size} orders, " +
          jobRegister.size + " jobs" +
          (snapshotFinished ?? ", snapshot taken"))
        if snapshotFinished then
          if !terminatingOrders then
            terminatingOrders = true
            for o <- orderRegister.values if !o.isDetaching do
              o.actor ! OrderActor.Input.Terminate(shutDown.processSignal/*only local Subagent*/)
          if orderRegister.isEmpty then
            if !terminatingJobs then
              terminatingJobs = true
              subagentKeeper.stop
                .onErrorHandle(t => logger.error(
                  s"subagentKeeper.stop =>${t.toStringWithCauses}", t))
                .map(_ => self ! Internal.JobDriverStopped)
                .runAsyncAndForget
            if jobRegister.isEmpty && !terminatingJournal then
              persist(AgentShutDown) { (_, _) =>
                terminatingJournal = true
                journalAllocated.release.runAsyncAndForget
              }
  import shutdown.shuttingDown

  private val subagentKeeper =
    new SubagentKeeper(
      localSubagentId, localSubagent, ownAgentPath, controllerId, failedOverSubagentId,
      journal, conf.directorConf, context.system)

  watch(journalActor)
  self ! Internal.Recover(recoveredAgentState)
  // Do not use recovered_ after here to allow release of the big object

  override def postStop() =
    // TODO Use Resource (like the Subagent starter)
    // TODO Blocking!
    Try(subagentKeeper.stop.uncancelable.timeout(3.s).logWhenItTakesLonger.await(99.s))

    fileWatchManager.stop.runAsyncAndForget
    shutdown.close()
    super.postStop()
    logger.debug("Stopped" + shutdown.since.toOption.fold("")(o => s" (terminated in ${o.elapsed.pretty})"))

  def receive =
    case Internal.Recover(recoveredAgentState) =>
      journalState = recoveredAgentState.journalState

      become("Recovering")(recovering(recoveredAgentState))
      unstashAll()

      journal.state
        .flatMap(state =>
          subagentKeeper.recoverSubagents(state.idToSubagentItemState.values.toVector))
        .flatMapT(_ =>
          subagentKeeper.recoverSubagentSelections(
            recoveredAgentState.pathToUnsignedSimple(SubagentSelection).values.toVector))
        .map(_.orThrow)
        .materialize
        .foreach { tried =>
          self.forward(Internal.SubagentKeeperInitialized(recoveredAgentState, tried))
        }

    case _ => stash()

  private def recovering(recoveredState: AgentState): Receive =
    var remainingOrders = recoveredState.idToOrder.size

    def continue() =
      if remainingOrders == 0 then
        subagentKeeper.startProcessing
          .logWhenItTakesLonger("subagentKeeper.startProcessing")
          .awaitInfinite

        if !journalState.userIdToReleasedEventId.contains(controllerId.toUserId) then
          // Automatically add Controller's UserId to list of users allowed to release events,
          // to avoid deletion of journal files due to an empty list, before controller has read the events.
          // The controller has to send ReleaseEvents commands to release obsolete journal files.
          persist(JournalEventsReleased(controllerId.toUserId, EventId.BeforeFirst)):
            case (Stamped(_,_, _ <-: event), journaledState) =>
              journalState = journalState.applyEvent(event)

        fileWatchManager.start
          .map(_.orThrow)  // How to handle a failure, due to missing environment variable ???
          .runAsyncAndForget

        // TODO AgentReady should be the first event ?
        persist(
          AgentReady(
            ZoneId.systemDefault.getId,
            totalRunningTime =
              clusterNode.recoveredExtract.totalRunningSince.elapsed.roundUpToNext(1.ms),
            Some(currentPlatformInfo()))
        ) { (_, _) =>
          self ! Internal.OrdersRecovered(recoveredState)
        }

    val receive: Receive =
      case Internal.SubagentKeeperInitialized(state, tried) =>
        for t <- tried.failed do throw t.appendCurrentStackTrace

        for workflow <- state.idToWorkflow.values do
          wrapException(s"Error while recovering ${workflow.path}"):
            workflowRegister.recover(workflow)
            val timeZone = ZoneId.of(workflow.timeZone.string) // throws on unknown time zone !!!
            createJobEntries(workflow, timeZone)

        for order <- state.idToOrder.values do
          wrapException(s"Error while recovering ${order.id}"):
            //val order = workflowRegister.reuseMemory(recoveredOrder)
            val actor = newOrderActor(order.id)
            orderRegister.recover(order.id, actor)
            actor ! OrderActor.Input.Recover(order)

        continue()

      case OrderActor.Output.RecoveryFinished =>
        remainingOrders -= 1
        continue()

      case Internal.OrdersRecovered(state) =>
        for order <- state.idToOrder.values.view.flatMap(_.ifState[Order.Processing]) do
          for jobKey <- state.jobKey(order.workflowPosition).toOption do
            jobRegister(jobKey).recoverProcessingOrder(order)
<<<<<<< HEAD
=======
            agentProcessCount += 1
          }
        }
>>>>>>> babf0fa8

        // proceedWithOrder before subagentKeeper.start because continued Orders (still
        // processing at remote Subagent) will emit events and change idToOrder asynchronously!
        // But not before SubagentKeeper has been started (when Subagents are coupled).
        for order <- state.idToOrder.values do
          proceedWithOrder(order)

        logger.info(ServiceMain.readyMessageWithLine(s"$ownAgentPath is ready"))
        become("ready")(ready)
        unstashAll()

      case _: AgentCommand.ShutDown =>
        logger.info("ShutDown command terminates Agent while recovering")
        context.stop(self)
        sender() ! AgentCommand.Response.Accepted

      case _ =>
        stash()
    receive

  private def ready: Receive =
    case Input.ExternalCommand(cmd, correlId, response) =>
      response.completeWith(
        correlId.bind {
          processCommand(cmd)
        })

    case cmd: AgentCommand.ShutDown =>
      if cmd.isSwitchover then
        switchOver(cmd) pipeTo sender()
      else
        shutdown.start(cmd)
        sender() ! AgentCommand.Response.Accepted

    case JournalActor.Output.SnapshotTaken =>
      shutdown.onSnapshotTaken()

    case OrderActor.Output.OrderChanged(orderId, correlId, previousOrderOrNull, events) =>
      correlId.bind[Unit]:
        if !shuttingDown then
          // previousOrderOrNull is null only for OrderAttachedToAgent event
          var order = previousOrderOrNull
          var myJobEntry: JobEntry = null
          for event <- events do
            event match
              case event: OrderAttachedToAgent =>
                order = Order.fromOrderAttached(orderId, event)

              case event: OrderProcessed =>
                (for
                  jobKey <- journal.unsafeCurrentState().jobKey(previousOrderOrNull.workflowPosition)
                  jobEntry <- jobRegister.checked(jobKey)
                yield jobEntry)
                match
                  case Left(problem) =>
                    logger.error(s"OrderActor.Output.OrderChanged($orderId) => $problem")

                  case Right(jobEntry) =>
                    jobEntry.processCount -= 1
                    agentProcessCount -= 1
                    myJobEntry = jobEntry
                order = order.applyEvent(event).orThrow

              case event: OrderCoreEvent =>
                order = order.applyEvent(event).orThrow

              case _ =>
            handleOrderEvent(order, event)
<<<<<<< HEAD
          if myJobEntry != null then tryStartProcessing(myJobEntry)
          if !events.lastOption.contains(OrderDetached) then
=======
          }
          if (myJobEntry != null) {
            tryStartProcessing(myJobEntry)
            tryStartProcessing()
          }
          if (!events.lastOption.contains(OrderDetached)) {
>>>>>>> babf0fa8
            proceedWithOrder(order)

    case Internal.Due(orderId) if orderRegister contains orderId =>
      proceedWithOrder(orderId)

    case Internal.JobDue(jobKey) =>
      for jobEntry <- jobRegister.get(jobKey) do
        tryStartProcessing(jobEntry)

    case Internal.TryStartProcessing =>
      tryStartProcessing()

    case Input.ResetAllSubagents =>
      subagentKeeper
        .resetAllSubagents(except = journal.unsafeCurrentState().meta.directors.toSet)
        .void.runToFuture.pipeTo(sender())

  private def processCommand(cmd: AgentCommand): Future[Checked[Response]] = cmd match
    case cmd: OrderCommand => processOrderCommand(cmd)

    case AttachItem(item) =>
      attachUnsignedItem(item)

    case AttachSignedItem(signed: Signed[SignableItem]) =>
      attachSignedItem(signed)

    case DetachItem(itemKey) if itemKey.isAssignableToAgent =>
      if !journal.unsafeCurrentState().keyToItem.contains(itemKey) then
        logger.warn(s"DetachItem($itemKey) but item is unknown")
        Future.successful(Right(AgentCommand.Response.Accepted))
      else
        itemKey match
          case path: OrderWatchPath =>
            fileWatchManager.remove(path)
              .rightAs(AgentCommand.Response.Accepted)
              .runToFuture

          case subagentId: SubagentId =>
            journal
              .persistKeyedEvent(NoKey <-: ItemDetachingFromMe(subagentId))
              .flatMapT(_ => subagentKeeper
                .startRemoveSubagent(subagentId)
                // SubagentKeeper will emit ItemDetached event
                .map(Right(_)))
              .as(Right(AgentCommand.Response.Accepted))
              .runToFuture

          case selectionId: SubagentSelectionId =>
            journal
              .persistKeyedEvent(NoKey <-: ItemDetached(selectionId, ownAgentPath))
              .flatMapT(_ => subagentKeeper
                .removeSubagentSelection(selectionId)
                .as(Right(AgentCommand.Response.Accepted)))
              .runToFuture

          case WorkflowId.as(workflowId) =>
            val maybeWorkflow = journal.unsafeCurrentState().idToWorkflow.get(workflowId)
            persist(ItemDetached(itemKey, ownAgentPath)) { (stampedEvent, journaledState) =>
              for workflow <- maybeWorkflow do
                subagentKeeper
                  .stopJobs(workflow.keyToJob.keys, SIGKILL/*just in case*/)
                  .onErrorHandle(t => logger.error(
                    s"SubagentKeeper.stopJobs: ${t.toStringWithCauses}", t))
                  .runAsyncAndForget
              Right(AgentCommand.Response.Accepted)
            }

          case _ =>
            persist(ItemDetached(itemKey, ownAgentPath)) { (stampedEvent, journaledState) =>
              Right(AgentCommand.Response.Accepted)
            }

    case AgentCommand.ResetSubagent(subagentId, force) =>
      val task =
        if journal.unsafeCurrentState().meta.directors.contains(subagentId) then
          Task.left(Problem(s"$subagentId as an Agent Director cannot be reset"))
        else
          subagentKeeper.startResetSubagent(subagentId, force)
            .rightAs(AgentCommand.Response.Accepted)

      task.runToFuture

    case AgentCommand.ClusterSwitchOver =>
      switchOver(cmd)

    case AgentCommand.TakeSnapshot =>
      (journalActor ? JournalActor.Input.TakeSnapshot)
        .mapTo[JournalActor.Output.SnapshotTaken.type]
        .map(_ => Right(AgentCommand.Response.Accepted))

    case _ => Future.successful(Left(Problem(s"Unknown command: ${cmd.getClass.simpleScalaName}")))  // Should not happen

  private def attachUnsignedItem(item: UnsignedItem): Future[Checked[Response.Accepted]] =
    item match
      case agentRef: AgentRef =>
        if agentRef.path != ownAgentPath then
          Future.successful(Left(Problem(s"Alien AgentRef(${agentRef.path})")))
        else
          changeSubagentAndClusterNodeThenProceed(ItemAttachedToMe(agentRef))
            .rightAs(AgentCommand.Response.Accepted)
            .runToFuture

      case fileWatch: FileWatch =>
        if !conf.subagentConf.scriptInjectionAllowed then
          Future.successful(Left(SignedInjectionNotAllowed))
        else
          fileWatchManager.update(fileWatch)
            .map(_.rightAs(AgentCommand.Response.Accepted))
            .runToFuture

      case item: SubagentItem =>
        changeSubagentAndClusterNodeThenProceed(ItemAttachedToMe(item))
          .rightAs(AgentCommand.Response.Accepted)
          .runToFuture

      case item @ (_: AgentRef | _: Calendar | _: SubagentSelection |
                   _: WorkflowPathControl | _: WorkflowControl) =>
        //val previousItem = journal.unsafeCurrentState().keyToItem.get(item.key)
        persist(ItemAttachedToMe(item)) { (stampedEvent, journaledState) =>
          proceedWithItem(/*previousItem,*/ item).runToFuture
        }.flatten
          .rightAs(AgentCommand.Response.Accepted)

      case _ =>
        Future.successful(Left(Problem.pure(s"AgentCommand.AttachItem(${item.key}) for unknown InventoryItem")))

  @volatile private var changeSubagentAndClusterNodeAndProceedFiberStop = false
  private val changeSubagentAndClusterNodeAndProceedFiber =
    AsyncVariable(Fiber(Task.pure(Checked.unit), Task.unit))

  private def changeSubagentAndClusterNodeThenProceed(event: ItemAttachedToMe): Task[Checked[Unit]] =
    changeSubagentAndClusterNodeAndProceedFiber
      .update { fiber =>
        changeSubagentAndClusterNodeAndProceedFiberStop = true
        fiber.join *>
          Task.defer:
            changeSubagentAndClusterNodeAndProceedFiberStop = false
            tryForeverChangeSubagentAndClusterNodeAndProceed(event)
              .start
      }
      .flatMap(_.join.timeoutTo(10.s /*???*/ , Task.right(()) /*respond the command*/))

  private def tryForeverChangeSubagentAndClusterNodeAndProceed(event: ItemAttachedToMe)
  : Task[Checked[Unit]] =
    Task.defer:
      import event.item
      val label = s"${event.getClass.simpleScalaName}(${item.key})"
      val since = now
      val delays = continueWithLast(1.s, 3.s, 10.s)
      val sym = new BlockingSymbol
      Task.tailRecM(()) { _ =>
        changeSubagentAndClusterNode(event)
          .flatMapT(_ => proceedWithItem(item))
          .uncancelable // Only the loop should be cancelable, but not the inner operations
          .flatMap:
            case Left(problem @ PassiveClusterNodeUrlChangeableOnlyWhenNotCoupledProblem) =>
              sym.increment()
              logger.warn(
                s"$sym $label => $problem — trying since ${since.elapsed.pretty} ...")
              Task.sleep(delays.next()).as(Left(())/*repeat*/)

            case checked =>
              if sym.called then checked match {
                case Left(problem) => logger.error(s"🔥 $label => $problem")
                case Right(()) => logger.info(s"🟢 $label => Cluster setting has been changed")
              }
              Task.right(checked)
      }

  private def attachSignedItem(signed: Signed[SignableItem]): Future[Checked[Response.Accepted]] =
    forDirector.signatureVerifier.verify(signed.signedString) match
      case Left(problem) => Future.successful(Left(problem))
      case Right(signerIds) =>
        logger.info(Logger.SignatureVerified,
          s"Verified ${signed.value.key}, signed by ${signerIds.mkString(", ")}")

        signed.value match
          case workflow: Workflow =>
            workflowRegister.get(workflow.id) match
              case None =>
                workflow.timeZone.toZoneId match
                  case Left(problem) => Future.successful(Left(problem))
                  case Right(zoneId) =>
                    persist(SignedItemAttachedToMe(signed)) { (stampedEvent, journaledState) =>
                      val reducedWorkflow = journaledState.idToWorkflow(workflow.id)
                      workflowRegister.handleEvent(stampedEvent.value, reducedWorkflow)
                      createJobEntries(reducedWorkflow, zoneId)
                      Right(AgentCommand.Response.Accepted)
                    }

              case Some(registeredWorkflow) =>
                Future.successful(
                  if workflow.withoutSource.reduceForAgent(ownAgentPath) != registeredWorkflow.withoutSource then {
                    logger.warn(s"AttachSignedItem: Different duplicate ${workflow.id}:")
                    logger.warn(s"AttachSignedItem  ${workflow.withoutSource.asJson.toPrettyString}")
                    logger.warn(s"But registered is ${registeredWorkflow.withoutSource.asJson.toPrettyString}")
                    Left(Problem.pure(s"Different duplicate ${workflow.id}"))
                  } else
                    Right(AgentCommand.Response.Accepted))

          case _: JobResource =>
            persist(SignedItemAttachedToMe(signed)) { (stampedEvent, journaledState) =>
              Right(AgentCommand.Response.Accepted)
            }

          case _ =>
            Future.successful(Left(Problem.pure(s"AgentCommand.AttachSignedItem(${signed.value.key}) for unknown SignableItem")))

<<<<<<< HEAD
  private def proceedWithItem(item: InventoryItem): Task[Checked[Unit]] =
    item match
=======
  private def proceedWithItem(/*previous: Option[InventoryItem],*/ item: InventoryItem)
  : Task[Checked[Unit]] =
    item match {
      case agentRef: AgentRef =>
        //val processLimitIncreased = previous
        //  .collect { case o: AgentRef => o.processLimit }
        //  .flatten
        //  .exists(previous => agentRef.processLimit.forall(previous < _))
        //if (processLimitIncreased) {
          self ! Internal.TryStartProcessing
        //}
        Task.right(())

>>>>>>> babf0fa8
      case subagentItem: SubagentItem =>
        journal.state.flatMap(_
          .idToSubagentItemState.get(subagentItem.id)
          .fold(Task.pure(Checked.unit))(subagentItemState => subagentKeeper
            .proceedWithSubagent(subagentItemState)
            .materializeIntoChecked))

      case subagentSelection: SubagentSelection =>
        subagentKeeper.addOrReplaceSubagentSelection(subagentSelection)

      case workflowPathControl: WorkflowPathControl =>
        if !workflowPathControl.suspended then
          // Slow !!!
          for order <- journal.unsafeCurrentState().orders
               if order.workflowPath == workflowPathControl.workflowPath do
            proceedWithOrder(order)
        Task.right(())

      case _ => Task.right(())

  private def processOrderCommand(cmd: OrderCommand): Future[Checked[Response]] = cmd match
    case AttachOrder(order) =>
      if shuttingDown then
        Future.successful(Left(AgentIsShuttingDown))
      else
        order.attached match
          case Left(problem) => Future.successful(Left(problem))
          case Right(agentPath) =>
            if agentPath != ownAgentPath then
              Future.successful(Left(Problem(s"Wrong $agentPath")))
            else
              workflowRegister.get(order.workflowId) match
                case None =>
                  Future.successful(Left(Problem.pure(s"Unknown ${order.workflowId}")))
                case Some(workflow) =>
                  if !workflow.isDefinedAt(order.position) then
                    Future.successful(Left(Problem.pure(s"Unknown Position ${order.workflowPosition}")))
                  else if orderRegister contains order.id then
                    Future.successful(Left(AgentDuplicateOrder(order.id)))
                  else if shuttingDown then
                    Future.successful(Left(AgentIsShuttingDown))
                  else
                    attachOrder(/*workflowRegister.reuseMemory*/(order))
                      .map((_: Completed) => Right(Response.Accepted))

    case DetachOrder(orderId) =>
      if shuttingDown then
        Future.successful(AgentIsShuttingDown)
      else
        orderRegister.get(orderId) match
          case Some(orderEntry) =>
            // TODO Antwort erst nach OrderDetached _und_ Terminated senden, wenn Actor aus orderRegister entfernt worden ist
            // Bei langsamem Agenten, schnellem Controller-Wiederanlauf kann DetachOrder doppelt kommen, während OrderActor sich noch beendet.
            journal.unsafeCurrentState().idToOrder.checked(orderId).flatMap(_.detaching) match
              case Left(problem) => Future.successful(Left(problem))
              case Right(_) =>
                val promise = Promise[Unit]()
                orderEntry.detachResponses ::= promise
                (orderEntry.actor ? OrderActor.Command.HandleEvents(OrderDetached :: Nil, CorrelId.current))
                  .mapTo[Checked[Completed]]
                  .onComplete:
                    case Failure(t) => promise.tryFailure(t)
                    case Success(Left(problem)) => promise.tryFailure(problem.throwable)
                    case Success(Right(Completed)) =>
                      // Ignore this and instead await OrderActor termination and removal from orderRegister.
                      // Otherwise in case of a quick Controller restart, CoupleController would response with this OrderId
                      // and the Controller will try again to DetachOrder, while the original DetachOrder is still in progress.
                promise.future.map(_ => Right(AgentCommand.Response.Accepted))

          case None =>
            // May occur after Controller restart when Controller is not sure about order has been detached previously.
            logger.debug(s"Ignoring duplicate $cmd")
            Future.successful(Right(AgentCommand.Response.Accepted))

    case MarkOrder(orderId, mark) =>
      orderRegister.checked(orderId) match
        case Left(problem) =>
          Future.failed(problem.throwable)
        case Right(orderEntry) =>
          if orderEntry.isDetaching then
            Future.successful(Right(AgentCommand.Response.Accepted))
          else
            orderEventSource.markOrder(orderId, mark) match
              case Left(problem) => Future.failed(problem.throwable)
              case Right(None) => Future.successful(Right(AgentCommand.Response.Accepted))
              case Right(Some(events)) =>
                val sender = this.sender()
                // Several MarkOrder in sequence are not properly handled
                // one after the other because execution is asynchronous.
                // A second command may may see the same not yet updated order.
                // TODO Queue for each order? And no more OrderActor?
                Task
                  .deferFuture(
                    (orderEntry.actor ? OrderActor.Command.HandleEvents(events, CorrelId.current))
                      .mapTo[Checked[Completed]])
                  .flatMap:
                    case Left(problem)
                      if problem.exists(_.isInstanceOf[InapplicableOrderEventProblem]) =>
                      Task.sleep(100.ms) // brake
                        .*>(Task.defer {
                          logger.warn(s"Repeating $cmd due to race condition: $problem")
                          val promise = Promise[Checked[Response]]()
                          self.!(Input.ExternalCommand(cmd, CorrelId.current, promise))(sender)
                          Task
                            .fromFuture(promise.future)
                            .map(_.map(_.asInstanceOf[Response.Accepted]))
                        })

                    case Left(problem) =>
                      // Should not happen. Controller does not handle the problem.
                      logger.warn(s"$cmd => $problem")
                      Task.left(problem)

                    case Right(Completed) =>
                      Task.right(AgentCommand.Response.Accepted)
                .runToFuture

    case ReleaseEvents(after) =>
      if shuttingDown then
        Future.failed(AgentIsShuttingDown.throwable)
      else
        val userId = controllerId.toUserId
        val current = journalState.userIdToReleasedEventId(userId)  // Must contain userId
        if after < current then
          Future(Left(ReverseReleaseEventsProblem(requestedUntilEventId = after, currentUntilEventId = current)))
        else
          persist(JournalEventsReleased(userId, after)):
            case (Stamped(_,_, _ <-: event), journaledState) =>
              journalState = journalState.applyEvent(event)
              Right(AgentCommand.Response.Accepted)

  private def createJobEntries(workflow: Workflow, zone: ZoneId): Unit =
    for (jobKey, job) <- workflow.keyToJob do
      if job.agentPath == ownAgentPath then
        jobRegister.insert(jobKey, new JobEntry(jobKey, job, zone))

  private def attachOrder(order: Order[Order.IsFreshOrReady]): Future[Completed] =
    val actor = newOrderActor(order.id)
    orderRegister.insert(order.id, actor)
    (actor ? OrderActor.Command.Attach(order, CorrelId.current)).mapTo[Completed]  // TODO ask will time-out when Journal blocks
    // Now expecting OrderEvent.OrderAttachedToAgent

  private def newOrderActor(orderId: OrderId) =
    watch(actorOf(
      OrderActor.props(
        orderId, CorrelId.current, subagentKeeper, journalActor = journalActor, journalConf),
      name = uniqueActorName(encodeAsActorName("Order:" + orderId.string))))

  private def handleOrderEvent(
    previousOrder: Order[Order.State],
    event: OrderEvent)
  : Unit =
    // updatedOrderId may be outdated, changed by more events in the same batch
    // Nevertheless, updateOrderId is the result of the event.
    val orderId = previousOrder.id
    val agentState = journal.unsafeCurrentState()
    val orderEventHandler = new OrderEventHandler(agentState.idToWorkflow.checked)

    orderEventHandler.handleEvent(previousOrder, event)
      .onProblem(problem => logger.error(
        s"handleOrderEvent($orderId <-: ${event.getClass.simpleScalaName}) => $problem)"))
      .foreach(_ foreach {
        case FollowUp.LeaveJob(jobKey) =>
          jobRegister
            .checked(jobKey)
            .onProblem(problem => logger.error(
              s"handleOrderEvent($orderId <-: ${event.getClass.simpleScalaName}) => $problem)"))
            .foreach { jobEntry =>
              jobEntry.queue.remove(orderId, dontWarn = true)
            }

        case FollowUp.AddChild(childOrder) =>
          val actor = newOrderActor(childOrder.id)
          orderRegister.insert(childOrder.id, actor)
          actor ! OrderActor.Input.AddChild(childOrder)
          proceedWithOrder(childOrder)

        case FollowUp.Delete(deleteOrderId) =>
          deleteOrder(deleteOrderId)
      })

  private def proceedWithOrder(orderId: OrderId): Unit =
    journal.unsafeCurrentState().idToOrder.checked(orderId) match
      case Left(problem) => logger.error(s"Internal: proceedWithOrder($orderId) => $problem")
      case Right(order) => proceedWithOrder(order)

  private def proceedWithOrder(order: Order[Order.State]): Unit =
    if order.isAttached then {
      val delayed = clock.lock:
        order.maybeDelayedUntil match
          case Some(until) if clock.now() < until =>
            // TODO Schedule only the next order ?
            val orderEntry = orderRegister(order.id)
            orderEntry.timer := clock.scheduleAt(until):
              self ! Internal.Due(order.id)
            true

          case _ =>
            false

      if !delayed then {
        val agentState = journal.unsafeCurrentState()
        val oes = new OrderEventSource(agentState)
        if order != agentState.idToOrder(order.id) then
          // FIXME order should be equal !
          logger.debug(s"❌ ERROR order    =$order")
          logger.debug(s"❌ ERROR idToOrder=${agentState.idToOrder(order.id)}")
          //assertThat(oes.state.idToOrder(order.id) == order)

        val keyedEvents = oes.nextEvents(order.id)
        val future = keyedEvents
          .groupMap(_.key)(_.event)
          .toSeq
          .parTraverse((orderId_ : OrderId, events) =>
            Task
              .fromFuture(
                (orderRegister(orderId_).actor ?
                  OrderActor.Command.HandleEvents(events, CorrelId.current))
                    .mapTo[Checked[Completed]])
              .materializeIntoChecked
              .map(orderId_ -> events -> _))
          .runToFuture
        // TODO Not awaiting the response may lead to duplicate events
        //  for example when OrderSuspensionMarked is emitted after OrderProcessed and before OrderMoved.
        //  Then, two OrderMoved are emitted, because the second event is based on the same Order state.
        // TODO Blocking! SLOW because inhibits parallelization
        try Await.result(future, 99.s)
          .collect { case ((orderId_, events), Left(problem)) =>
            logger.error(
              s"$orderId_ <-: ${events.map(_.toShortString)} => $problem")
          }
        catch case NonFatal(t) => logger.error(
          s"${keyedEvents.map(_.toShortString)} => ${t.toStringWithCauses}")

        if keyedEvents.isEmpty
          && journal.unsafeCurrentState().isOrderProcessable(order)
          && order.isAttached
          && !shuttingDown
        then
          onOrderIsProcessable(order)
      }
    }

  private def onOrderIsProcessable(order: Order[Order.State]): Unit =
    journal.unsafeCurrentState()
      .idToWorkflow.checked(order.workflowId)
      .map(workflow => workflow -> workflow.instruction(order.position))
      .match
        case Left(problem) =>
          logger.error(s"onOrderIsProcessable => $problem")

        case Right((workflow, execute: Execute)) =>
          val checkedJobKey = execute match
            case _: Execute.Anonymous => Right(workflow.anonymousJobKey(order.workflowPosition))
            case o: Execute.Named     => workflow.jobKey(order.position.branchPath, o.name)  // defaultArguments are extracted later
          checkedJobKey
            .flatMap(jobRegister.checked)
            .onProblem(problem =>
              logger.error(s"Internal: onOrderIsProcessable(${order.id}) => $problem"))
            .foreach { jobEntry =>
              onOrderAvailableForJob(order.id, jobEntry)
            }

        case Right(_) =>

  private def onOrderAvailableForJob(orderId: OrderId, jobEntry: JobEntry): Unit =
    // TODO Make this more functional!
    if !jobEntry.queue.isKnown(orderId) then
      jobEntry.queue += orderId
      tryStartProcessing(jobEntry)

<<<<<<< HEAD
  private def tryStartProcessing(jobEntry: JobEntry): Unit =
    lazy val isEnterable = jobEntry.checkAdmissionTimeInterval(clock):
=======
  private def tryStartProcessing(): Unit = {
    val it = jobRegister.valuesIterator
    while (it.hasNext && tryStartProcessing(it.next())) {}
  }

  private def tryStartProcessing(jobEntry: JobEntry): Boolean = {
    lazy val isEnterable = jobEntry.checkAdmissionTimeInterval(clock) {
>>>>>>> babf0fa8
      self ! Internal.JobDue(jobEntry.jobKey)

    val idToOrder = journal.unsafeCurrentState().idToOrder

<<<<<<< HEAD
    @tailrec def loop(): Unit =
      if jobEntry.isBelowParallelismLimit then
        jobEntry.queue.dequeueWhere(orderId =>
          idToOrder.get(orderId).exists(_.forceJobAdmission) || isEnterable)
        match
          case None =>
          case Some(orderId) =>
            startProcessing(orderId, jobEntry)
            loop()
=======
    @tailrec def loop(): Boolean =
      (jobEntry.isBelowProcessLimit && isBelowAgentProcessLimit()) && (
        jobEntry.queue.dequeueWhere(orderId =>
          idToOrder.get(orderId).exists(_.forceJobAdmission) || isEnterable)
        match {
          case None => true
          case Some(orderId) =>
            startProcessing(orderId, jobEntry)
            loop()
        })
>>>>>>> babf0fa8
    loop()

  private def startProcessing(orderId: OrderId, jobEntry: JobEntry): Unit =
    orderRegister.checked(orderId) match
      case Left(problem) =>
        logger.error(s"onOrderIsProcessable => $problem")

      case Right(orderEntry) =>
        jobEntry.processCount += 1
        agentProcessCount += 1
        orderEntry.actor ! OrderActor.Input.StartProcessing

  private def deleteOrder(orderId: OrderId): Unit =
    for orderEntry <- orderRegister.get(orderId) do
      orderEntry.actor ! OrderActor.Input.Terminate()
      orderRegister.remove(orderId)

  private def switchOver(cmd: AgentCommand): Future[Checked[AgentCommand.Response]] =
    Task
      .defer {
        logger.info(s"❗️ $cmd")
        switchingOver = true // Asynchronous !!!
        Task(clusterNode.workingClusterNode)
          .flatTapT(_ =>
            // SubagentKeeper stops the local (surrounding) Subagent,
            // which lets the Director (RunningAgent) stop
            subagentKeeper.stop.as(Right(())))
          .flatMapT(_.switchOver)
          .flatMapT(_ => Task.right(self ! Internal.ContinueSwitchover))
          .rightAs(AgentCommand.Response.Accepted)
      }
      .runToFuture

  override def unhandled(message: Any) =
    message match
      case Internal.JobDriverStopped =>
        logger.trace("Internal.JobDriverStopped")
        jobRegister.values.foreach(_.close())
        jobRegister.keys.toVector.foreach(jobRegister.remove)
        shutdown.continue()

      case Terminated(actorRef) if orderRegister contains actorRef =>
        val orderEntry = orderRegister(actorRef)
        val orderId = orderEntry.orderId
        logger.debug(s"Actor '$orderId' stopped")
        for p <- orderEntry.detachResponses do p.trySuccess(())
        orderRegister.onActorTerminated(actorRef)  // Delete the OrderEntry
        shutdown.continue()

      case Terminated(`journalActor`) if shuttingDown =>
        context.stop(self)

      case Internal.ContinueSwitchover =>
        val shutdownCmd = AgentCommand.ShutDown(
          clusterAction = Some(AgentCommand.ShutDown.ClusterAction.Switchover),
          restartDirector = true)
        shutDownOnce.trySet(shutdownCmd)
        shutdown.start(shutdownCmd)

      case Internal.StillTerminating =>
        shutdown.onStillTerminating()

      case _ =>
        super.unhandled(message)

  private def orderEventSource =
    new OrderEventSource(journal.unsafeCurrentState())

  private def isBelowAgentProcessLimit() =
    agentProcessLimit().forall(agentProcessCount < _)

  private def agentProcessLimit(): Option[Int] =
    journal.unsafeCurrentState().keyToItem(AgentRef).get(ownAgentPath) match {
      case None =>
        logger.warn("Missing own AgentRef — assuming processLimit = 0")
        Some(0)
      case Some(agentRef) =>
        agentRef.processLimit
    }

  override def toString = "AgentOrderKeeper"

object AgentOrderKeeper:
  private val logger = Logger[this.type]

  sealed trait Input
  object Input:
    final case class ExternalCommand(
      command: AgentCommand,
      correlId: CorrelId,
      response: Promise[Checked[Response]])
    case object ResetAllSubagents

  private object Internal:
    final case class Recover(agentState: AgentState)
    final case class SubagentKeeperInitialized(agentState: AgentState, tried: Try[Unit])
    final case class OrdersRecovered(agentState: AgentState)
    final case class Due(orderId: OrderId)
    final case class JobDue(jobKey: JobKey)
    case object TryStartProcessing
    case object JobDriverStopped
    case object StillTerminating extends DeadLetterSuppression
    case object ContinueSwitchover

  private final class JobEntry(
    val jobKey: JobKey,
    val workflowJob: WorkflowJob,
    zone: ZoneId):
    val queue = new OrderQueue
    private val admissionTimeIntervalSwitch = new ExecuteAdmissionTimeSwitch(
      workflowJob.admissionTimeScheme.getOrElse(AdmissionTimeScheme.always),
      zone,
      onSwitch = to =>
        if !to.contains(TimeInterval.Always) then {
          logger.debug(s"$jobKey: Next admission: ${to getOrElse "None"} $zone")
        })

    var processCount = 0

    def close(): Unit =
      admissionTimeIntervalSwitch.cancel()

<<<<<<< HEAD
    def recoverProcessingOrder(order: Order[Order.Processing]): Unit =
      taskCount += 1
=======
    def recoverProcessingOrder(order: Order[Order.Processing]): Unit = {
      processCount += 1
>>>>>>> babf0fa8
      queue.recoverProcessingOrder(order)

    def checkAdmissionTimeInterval(clock: AlarmClock)(onPermissionGranted: => Unit): Boolean =
      admissionTimeIntervalSwitch.updateAndCheck(onPermissionGranted)(clock)

<<<<<<< HEAD
    def isBelowParallelismLimit =
      taskCount < workflowJob.parallelism
=======
    def isBelowProcessLimit =
      processCount < workflowJob.processLimit
  }
>>>>>>> babf0fa8

  final class OrderQueue private[order]:
    private val queue = mutable.ListBuffer.empty[OrderId]
    private val queueSet = mutable.Set.empty[OrderId]
    private val inProcess = mutable.Set.empty[OrderId]

    def isEmpty = queue.isEmpty
    def nonEmpty = !isEmpty

    def isKnown(orderId: OrderId) =
      queueSet.contains(orderId) || inProcess.contains(orderId)

    def dequeueWhere(predicate: OrderId => Boolean): Option[OrderId] =
      queue.nonEmpty.option {
        queue.indexWhere(predicate) match
          case -1 => None
          case i =>
            val orderId = queue.remove(i)
            queueSet -= orderId
            inProcess += orderId
            Some(orderId)
      }.flatten

    def +=(orderId: OrderId) =
      if inProcess(orderId) then throw new DuplicateKeyException(s"Duplicate $orderId")
      if queueSet contains orderId then throw new DuplicateKeyException(s"Duplicate $orderId")
      queue += orderId
      queueSet += orderId

    def recoverProcessingOrder(order: Order[Order.Processing]): Unit =
      inProcess += order.id

    def remove(orderId: OrderId, dontWarn: Boolean = false): Unit =
      if !inProcess.remove(orderId) then
        val s = queue.size
        queue -= orderId
        if !dontWarn && queue.size == s then
          logger.warn(s"JobRegister.OrderQueue: unknown $orderId")
        queueSet -= orderId

    override def toString = s"OrderQueue(${queue.size} orders, ${inProcess.size} in process)"<|MERGE_RESOLUTION|>--- conflicted
+++ resolved
@@ -291,12 +291,7 @@
         for order <- state.idToOrder.values.view.flatMap(_.ifState[Order.Processing]) do
           for jobKey <- state.jobKey(order.workflowPosition).toOption do
             jobRegister(jobKey).recoverProcessingOrder(order)
-<<<<<<< HEAD
-=======
             agentProcessCount += 1
-          }
-        }
->>>>>>> babf0fa8
 
         // proceedWithOrder before subagentKeeper.start because continued Orders (still
         // processing at remote Subagent) will emit events and change idToOrder asynchronously!
@@ -365,17 +360,10 @@
 
               case _ =>
             handleOrderEvent(order, event)
-<<<<<<< HEAD
-          if myJobEntry != null then tryStartProcessing(myJobEntry)
-          if !events.lastOption.contains(OrderDetached) then
-=======
-          }
-          if (myJobEntry != null) {
+          if myJobEntry != null then
             tryStartProcessing(myJobEntry)
             tryStartProcessing()
-          }
-          if (!events.lastOption.contains(OrderDetached)) {
->>>>>>> babf0fa8
+          if !events.lastOption.contains(OrderDetached) then
             proceedWithOrder(order)
 
     case Internal.Due(orderId) if orderRegister contains orderId =>
@@ -584,24 +572,18 @@
           case _ =>
             Future.successful(Left(Problem.pure(s"AgentCommand.AttachSignedItem(${signed.value.key}) for unknown SignableItem")))
 
-<<<<<<< HEAD
-  private def proceedWithItem(item: InventoryItem): Task[Checked[Unit]] =
-    item match
-=======
   private def proceedWithItem(/*previous: Option[InventoryItem],*/ item: InventoryItem)
   : Task[Checked[Unit]] =
-    item match {
+    item match
       case agentRef: AgentRef =>
         //val processLimitIncreased = previous
         //  .collect { case o: AgentRef => o.processLimit }
         //  .flatten
         //  .exists(previous => agentRef.processLimit.forall(previous < _))
-        //if (processLimitIncreased) {
-          self ! Internal.TryStartProcessing
-        //}
+        //if processLimitIncreased then
+        self ! Internal.TryStartProcessing
         Task.right(())
 
->>>>>>> babf0fa8
       case subagentItem: SubagentItem =>
         journal.state.flatMap(_
           .idToSubagentItemState.get(subagentItem.id)
@@ -873,44 +855,25 @@
       jobEntry.queue += orderId
       tryStartProcessing(jobEntry)
 
-<<<<<<< HEAD
-  private def tryStartProcessing(jobEntry: JobEntry): Unit =
+  private def tryStartProcessing(): Unit =
+    val it = jobRegister.valuesIterator
+    while it.hasNext && tryStartProcessing(it.next()) do {}
+
+  private def tryStartProcessing(jobEntry: JobEntry): Boolean =
     lazy val isEnterable = jobEntry.checkAdmissionTimeInterval(clock):
-=======
-  private def tryStartProcessing(): Unit = {
-    val it = jobRegister.valuesIterator
-    while (it.hasNext && tryStartProcessing(it.next())) {}
-  }
-
-  private def tryStartProcessing(jobEntry: JobEntry): Boolean = {
-    lazy val isEnterable = jobEntry.checkAdmissionTimeInterval(clock) {
->>>>>>> babf0fa8
       self ! Internal.JobDue(jobEntry.jobKey)
 
     val idToOrder = journal.unsafeCurrentState().idToOrder
 
-<<<<<<< HEAD
-    @tailrec def loop(): Unit =
-      if jobEntry.isBelowParallelismLimit then
-        jobEntry.queue.dequeueWhere(orderId =>
-          idToOrder.get(orderId).exists(_.forceJobAdmission) || isEnterable)
-        match
-          case None =>
-          case Some(orderId) =>
-            startProcessing(orderId, jobEntry)
-            loop()
-=======
     @tailrec def loop(): Boolean =
       (jobEntry.isBelowProcessLimit && isBelowAgentProcessLimit()) && (
         jobEntry.queue.dequeueWhere(orderId =>
           idToOrder.get(orderId).exists(_.forceJobAdmission) || isEnterable)
-        match {
+        match
           case None => true
           case Some(orderId) =>
             startProcessing(orderId, jobEntry)
-            loop()
-        })
->>>>>>> babf0fa8
+            loop())
     loop()
 
   private def startProcessing(orderId: OrderId, jobEntry: JobEntry): Unit =
@@ -983,13 +946,12 @@
     agentProcessLimit().forall(agentProcessCount < _)
 
   private def agentProcessLimit(): Option[Int] =
-    journal.unsafeCurrentState().keyToItem(AgentRef).get(ownAgentPath) match {
+    journal.unsafeCurrentState().keyToItem(AgentRef).get(ownAgentPath) match
       case None =>
         logger.warn("Missing own AgentRef — assuming processLimit = 0")
         Some(0)
       case Some(agentRef) =>
         agentRef.processLimit
-    }
 
   override def toString = "AgentOrderKeeper"
 
@@ -1019,6 +981,7 @@
     val jobKey: JobKey,
     val workflowJob: WorkflowJob,
     zone: ZoneId):
+
     val queue = new OrderQueue
     private val admissionTimeIntervalSwitch = new ExecuteAdmissionTimeSwitch(
       workflowJob.admissionTimeScheme.getOrElse(AdmissionTimeScheme.always),
@@ -1033,26 +996,15 @@
     def close(): Unit =
       admissionTimeIntervalSwitch.cancel()
 
-<<<<<<< HEAD
     def recoverProcessingOrder(order: Order[Order.Processing]): Unit =
-      taskCount += 1
-=======
-    def recoverProcessingOrder(order: Order[Order.Processing]): Unit = {
       processCount += 1
->>>>>>> babf0fa8
       queue.recoverProcessingOrder(order)
 
     def checkAdmissionTimeInterval(clock: AlarmClock)(onPermissionGranted: => Unit): Boolean =
       admissionTimeIntervalSwitch.updateAndCheck(onPermissionGranted)(clock)
 
-<<<<<<< HEAD
-    def isBelowParallelismLimit =
-      taskCount < workflowJob.parallelism
-=======
     def isBelowProcessLimit =
       processCount < workflowJob.processLimit
-  }
->>>>>>> babf0fa8
 
   final class OrderQueue private[order]:
     private val queue = mutable.ListBuffer.empty[OrderId]
