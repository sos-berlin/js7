--- conflicted
+++ resolved
@@ -624,13 +624,8 @@
                 val promise = Promise[Unit]()
                 orderEntry.detachResponses ::= promise
                 (orderEntry.actor ? OrderActor.Command.HandleEvents(OrderDetached :: Nil, CorrelId.current))
-<<<<<<< HEAD
-                  .mapTo[Completed]
+                  .mapTo[Checked[Completed]]
                   .onComplete:
-=======
-                  .mapTo[Checked[Completed]]
-                  .onComplete {
->>>>>>> 5b966f0e
                     case Failure(t) => promise.tryFailure(t)
                     case Success(Left(problem)) => promise.tryFailure(problem.throwable)
                     case Success(Right(Completed)) =>
@@ -661,16 +656,11 @@
                 // one after the other because execution is asynchronous.
                 // A second command may may see the same not yet updated order.
                 // TODO Queue for each order? And no more OrderActor?
-<<<<<<< HEAD
-                (orderEntry.actor ? OrderActor.Command.HandleEvents(events, CorrelId.current))
-                  .mapTo[Completed]
-                  .map(_ => Right(AgentCommand.Response.Accepted))
-=======
                 Task
                   .deferFuture(
                     (orderEntry.actor ? OrderActor.Command.HandleEvents(events, CorrelId.current))
                       .mapTo[Checked[Completed]])
-                  .flatMap {
+                  .flatMap:
                     case Left(problem)
                       if problem.exists(_.isInstanceOf[InapplicableOrderEventProblem]) =>
                       Task.sleep(100.ms) // brake
@@ -690,11 +680,7 @@
 
                     case Right(Completed) =>
                       Task.right(AgentCommand.Response.Accepted)
-                  }
                 .runToFuture
-            }
-      }
->>>>>>> 5b966f0e
 
     case ReleaseEvents(after) =>
       if shuttingDown then
@@ -797,15 +783,9 @@
               .fromFuture(
                 (orderRegister(orderId_).actor ?
                   OrderActor.Command.HandleEvents(events, CorrelId.current))
-<<<<<<< HEAD
-              .attempt
-              .map(orderId_ -> events -> _))
-=======
                     .mapTo[Checked[Completed]])
               .materializeIntoChecked
-              .map(orderId_ -> events -> _)
-          }
->>>>>>> 5b966f0e
+              .map(orderId_ -> events -> _))
           .runToFuture
         // TODO Not awaiting the response may lead to duplicate events
         //  for example when OrderSuspensionMarked is emitted after OrderProcessed and before OrderMoved.
