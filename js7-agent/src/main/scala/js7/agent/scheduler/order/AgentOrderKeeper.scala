package js7.agent.scheduler.order

import cats.syntax.parallel.*
import com.softwaremill.tagging.{@@, Tagger}
import io.circe.syntax.EncoderOps
import java.time.ZoneId
import js7.agent.configuration.AgentConfiguration
import js7.agent.data.AgentState
import js7.agent.data.commands.AgentCommand
import js7.agent.data.commands.AgentCommand.{AttachItem, AttachOrder, AttachSignedItem, DetachItem, DetachOrder, MarkOrder, OrderCommand, ReleaseEvents, Response}
import js7.agent.data.event.AgentEvent.{AgentReady, AgentShutDown}
import js7.agent.scheduler.order.AgentOrderKeeper.*
import js7.base.circeutils.CirceUtils.RichJson
import js7.base.crypt.Signed
import js7.base.generic.Completed
import js7.base.io.process.ProcessSignal.SIGKILL
import js7.base.log.{BlockingSymbol, CorrelId, Logger}
import js7.base.monixutils.AsyncVariable
import js7.base.monixutils.MonixBase.syntax.{RichCheckedTask, RichMonixTask}
import js7.base.problem.Checked.Ops
import js7.base.problem.{Checked, Problem}
import js7.base.thread.MonixBlocking.syntax.RichTask
import js7.base.time.JavaTime.*
import js7.base.time.ScalaTime.*
import js7.base.time.{AdmissionTimeScheme, AlarmClock, TimeInterval}
import js7.base.utils.CatsUtils.continueWithLast
import js7.base.utils.Collections.implicits.InsertableMutableMap
import js7.base.utils.ScalaUtils.syntax.*
import js7.base.utils.StackTraces.StackTraceThrowable
import js7.base.utils.{Allocated, DuplicateKeyException, SetOnce}
import js7.cluster.ClusterNode
import js7.common.pekkoutils.Pekkos.{encodeAsActorName, uniqueActorName}
import js7.common.pekkoutils.SupervisorStrategies
import js7.common.system.PlatformInfos.currentPlatformInfo
import js7.common.system.startup.ServiceMain
import js7.common.utils.Exceptions.wrapException
import js7.core.problems.ReverseReleaseEventsProblem
<<<<<<< HEAD
import js7.data.Problems.PassiveClusterNodeUrlChangeableOnlyWhenNotCoupledProblem
=======
>>>>>>> e72ef61f
import js7.data.agent.AgentRef
import js7.data.agent.Problems.{AgentDuplicateOrder, AgentIsShuttingDown}
import js7.data.calendar.Calendar
import js7.data.event.JournalEvent.JournalEventsReleased
import js7.data.event.KeyedEvent.NoKey
import js7.data.event.{<-:, Event, EventId, JournalState, Stamped}
import js7.data.execution.workflow.OrderEventSource
import js7.data.execution.workflow.instructions.{ExecuteAdmissionTimeSwitch, InstructionExecutorService}
import js7.data.item.BasicItemEvent.{ItemAttachedToMe, ItemDetached, ItemDetachingFromMe, SignedItemAttachedToMe}
import js7.data.item.{InventoryItem, SignableItem, UnsignedItem}
import js7.data.job.{JobKey, JobResource}
import js7.data.order.Order.InapplicableOrderEventProblem
import js7.data.order.OrderEvent.{OrderAttachedToAgent, OrderCoreEvent, OrderDetached, OrderProcessed}
import js7.data.order.{Order, OrderEvent, OrderId}
import js7.data.orderwatch.{FileWatch, OrderWatchPath}
import js7.data.state.OrderEventHandler
import js7.data.state.OrderEventHandler.FollowUp
import js7.data.subagent.{SubagentId, SubagentItem, SubagentSelection, SubagentSelectionId}
import js7.data.workflow.instructions.Execute
import js7.data.workflow.instructions.executable.WorkflowJob
import js7.data.workflow.{Workflow, WorkflowControl, WorkflowId, WorkflowPathControl}
import js7.journal.state.FileJournal
import js7.journal.{JournalActor, MainJournalingActor}
import js7.launcher.configuration.Problems.SignedInjectionNotAllowed
import js7.subagent.Subagent
import js7.subagent.director.SubagentKeeper
import monix.eval.{Fiber, Task}
import monix.execution.{Cancelable, Scheduler}
import org.apache.pekko.actor.{ActorRef, DeadLetterSuppression, Stash, Terminated}
import org.apache.pekko.pattern.{ask, pipe}
import scala.annotation.tailrec
import scala.collection.mutable
import scala.concurrent.duration.*
import scala.concurrent.duration.Deadline.now
import scala.concurrent.{Await, Future, Promise}
import scala.util.control.NonFatal
import scala.util.{Failure, Success, Try}

/**
 * Keeper of one Controller's orders.
 *
 * @author Joacim Zschimmer
 */
final class AgentOrderKeeper(
  forDirector: Subagent.ForDirector,
  clusterNode: ClusterNode[AgentState],
  failedOverSubagentId: Option[SubagentId],
  recoveredAgentState : AgentState,
  changeSubagentAndClusterNode: ItemAttachedToMe => Task[Checked[Unit]],
  journalAllocated: Allocated[Task, FileJournal[AgentState]],
  shutDownOnce: SetOnce[AgentCommand.ShutDown],
  private implicit val clock: AlarmClock,
  conf: AgentConfiguration)
  (implicit protected val scheduler: Scheduler)
extends MainJournalingActor[AgentState, Event]
with Stash
{
  import conf.implicitPekkoAskTimeout
  import context.{actorOf, watch}
  import forDirector.{iox, subagent as localSubagent}

  private val journal = journalAllocated.allocatedThing
  private val (ownAgentPath, localSubagentId, controllerId) = {
    val meta = journal.unsafeCurrentState().meta
    val subagentId: SubagentId =
      if (meta.directors.isEmpty) throw new IllegalStateException(
        "Missing definition of Subagents in AgentMetaState")
      else if (!conf.clusterConf.isBackup)
        meta.directors.head
      else if (meta.directors.sizeIs < 2) throw new IllegalStateException(
        "Missing definition of backup Subagent in AgentMetaState")
      else
        meta.directors(1)
    (meta.agentPath, subagentId, meta.controllerId)
  }
  private implicit val instructionExecutorService: InstructionExecutorService =
    new InstructionExecutorService(clock)

  override val supervisorStrategy = SupervisorStrategies.escalate

  protected val journalActor: ActorRef @@ JournalActor.type =
    journal.journalActor.taggedWith[JournalActor.type]
  protected def journalConf = conf.journalConf

  private var journalState = JournalState.empty
  private var agentProcessCount = 0
  private val jobRegister = mutable.Map.empty[JobKey, JobEntry]
  private val workflowRegister = new WorkflowRegister(ownAgentPath)
  private val fileWatchManager = new FileWatchManager(ownAgentPath, journal, conf.config)
  private val orderRegister = new OrderRegister
  private var switchingOver = false

  private object shutdown {
    private var shutDownCommand: Option[AgentCommand.ShutDown] = None
    private var snapshotFinished = false
    private var stillTerminatingSchedule: Option[Cancelable] = None
    private var terminatingOrders = false
    private var terminatingJobs = false
    private var terminatingJournal = false
    val since = SetOnce[Deadline]

    def shuttingDown = shutDownCommand.isDefined

    def start(cmd: AgentCommand.ShutDown): Unit =
      if (!shuttingDown) {
        since := now
        shutDownCommand = Some(cmd)
        fileWatchManager.stop.runAsyncAndForget
        if (cmd.isFailOrSwitchover) {
          journalAllocated.release.runAsyncAndForget
          context.stop(self)
        } else if (cmd.suppressSnapshot) {
          snapshotFinished = true
        } else {
          journalActor ! JournalActor.Input.TakeSnapshot // Take snapshot before OrderActors are stopped
          stillTerminatingSchedule = Some(scheduler.scheduleAtFixedRate(5.seconds, 10.seconds) {
            self ! Internal.StillTerminating
          })
        }
        continue()
      }

    def close() = {
      stillTerminatingSchedule foreach (_.cancel())
    }

    def onStillTerminating() =
      logger.info(s"🟠 Still terminating, waiting for ${orderRegister.size} orders" +
        s", ${jobRegister.size} jobs" +
        (!snapshotFinished ?? ", and the snapshot"))

    def onSnapshotTaken(): Unit =
      if (shuttingDown) {
        snapshotFinished = true
        continue()
      }

    def continue(): Unit =
      for (shutDown <- shutDownCommand) {
        logger.trace(s"termination.continue: ${orderRegister.size} orders, " +
          jobRegister.size + " jobs" +
          (snapshotFinished ?? ", snapshot taken"))
        if (snapshotFinished) {
          if (!terminatingOrders) {
            terminatingOrders = true
            for (o <- orderRegister.values if !o.isDetaching) {
              o.actor ! OrderActor.Input.Terminate(shutDown.processSignal/*only local Subagent*/)
            }
          }
          if (orderRegister.isEmpty) {
            if (!terminatingJobs) {
              terminatingJobs = true
              subagentKeeper.stop
                .onErrorHandle(t => logger.error(
                  s"subagentKeeper.stop =>${t.toStringWithCauses}", t))
                .map(_ => self ! Internal.JobDriverStopped)
                .runAsyncAndForget
            }
            if (jobRegister.isEmpty && !terminatingJournal) {
              persist(AgentShutDown) { (_, _) =>
                terminatingJournal = true
                journalAllocated.release.runAsyncAndForget
              }
            }
          }
        }
      }
  }
  import shutdown.shuttingDown

  private val subagentKeeper =
    new SubagentKeeper(
      localSubagentId, localSubagent, ownAgentPath, controllerId, failedOverSubagentId,
      journal, conf.directorConf, context.system)

  watch(journalActor)
  self ! Internal.Recover(recoveredAgentState)
  // Do not use recovered_ after here to allow release of the big object

  override def postStop() = {
    // TODO Use Resource (like the Subagent starter)
    // TODO Blocking!
    Try(subagentKeeper.stop.uncancelable.timeout(3.s).logWhenItTakesLonger.await(99.s))

    fileWatchManager.stop.runAsyncAndForget
    shutdown.close()
    super.postStop()
    logger.debug("Stopped" + shutdown.since.toOption.fold("")(o => s" (terminated in ${o.elapsed.pretty})"))
  }

  def receive = {
    case Internal.Recover(recoveredAgentState) =>
      journalState = recoveredAgentState.journalState

      become("Recovering")(recovering(recoveredAgentState))
      unstashAll()

      journal.state
        .flatMap(state =>
          subagentKeeper.recoverSubagents(state.idToSubagentItemState.values.toVector))
        .flatMapT(_ =>
          subagentKeeper.recoverSubagentSelections(
            recoveredAgentState.pathToUnsignedSimple(SubagentSelection).values.toVector))
        .map(_.orThrow)
        .materialize
        .foreach { tried =>
          self.forward(Internal.SubagentKeeperInitialized(recoveredAgentState, tried))
        }

    case _ => stash()
  }

  private def recovering(recoveredState: AgentState): Receive = {
    var remainingOrders = recoveredState.idToOrder.size

    def continue() =
      if (remainingOrders == 0) {
        subagentKeeper.startProcessing
          .logWhenItTakesLonger("subagentKeeper.startProcessing")
          .awaitInfinite

        if (!journalState.userIdToReleasedEventId.contains(controllerId.toUserId)) {
          // Automatically add Controller's UserId to list of users allowed to release events,
          // to avoid deletion of journal files due to an empty list, before controller has read the events.
          // The controller has to send ReleaseEvents commands to release obsolete journal files.
          persist(JournalEventsReleased(controllerId.toUserId, EventId.BeforeFirst)) {
            case (Stamped(_,_, _ <-: event), journaledState) =>
              journalState = journalState.applyEvent(event)
          }
        }

        fileWatchManager.start
          .map(_.orThrow)  // How to handle a failure, due to missing environment variable ???
          .runAsyncAndForget

        // TODO AgentReady should be the first event ?
        persist(
          AgentReady(
            ZoneId.systemDefault.getId,
            totalRunningTime =
              clusterNode.recoveredExtract.totalRunningSince.elapsed.roundUpToNext(1.ms),
            Some(currentPlatformInfo()))
        ) { (_, _) =>
          self ! Internal.OrdersRecovered(recoveredState)
        }
      }

    val receive: Receive = {
      case Internal.SubagentKeeperInitialized(state, tried) =>
        for (t <- tried.failed) throw t.appendCurrentStackTrace

        for (workflow <- state.idToWorkflow.values)
          wrapException(s"Error while recovering ${workflow.path}") {
            workflowRegister.recover(workflow)
            val timeZone = ZoneId.of(workflow.timeZone.string) // throws on unknown time zone !!!
            createJobEntries(workflow, timeZone)
          }

        for (order <- state.idToOrder.values)
          wrapException(s"Error while recovering ${order.id}") {
            //val order = workflowRegister.reuseMemory(recoveredOrder)
            val actor = newOrderActor(order.id)
            orderRegister.recover(order.id, actor)
            actor ! OrderActor.Input.Recover(order)
          }

        continue()

      case OrderActor.Output.RecoveryFinished =>
        remainingOrders -= 1
        continue()

      case Internal.OrdersRecovered(state) =>
        for (order <- state.idToOrder.values.view.flatMap(_.ifState[Order.Processing])) {
          for (jobKey <- state.jobKey(order.workflowPosition).toOption) {
            jobRegister(jobKey).recoverProcessingOrder(order)
            agentProcessCount += 1
          }
        }

        // proceedWithOrder before subagentKeeper.start because continued Orders (still
        // processing at remote Subagent) will emit events and change idToOrder asynchronously!
        // But not before SubagentKeeper has been started (when Subagents are coupled).
        for (order <- state.idToOrder.values) {
          proceedWithOrder(order)
        }

        logger.info(ServiceMain.readyMessageWithLine(s"$ownAgentPath is ready"))
        become("ready")(ready)
        unstashAll()

      case _: AgentCommand.ShutDown =>
        logger.info("ShutDown command terminates Agent while recovering")
        context.stop(self)
        sender() ! AgentCommand.Response.Accepted

      case _ =>
        stash()
    }
    receive
  }

  private def ready: Receive = {
    case Input.ExternalCommand(cmd, correlId, response) =>
      response.completeWith(
        correlId.bind {
          processCommand(cmd)
        })

    case cmd: AgentCommand.ShutDown =>
      if (cmd.isSwitchover) {
        switchOver(cmd) pipeTo sender()
      } else {
        shutdown.start(cmd)
        sender() ! AgentCommand.Response.Accepted
      }

    case JournalActor.Output.SnapshotTaken =>
      shutdown.onSnapshotTaken()

    case OrderActor.Output.OrderChanged(orderId, correlId, previousOrderOrNull, events) =>
      correlId.bind[Unit] {
        if (!shuttingDown) {
          // previousOrderOrNull is null only for OrderAttachedToAgent event
          var order = previousOrderOrNull
          var myJobEntry: JobEntry = null
          for (event <- events) {
            event match {
              case event: OrderAttachedToAgent =>
                order = Order.fromOrderAttached(orderId, event)

              case event: OrderProcessed =>
                (for {
                  jobKey <- journal.unsafeCurrentState().jobKey(previousOrderOrNull.workflowPosition)
                  jobEntry <- jobRegister.checked(jobKey)
                } yield jobEntry)
                match {
                  case Left(problem) =>
                    logger.error(s"OrderActor.Output.OrderChanged($orderId) => $problem")

                  case Right(jobEntry) =>
                    jobEntry.processCount -= 1
                    agentProcessCount -= 1
                    myJobEntry = jobEntry
                }
                order = order.applyEvent(event).orThrow

              case event: OrderCoreEvent =>
                order = order.applyEvent(event).orThrow

              case _ =>
            }
            handleOrderEvent(order, event)
          }
          if (myJobEntry != null) {
            tryStartProcessing(myJobEntry)
            tryStartProcessing()
          }
          if (!events.lastOption.contains(OrderDetached)) {
            proceedWithOrder(order)
          }
        }
      }

    case Internal.Due(orderId) if orderRegister contains orderId =>
      proceedWithOrder(orderId)

    case Internal.JobDue(jobKey) =>
      for (jobEntry <- jobRegister.get(jobKey)) {
        tryStartProcessing(jobEntry)
      }

<<<<<<< HEAD
    case Input.ResetAllSubagents =>
      subagentKeeper
        .resetAllSubagents(except = journal.unsafeCurrentState().meta.directors.toSet)
        .void.runToFuture.pipeTo(sender())
=======
    case Internal.TryStartProcessing =>
      tryStartProcessing()
>>>>>>> e72ef61f
  }

  private def processCommand(cmd: AgentCommand): Future[Checked[Response]] = cmd match {
    case cmd: OrderCommand => processOrderCommand(cmd)

    case AttachItem(item) =>
      attachUnsignedItem(item)

    case AttachSignedItem(signed: Signed[SignableItem]) =>
      attachSignedItem(signed)

    case DetachItem(itemKey) if itemKey.isAssignableToAgent =>
      if (!journal.unsafeCurrentState().keyToItem.contains(itemKey)) {
        logger.warn(s"DetachItem($itemKey) but item is unknown")
        Future.successful(Right(AgentCommand.Response.Accepted))
      } else
        itemKey match {
          case path: OrderWatchPath =>
            fileWatchManager.remove(path)
              .rightAs(AgentCommand.Response.Accepted)
              .runToFuture

          case subagentId: SubagentId =>
            journal
              .persistKeyedEvent(NoKey <-: ItemDetachingFromMe(subagentId))
              .flatMapT(_ => subagentKeeper
                .startRemoveSubagent(subagentId)
                // SubagentKeeper will emit ItemDetached event
                .map(Right(_)))
              .as(Right(AgentCommand.Response.Accepted))
              .runToFuture

          case selectionId: SubagentSelectionId =>
            journal
              .persistKeyedEvent(NoKey <-: ItemDetached(selectionId, ownAgentPath))
              .flatMapT(_ => subagentKeeper
                .removeSubagentSelection(selectionId)
                .as(Right(AgentCommand.Response.Accepted)))
              .runToFuture

          case WorkflowId.as(workflowId) =>
            val maybeWorkflow = journal.unsafeCurrentState().idToWorkflow.get(workflowId)
            persist(ItemDetached(itemKey, ownAgentPath)) { (stampedEvent, journaledState) =>
              for (workflow <- maybeWorkflow) {
                subagentKeeper
                  .stopJobs(workflow.keyToJob.keys, SIGKILL/*just in case*/)
                  .onErrorHandle(t => logger.error(
                    s"SubagentKeeper.stopJobs: ${t.toStringWithCauses}", t))
                  .runAsyncAndForget
              }
              Right(AgentCommand.Response.Accepted)
            }

          case _ =>
            persist(ItemDetached(itemKey, ownAgentPath)) { (stampedEvent, journaledState) =>
              Right(AgentCommand.Response.Accepted)
            }
        }

    case AgentCommand.ResetSubagent(subagentId, force) =>
      val task =
        if (journal.unsafeCurrentState().meta.directors.contains(subagentId))
          Task.left(Problem(s"$subagentId as an Agent Director cannot be reset"))
        else
          subagentKeeper.startResetSubagent(subagentId, force)
            .rightAs(AgentCommand.Response.Accepted)

      task.runToFuture

    case AgentCommand.ClusterSwitchOver =>
      switchOver(cmd)

    case AgentCommand.TakeSnapshot =>
      (journalActor ? JournalActor.Input.TakeSnapshot)
        .mapTo[JournalActor.Output.SnapshotTaken.type]
        .map(_ => Right(AgentCommand.Response.Accepted))

    case _ => Future.successful(Left(Problem(s"Unknown command: ${cmd.getClass.simpleScalaName}")))  // Should not happen
  }

  private def attachUnsignedItem(item: UnsignedItem): Future[Checked[Response.Accepted]] =
    item match {
      case agentRef: AgentRef =>
        if (agentRef.path != ownAgentPath)
          Future.successful(Left(Problem(s"Alien AgentRef(${agentRef.path})")))
        else
          changeSubagentAndClusterNodeThenProceed(ItemAttachedToMe(agentRef))
            .rightAs(AgentCommand.Response.Accepted)
            .runToFuture

      case fileWatch: FileWatch =>
        if (!conf.subagentConf.scriptInjectionAllowed)
          Future.successful(Left(SignedInjectionNotAllowed))
        else
          fileWatchManager.update(fileWatch)
            .map(_.rightAs(AgentCommand.Response.Accepted))
            .runToFuture

<<<<<<< HEAD
      case item: SubagentItem =>
        changeSubagentAndClusterNodeThenProceed(ItemAttachedToMe(item))
          .rightAs(AgentCommand.Response.Accepted)
          .runToFuture

      case item @ (_: Calendar | _: SubagentSelection |
=======
      case item @ (_: AgentRef | _: Calendar | _: SubagentItem | _: SubagentSelection |
>>>>>>> e72ef61f
                   _: WorkflowPathControl | _: WorkflowControl) =>
        val previousItem = persistence.currentState.keyToItem.get(item.key)
        persist(ItemAttachedToMe(item)) { (stampedEvent, journaledState) =>
          proceedWithItem(previousItem, item).runToFuture
        }.flatten
          .rightAs(AgentCommand.Response.Accepted)

      case _ =>
        Future.successful(Left(Problem.pure(s"AgentCommand.AttachItem(${item.key}) for unknown InventoryItem")))
    }

  @volatile private var changeSubagentAndClusterNodeAndProceedFiberStop = false
  private val changeSubagentAndClusterNodeAndProceedFiber =
    AsyncVariable(Fiber(Task.pure(Checked.unit), Task.unit))

  private def changeSubagentAndClusterNodeThenProceed(event: ItemAttachedToMe): Task[Checked[Unit]] =
    changeSubagentAndClusterNodeAndProceedFiber
      .update { fiber =>
        changeSubagentAndClusterNodeAndProceedFiberStop = true
        fiber.join *>
          Task.defer {
            changeSubagentAndClusterNodeAndProceedFiberStop = false
            tryForeverChangeSubagentAndClusterNodeAndProceed(event)
              .start
          }
      }
      .flatMap(_.join.timeoutTo(10.s /*???*/ , Task.right(()) /*respond the command*/))

  private def tryForeverChangeSubagentAndClusterNodeAndProceed(event: ItemAttachedToMe)
  : Task[Checked[Unit]] =
    Task.defer {
      import event.item
      val label = s"${event.getClass.simpleScalaName}(${item.key})"
      val since = now
      val delays = continueWithLast(1.s, 3.s, 10.s)
      val sym = new BlockingSymbol
      Task.tailRecM(())(_ =>
        changeSubagentAndClusterNode(event)
          .flatMapT(_ => proceedWithItem(item))
          .uncancelable // Only the loop should be cancelable, but not the inner operations
          .flatMap {
            case Left(problem @ PassiveClusterNodeUrlChangeableOnlyWhenNotCoupledProblem) =>
              sym.increment()
              logger.warn(
                s"$sym $label => $problem — trying since ${since.elapsed.pretty} ...")
              Task.sleep(delays.next()).as(Left(())/*repeat*/)

            case checked =>
              if (sym.called) checked match {
                case Left(problem) => logger.error(s"🔥 $label => $problem")
                case Right(()) => logger.info(s"🟢 $label => Cluster setting has been changed")
              }
              Task.right(checked)
          }
      )
    }

  private def attachSignedItem(signed: Signed[SignableItem]): Future[Checked[Response.Accepted]] =
    forDirector.signatureVerifier.verify(signed.signedString) match {
      case Left(problem) => Future.successful(Left(problem))
      case Right(signerIds) =>
        logger.info(Logger.SignatureVerified, s"Verified ${signed.value.key}, signed by ${signerIds.mkString(", ")}")

        signed.value match {
          case workflow: Workflow =>
            workflowRegister.get(workflow.id) match {
              case None =>
                workflow.timeZone.toZoneId match {
                  case Left(problem) => Future.successful(Left(problem))
                  case Right(zoneId) =>
                    persist(SignedItemAttachedToMe(signed)) { (stampedEvent, journaledState) =>
                      val reducedWorkflow = journaledState.idToWorkflow(workflow.id)
                      workflowRegister.handleEvent(stampedEvent.value, reducedWorkflow)
                      createJobEntries(reducedWorkflow, zoneId)
                      Right(AgentCommand.Response.Accepted)
                    }
                }

              case Some(registeredWorkflow) =>
                Future.successful(
                  if (workflow.withoutSource.reduceForAgent(ownAgentPath) != registeredWorkflow.withoutSource) {
                    logger.warn(s"AttachSignedItem: Different duplicate ${workflow.id}:")
                    logger.warn(s"AttachSignedItem  ${workflow.withoutSource.asJson.toPrettyString}")
                    logger.warn(s"But registered is ${registeredWorkflow.withoutSource.asJson.toPrettyString}")
                    Left(Problem.pure(s"Different duplicate ${workflow.id}"))
                  } else
                    Right(AgentCommand.Response.Accepted))
            }

          case _: JobResource =>
            persist(SignedItemAttachedToMe(signed)) { (stampedEvent, journaledState) =>
              Right(AgentCommand.Response.Accepted)
            }

          case _ =>
            Future.successful(Left(Problem.pure(s"AgentCommand.AttachSignedItem(${signed.value.key}) for unknown SignableItem")))
        }
    }

  private def proceedWithItem(previous: Option[InventoryItem], item: InventoryItem)
  : Task[Checked[Unit]] =
    item match {
      case agentRef: AgentRef =>
        val processLimitIncreased = previous
          .collect { case o: AgentRef => o.processLimit }
          .flatten
          .exists(previous => agentRef.processLimit.forall(previous < _))
        if (processLimitIncreased) {
          self ! Internal.TryStartProcessing
        }
        Task.right(())

      case subagentItem: SubagentItem =>
        journal.state.flatMap(_
          .idToSubagentItemState.get(subagentItem.id)
          .fold(Task.pure(Checked.unit))(subagentItemState => subagentKeeper
            .proceedWithSubagent(subagentItemState)
            .materializeIntoChecked))

      case subagentSelection: SubagentSelection =>
        subagentKeeper.addOrReplaceSubagentSelection(subagentSelection)

      case workflowPathControl: WorkflowPathControl =>
        if (!workflowPathControl.suspended) {
          // Slow !!!
          for (order <- journal.unsafeCurrentState().orders
               if order.workflowPath == workflowPathControl.workflowPath) {
            proceedWithOrder(order)
          }
        }
        Task.right(())

      case _ => Task.right(())
    }

  private def processOrderCommand(cmd: OrderCommand): Future[Checked[Response]] = cmd match {
    case AttachOrder(order) =>
      if (shuttingDown)
        Future.successful(Left(AgentIsShuttingDown))
      else
        order.attached match {
          case Left(problem) => Future.successful(Left(problem))
          case Right(agentPath) =>
            if (agentPath != ownAgentPath)
              Future.successful(Left(Problem(s"Wrong $agentPath")))
            else
              workflowRegister.get(order.workflowId) match {
                case None =>
                  Future.successful(Left(Problem.pure(s"Unknown ${order.workflowId}")))
                case Some(workflow) =>
                  if (!workflow.isDefinedAt(order.position))
                    Future.successful(Left(Problem.pure(s"Unknown Position ${order.workflowPosition}")))
                  else if (orderRegister contains order.id)
                    Future.successful(Left(AgentDuplicateOrder(order.id)))
                  else if (shuttingDown)
                    Future.successful(Left(AgentIsShuttingDown))
                  else
                    attachOrder(/*workflowRegister.reuseMemory*/(order))
                      .map((_: Completed) => Right(Response.Accepted))
              }
        }

    case DetachOrder(orderId) =>
      if (shuttingDown)
        Future.successful(AgentIsShuttingDown)
      else
        orderRegister.get(orderId) match {
          case Some(orderEntry) =>
            // TODO Antwort erst nach OrderDetached _und_ Terminated senden, wenn Actor aus orderRegister entfernt worden ist
            // Bei langsamem Agenten, schnellem Controller-Wiederanlauf kann DetachOrder doppelt kommen, während OrderActor sich noch beendet.
            journal.unsafeCurrentState().idToOrder.checked(orderId).flatMap(_.detaching) match {
              case Left(problem) => Future.successful(Left(problem))
              case Right(_) =>
                val promise = Promise[Unit]()
                orderEntry.detachResponses ::= promise
                (orderEntry.actor ? OrderActor.Command.HandleEvents(OrderDetached :: Nil, CorrelId.current))
                  .mapTo[Checked[Completed]]
                  .onComplete {
                    case Failure(t) => promise.tryFailure(t)
                    case Success(Left(problem)) => promise.tryFailure(problem.throwable)
                    case Success(Right(Completed)) =>
                      // Ignore this and instead await OrderActor termination and removal from orderRegister.
                      // Otherwise in case of a quick Controller restart, CoupleController would response with this OrderId
                      // and the Controller will try again to DetachOrder, while the original DetachOrder is still in progress.
                  }
                promise.future.map(_ => Right(AgentCommand.Response.Accepted))
            }
          case None =>
            // May occur after Controller restart when Controller is not sure about order has been detached previously.
            logger.debug(s"Ignoring duplicate $cmd")
            Future.successful(Right(AgentCommand.Response.Accepted))
        }

    case MarkOrder(orderId, mark) =>
      orderRegister.checked(orderId) match {
        case Left(problem) =>
          Future.failed(problem.throwable)
        case Right(orderEntry) =>
          if (orderEntry.isDetaching)
            Future.successful(Right(AgentCommand.Response.Accepted))
          else
            orderEventSource.markOrder(orderId, mark) match {
              case Left(problem) => Future.failed(problem.throwable)
              case Right(None) => Future.successful(Right(AgentCommand.Response.Accepted))
              case Right(Some(events)) =>
                val sender = this.sender()
                // Several MarkOrder in sequence are not properly handled
                // one after the other because execution is asynchronous.
                // A second command may may see the same not yet updated order.
                // TODO Queue for each order? And no more OrderActor?
                Task
                  .deferFuture(
                    (orderEntry.actor ? OrderActor.Command.HandleEvents(events, CorrelId.current))
                      .mapTo[Checked[Completed]])
                  .flatMap {
                    case Left(problem)
                      if problem.exists(_.isInstanceOf[InapplicableOrderEventProblem]) =>
                      Task.sleep(100.ms) // brake
                        .*>(Task.defer {
                          logger.warn(s"Repeating $cmd due to race condition: $problem")
                          val promise = Promise[Checked[Response]]()
                          self.!(Input.ExternalCommand(cmd, CorrelId.current, promise))(sender)
                          Task
                            .fromFuture(promise.future)
                            .map(_.map(_.asInstanceOf[Response.Accepted]))
                        })

                    case Left(problem) =>
                      // Should not happen. Controller does not handle the problem.
                      logger.warn(s"$cmd => $problem")
                      Task.left(problem)

                    case Right(Completed) =>
                      Task.right(AgentCommand.Response.Accepted)
                  }
                .runToFuture
            }
      }

    case ReleaseEvents(after) =>
      if (shuttingDown)
        Future.failed(AgentIsShuttingDown.throwable)
      else {
        val userId = controllerId.toUserId
        val current = journalState.userIdToReleasedEventId(userId)  // Must contain userId
        if (after < current)
          Future(Left(ReverseReleaseEventsProblem(requestedUntilEventId = after, currentUntilEventId = current)))
        else
          persist(JournalEventsReleased(userId, after)) {
            case (Stamped(_,_, _ <-: event), journaledState) =>
              journalState = journalState.applyEvent(event)
              Right(AgentCommand.Response.Accepted)
          }
      }
  }

  private def createJobEntries(workflow: Workflow, zone: ZoneId): Unit =
    for ((jobKey, job) <- workflow.keyToJob) {
      if (job.agentPath == ownAgentPath) {
        jobRegister.insert(jobKey, new JobEntry(jobKey, job, zone))
      }
    }

  private def attachOrder(order: Order[Order.IsFreshOrReady]): Future[Completed] = {
    val actor = newOrderActor(order.id)
    orderRegister.insert(order.id, actor)
    (actor ? OrderActor.Command.Attach(order, CorrelId.current)).mapTo[Completed]  // TODO ask will time-out when Journal blocks
    // Now expecting OrderEvent.OrderAttachedToAgent
  }

  private def newOrderActor(orderId: OrderId) =
    watch(actorOf(
      OrderActor.props(
        orderId, CorrelId.current, subagentKeeper, journalActor = journalActor, journalConf),
      name = uniqueActorName(encodeAsActorName("Order:" + orderId.string))))

  private def handleOrderEvent(
    previousOrder: Order[Order.State],
    event: OrderEvent)
  : Unit = {
    // updatedOrderId may be outdated, changed by more events in the same batch
    // Nevertheless, updateOrderId is the result of the event.
    val orderId = previousOrder.id
    val agentState = journal.unsafeCurrentState()
    val orderEventHandler = new OrderEventHandler(agentState.idToWorkflow.checked)

    orderEventHandler.handleEvent(previousOrder, event)
      .onProblem(problem => logger.error(
        s"handleOrderEvent($orderId <-: ${event.getClass.simpleScalaName}) => $problem)"))
      .foreach(_ foreach {
        case FollowUp.LeaveJob(jobKey) =>
          jobRegister
            .checked(jobKey)
            .onProblem(problem => logger.error(
              s"handleOrderEvent($orderId <-: ${event.getClass.simpleScalaName}) => $problem)"))
            .foreach { jobEntry =>
              jobEntry.queue.remove(orderId, dontWarn = true)
            }

        case FollowUp.AddChild(childOrder) =>
          val actor = newOrderActor(childOrder.id)
          orderRegister.insert(childOrder.id, actor)
          actor ! OrderActor.Input.AddChild(childOrder)
          proceedWithOrder(childOrder)

        case FollowUp.Delete(deleteOrderId) =>
          deleteOrder(deleteOrderId)
      })
  }

  private def proceedWithOrder(orderId: OrderId): Unit =
    journal.unsafeCurrentState().idToOrder.checked(orderId) match {
      case Left(problem) => logger.error(s"Internal: proceedWithOrder($orderId) => $problem")
      case Right(order) => proceedWithOrder(order)
    }

  private def proceedWithOrder(order: Order[Order.State]): Unit = {
    if (order.isAttached) {
      val delayed = clock.lock {
        order.maybeDelayedUntil match {
          case Some(until) if clock.now() < until =>
            // TODO Schedule only the next order ?
            val orderEntry = orderRegister(order.id)
            orderEntry.timer := clock.scheduleAt(until) {
              self ! Internal.Due(order.id)
            }
            true

          case _ =>
            false
        }
      }
      if (!delayed) {
        val agentState = journal.unsafeCurrentState()
        val oes = new OrderEventSource(agentState)
        if (order != agentState.idToOrder(order.id)) {
          // FIXME order should be equal !
          logger.debug(s"❌ ERROR order    =$order")
          logger.debug(s"❌ ERROR idToOrder=${agentState.idToOrder(order.id)}")
          //assertThat(oes.state.idToOrder(order.id) == order)
        }

        val keyedEvents = oes.nextEvents(order.id)
        val future = keyedEvents
          .groupMap(_.key)(_.event)
          .toSeq
          .parTraverse { case (orderId_ : OrderId, events) =>
            Task
              .fromFuture(
                (orderRegister(orderId_).actor ?
                  OrderActor.Command.HandleEvents(events, CorrelId.current))
                    .mapTo[Checked[Completed]])
              .materializeIntoChecked
              .map(orderId_ -> events -> _)
          }
          .runToFuture
        // TODO Not awaiting the response may lead to duplicate events
        //  for example when OrderSuspensionMarked is emitted after OrderProcessed and before OrderMoved.
        //  Then, two OrderMoved are emitted, because the second event is based on the same Order state.
        // TODO Blocking! SLOW because inhibits parallelization
        try Await.result(future, 99.s)
          .collect { case ((orderId_, events), Left(problem)) =>
            logger.error(
              s"$orderId_ <-: ${events.map(_.toShortString)} => $problem")
          }
        catch { case NonFatal(t) => logger.error(
          s"${keyedEvents.map(_.toShortString)} => ${t.toStringWithCauses}")
        }
        if (keyedEvents.isEmpty
          && journal.unsafeCurrentState().isOrderProcessable(order)
          && order.isAttached
          && !shuttingDown) {
          onOrderIsProcessable(order)
        }
      }
    }
  }

  private def onOrderIsProcessable(order: Order[Order.State]): Unit =
    journal.unsafeCurrentState()
      .idToWorkflow.checked(order.workflowId)
      .map(workflow => workflow -> workflow.instruction(order.position))
      .match_ {
        case Left(problem) =>
          logger.error(s"onOrderIsProcessable => $problem")

        case Right((workflow, execute: Execute)) =>
          val checkedJobKey = execute match {
            case _: Execute.Anonymous => Right(workflow.anonymousJobKey(order.workflowPosition))
            case o: Execute.Named     => workflow.jobKey(order.position.branchPath, o.name)  // defaultArguments are extracted later
          }
          checkedJobKey
            .flatMap(jobRegister.checked)
            .onProblem(problem =>
              logger.error(s"Internal: onOrderIsProcessable(${order.id}) => $problem"))
            .foreach { jobEntry =>
              onOrderAvailableForJob(order.id, jobEntry)
            }

        case Right(_) =>
      }

  private def onOrderAvailableForJob(orderId: OrderId, jobEntry: JobEntry): Unit =
  // TODO Make this more functional!
    if (!jobEntry.queue.isKnown(orderId)) {
      jobEntry.queue += orderId
      tryStartProcessing(jobEntry)
    }

  private def tryStartProcessing(): Unit = {
    val it = jobRegister.valuesIterator
    while (it.hasNext && tryStartProcessing(it.next())) {}
  }

  private def tryStartProcessing(jobEntry: JobEntry): Boolean = {
    lazy val isEnterable = jobEntry.checkAdmissionTimeInterval(clock) {
      self ! Internal.JobDue(jobEntry.jobKey)
    }
    val idToOrder = journal.unsafeCurrentState().idToOrder

    @tailrec def loop(): Boolean =
      (jobEntry.isBelowProcessLimit && isBelowAgentProcessLimit()) && (
        jobEntry.queue.dequeueWhere(orderId =>
          idToOrder.get(orderId).exists(_.forceJobAdmission) || isEnterable)
        match {
          case None => true
          case Some(orderId) =>
            startProcessing(orderId, jobEntry)
            loop()
        })
    loop()
  }

  private def startProcessing(orderId: OrderId, jobEntry: JobEntry): Unit =
    orderRegister.checked(orderId) match {
      case Left(problem) =>
        logger.error(s"onOrderIsProcessable => $problem")

      case Right(orderEntry) =>
        jobEntry.processCount += 1
        agentProcessCount += 1
        orderEntry.actor ! OrderActor.Input.StartProcessing
    }

  private def deleteOrder(orderId: OrderId): Unit =
    for (orderEntry <- orderRegister.get(orderId)) {
      orderEntry.actor ! OrderActor.Input.Terminate()
      orderRegister.remove(orderId)
    }

  private def switchOver(cmd: AgentCommand): Future[Checked[AgentCommand.Response]] =
    Task.defer {
      logger.info(s"❗️ $cmd")
      switchingOver = true // Asynchronous !!!
      Task(clusterNode.workingClusterNode)
        .flatTapT(_ =>
          // SubagentKeeper stops the local (surrounding) Subagent,
          // which lets the Director (RunningAgent) stop
          subagentKeeper.stop.as(Right(())))
        .flatMapT(_.switchOver)
        .flatMapT(_ => Task.right(self ! Internal.ContinueSwitchover))
        .rightAs(AgentCommand.Response.Accepted)
    }
      .runToFuture

  override def unhandled(message: Any) =
    message match {
      case Internal.JobDriverStopped =>
        logger.trace("Internal.JobDriverStopped")
        jobRegister.values.foreach(_.close())
        jobRegister.keys.toVector.foreach(jobRegister.remove)
        shutdown.continue()

      case Terminated(actorRef) if orderRegister contains actorRef =>
        val orderEntry = orderRegister(actorRef)
        val orderId = orderEntry.orderId
        logger.debug(s"Actor '$orderId' stopped")
        for (p <- orderEntry.detachResponses) p.trySuccess(())
        orderRegister.onActorTerminated(actorRef)  // Delete the OrderEntry
        shutdown.continue()

      case Terminated(`journalActor`) if shuttingDown =>
        context.stop(self)

      case Internal.ContinueSwitchover =>
        val shutdownCmd = AgentCommand.ShutDown(
          clusterAction = Some(AgentCommand.ShutDown.ClusterAction.Switchover),
          restartDirector = true)
        shutDownOnce.trySet(shutdownCmd)
        shutdown.start(shutdownCmd)

      case Internal.StillTerminating =>
        shutdown.onStillTerminating()

      case _ =>
        super.unhandled(message)
    }

  private def orderEventSource =
    new OrderEventSource(journal.unsafeCurrentState())

  private def isBelowAgentProcessLimit() =
    agentProcessLimit().forall(agentProcessCount < _)

  private def agentProcessLimit(): Option[Int] =
    persistence.currentState.keyToItem(AgentRef).get(ownAgentPath) match {
      case None =>
        logger.warn("Missing own AgentRef — assuming processLimit = 0")
        Some(0)
      case Some(agentRef) =>
        agentRef.processLimit
    }

  override def toString = "AgentOrderKeeper"
}

object AgentOrderKeeper {
  private val logger = Logger[this.type]

  sealed trait Input
  object Input {
    final case class ExternalCommand(
      command: AgentCommand,
      correlId: CorrelId,
      response: Promise[Checked[Response]])
    case object ResetAllSubagents
  }

  private object Internal {
    final case class Recover(agentState: AgentState)
    final case class SubagentKeeperInitialized(agentState: AgentState, tried: Try[Unit])
    final case class OrdersRecovered(agentState: AgentState)
    final case class Due(orderId: OrderId)
    final case class JobDue(jobKey: JobKey)
    case object TryStartProcessing
    case object JobDriverStopped
    case object StillTerminating extends DeadLetterSuppression
    case object ContinueSwitchover
  }

  private final class JobEntry(
    val jobKey: JobKey,
    val workflowJob: WorkflowJob,
    zone: ZoneId)
  {
    val queue = new OrderQueue
    private val admissionTimeIntervalSwitch = new ExecuteAdmissionTimeSwitch(
      workflowJob.admissionTimeScheme.getOrElse(AdmissionTimeScheme.always),
      zone,
      onSwitch = to =>
        if (!to.contains(TimeInterval.Always)) {
          logger.debug(s"$jobKey: Next admission: ${to getOrElse "None"} $zone")
        })

    var processCount = 0

    def close(): Unit =
      admissionTimeIntervalSwitch.cancel()

    def recoverProcessingOrder(order: Order[Order.Processing]): Unit = {
      processCount += 1
      queue.recoverProcessingOrder(order)
    }

    def checkAdmissionTimeInterval(clock: AlarmClock)(onPermissionGranted: => Unit): Boolean =
      admissionTimeIntervalSwitch.updateAndCheck(onPermissionGranted)(clock)

    def isBelowProcessLimit =
      processCount < workflowJob.processLimit
  }

  final class OrderQueue private[order] {
    private val queue = mutable.ListBuffer.empty[OrderId]
    private val queueSet = mutable.Set.empty[OrderId]
    private val inProcess = mutable.Set.empty[OrderId]

    def isEmpty = queue.isEmpty
    def nonEmpty = !isEmpty

    def isKnown(orderId: OrderId) =
      queueSet.contains(orderId) || inProcess.contains(orderId)

    def dequeueWhere(predicate: OrderId => Boolean): Option[OrderId] =
      queue.nonEmpty.option {
        queue.indexWhere(predicate) match {
          case -1 => None
          case i =>
            val orderId = queue.remove(i)
            queueSet -= orderId
            inProcess += orderId
            Some(orderId)
        }
      }.flatten

    def +=(orderId: OrderId) = {
      if (inProcess(orderId)) throw new DuplicateKeyException(s"Duplicate $orderId")
      if (queueSet contains orderId) throw new DuplicateKeyException(s"Duplicate $orderId")
      queue += orderId
      queueSet += orderId
    }

    def recoverProcessingOrder(order: Order[Order.Processing]): Unit =
      inProcess += order.id

    def remove(orderId: OrderId, dontWarn: Boolean = false): Unit =
      if (!inProcess.remove(orderId)) {
        val s = queue.size
        queue -= orderId
        if (!dontWarn && queue.size == s) {
          logger.warn(s"JobRegister.OrderQueue: unknown $orderId")
        }
        queueSet -= orderId
      }

    override def toString = s"OrderQueue(${queue.size} orders, ${inProcess.size} in process)"
  }
}<|MERGE_RESOLUTION|>--- conflicted
+++ resolved
@@ -35,10 +35,7 @@
 import js7.common.system.startup.ServiceMain
 import js7.common.utils.Exceptions.wrapException
 import js7.core.problems.ReverseReleaseEventsProblem
-<<<<<<< HEAD
 import js7.data.Problems.PassiveClusterNodeUrlChangeableOnlyWhenNotCoupledProblem
-=======
->>>>>>> e72ef61f
 import js7.data.agent.AgentRef
 import js7.data.agent.Problems.{AgentDuplicateOrder, AgentIsShuttingDown}
 import js7.data.calendar.Calendar
@@ -411,15 +408,13 @@
         tryStartProcessing(jobEntry)
       }
 
-<<<<<<< HEAD
+    case Internal.TryStartProcessing =>
+      tryStartProcessing()
+
     case Input.ResetAllSubagents =>
       subagentKeeper
         .resetAllSubagents(except = journal.unsafeCurrentState().meta.directors.toSet)
         .void.runToFuture.pipeTo(sender())
-=======
-    case Internal.TryStartProcessing =>
-      tryStartProcessing()
->>>>>>> e72ef61f
   }
 
   private def processCommand(cmd: AgentCommand): Future[Checked[Response]] = cmd match {
@@ -518,20 +513,16 @@
             .map(_.rightAs(AgentCommand.Response.Accepted))
             .runToFuture
 
-<<<<<<< HEAD
       case item: SubagentItem =>
         changeSubagentAndClusterNodeThenProceed(ItemAttachedToMe(item))
           .rightAs(AgentCommand.Response.Accepted)
           .runToFuture
 
-      case item @ (_: Calendar | _: SubagentSelection |
-=======
-      case item @ (_: AgentRef | _: Calendar | _: SubagentItem | _: SubagentSelection |
->>>>>>> e72ef61f
+      case item @ (_: AgentRef | _: Calendar | _: SubagentSelection |
                    _: WorkflowPathControl | _: WorkflowControl) =>
-        val previousItem = persistence.currentState.keyToItem.get(item.key)
+        //val previousItem = journal.unsafeCurrentState().keyToItem.get(item.key)
         persist(ItemAttachedToMe(item)) { (stampedEvent, journaledState) =>
-          proceedWithItem(previousItem, item).runToFuture
+          proceedWithItem(/*previousItem,*/ item).runToFuture
         }.flatten
           .rightAs(AgentCommand.Response.Accepted)
 
@@ -627,17 +618,17 @@
         }
     }
 
-  private def proceedWithItem(previous: Option[InventoryItem], item: InventoryItem)
+  private def proceedWithItem(/*previous: Option[InventoryItem],*/ item: InventoryItem)
   : Task[Checked[Unit]] =
     item match {
       case agentRef: AgentRef =>
-        val processLimitIncreased = previous
-          .collect { case o: AgentRef => o.processLimit }
-          .flatten
-          .exists(previous => agentRef.processLimit.forall(previous < _))
-        if (processLimitIncreased) {
+        //val processLimitIncreased = previous
+        //  .collect { case o: AgentRef => o.processLimit }
+        //  .flatten
+        //  .exists(previous => agentRef.processLimit.forall(previous < _))
+        //if (processLimitIncreased) {
           self ! Internal.TryStartProcessing
-        }
+        //}
         Task.right(())
 
       case subagentItem: SubagentItem =>
@@ -1033,7 +1024,7 @@
     agentProcessLimit().forall(agentProcessCount < _)
 
   private def agentProcessLimit(): Option[Int] =
-    persistence.currentState.keyToItem(AgentRef).get(ownAgentPath) match {
+    journal.unsafeCurrentState().keyToItem(AgentRef).get(ownAgentPath) match {
       case None =>
         logger.warn("Missing own AgentRef — assuming processLimit = 0")
         Some(0)
