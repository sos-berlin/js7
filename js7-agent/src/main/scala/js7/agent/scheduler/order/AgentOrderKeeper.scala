--- conflicted
+++ resolved
@@ -579,16 +579,9 @@
         //val processLimitIncreased = previous
         //  .collect { case o: AgentRef => o.processLimit }
         //  .flatten
-<<<<<<< HEAD
-        //  .exists(previous => agentRef.processLimit.forall(previous < _))
+        //  .forall(previous => agentRef.processLimit.forall(previous < _))
         //if processLimitIncreased then
         self ! Internal.TryStartProcessing
-=======
-        //  .forall(previous => agentRef.processLimit.forall(previous < _))
-        //if (processLimitIncreased) {
-          self ! Internal.TryStartProcessing
-        //}
->>>>>>> 00bff39b
         Task.right(())
 
       case subagentItem: SubagentItem =>
