--- conflicted
+++ resolved
@@ -14,13 +14,9 @@
 import js7.base.circeutils.CirceUtils.RichJson
 import js7.base.crypt.Signed
 import js7.base.generic.Completed
-<<<<<<< HEAD
+import js7.base.io.process.ProcessSignal.SIGKILL
 import js7.base.log.{BlockingSymbol, CorrelId, Logger}
 import js7.base.monixutils.AsyncVariable
-=======
-import js7.base.io.process.ProcessSignal.SIGKILL
-import js7.base.log.{CorrelId, Logger}
->>>>>>> 9e7e2e0d
 import js7.base.monixutils.MonixBase.syntax.{RichCheckedTask, RichMonixTask}
 import js7.base.problem.Checked.Ops
 import js7.base.problem.{Checked, Problem}
@@ -60,14 +56,8 @@
 import js7.data.subagent.{SubagentId, SubagentItem, SubagentSelection, SubagentSelectionId}
 import js7.data.workflow.instructions.Execute
 import js7.data.workflow.instructions.executable.WorkflowJob
-<<<<<<< HEAD
-import js7.data.workflow.{Workflow, WorkflowControl, WorkflowPathControl}
+import js7.data.workflow.{Workflow, WorkflowControl, WorkflowId, WorkflowPathControl}
 import js7.journal.state.FileJournal
-=======
-import js7.data.workflow.{Workflow, WorkflowControl, WorkflowId, WorkflowPathControl}
-import js7.journal.recover.Recovered
-import js7.journal.state.FileStatePersistence
->>>>>>> 9e7e2e0d
 import js7.journal.{JournalActor, MainJournalingActor}
 import js7.launcher.configuration.Problems.SignedInjectionNotAllowed
 import js7.subagent.Subagent
@@ -455,7 +445,7 @@
               .runToFuture
 
           case workflowId: WorkflowId =>
-            val maybeWorkflow = persistence.currentState.idToWorkflow.get(workflowId)
+            val maybeWorkflow = journal.unsafeCurrentState().idToWorkflow.get(workflowId)
             persist(ItemDetached(itemKey, ownAgentPath)) { (stampedEvent, journaledState) =>
               for (workflow <- maybeWorkflow) {
                 subagentKeeper
