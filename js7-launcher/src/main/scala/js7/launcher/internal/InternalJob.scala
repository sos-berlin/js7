package js7.launcher.internal

import java.nio.charset.Charset
import js7.base.io.process.{Stderr, Stdout, StdoutOrStderr}
import js7.base.monixutils.TaskObserver
import js7.base.problem.Checked
import js7.base.problem.Problems.UnknownKeyProblem
import js7.base.thread.IOExecutor
import js7.base.time.AlarmClock
import js7.base.utils.ScalaUtils.implicitClass
import js7.base.utils.ScalaUtils.syntax.{RichJavaClass, RichPartialFunction}
import js7.data.agent.AgentPath
import js7.data.job.{InternalExecutable, JobConf, JobResourcePath}
import js7.data.value.expression.Expression
import js7.data.value.{NamedValues, Value}
import js7.data.workflow.instructions.Execute
import js7.data.workflow.instructions.executable.WorkflowJob
import js7.launcher.{OrderProcess, ProcessOrder}
import monix.eval.Task
import monix.execution.{Ack, Scheduler}
import monix.reactive.Observer
import scala.collection.MapView
import scala.collection.immutable.ListMap
import scala.concurrent.duration.FiniteDuration
import scala.reflect.ClassTag

trait InternalJob:
  protected type Step = InternalJob.Step

  def start: Task[Checked[Unit]] =
    Task.pure(Right(()))

  def stop: Task[Unit] =
    Task.unit

  def toOrderProcess(step: Step): OrderProcess


object InternalJob:
  final case class JobContext(
    implementationClass: Class[?],
    executable: InternalExecutable,
    jobArguments: NamedValues,
    jobConf: JobConf,
    js7Scheduler: Scheduler,
    ioExecutor: IOExecutor,
    blockingJobScheduler: Scheduler,
    clock: AlarmClock,
    systemEncoding: Charset):
    implicit def implicitJs7Scheduler: Scheduler = js7Scheduler

  final case class Step private[internal](processOrder: ProcessOrder, arguments: NamedValues):
    self =>

    lazy val jobResourceToVariables: ListMap[JobResourcePath, MapView[String, Checked[Value]]] =
      processOrder.jobResources.view
        .map(jr => jr.path -> processOrder.evalLazilyJobResourceVariables(jr))
        .to(ListMap)

    def env: Checked[Map[String, Option[String]]] =
      processOrder.checkedJobResourcesEnv

    def order = processOrder.order
    def workflow = processOrder.workflow
    def outObserver = processOrder.stdObservers.out
    def errObserver = processOrder.stdObservers.err
    def outTaskObserver = processOrder.stdObservers.outTaskObserver
    def errTaskObserver = processOrder.stdObservers.errTaskObserver

    def send(outErr: StdoutOrStderr, string: String): Task[Ack] =
      outErrTaskObserver(outErr).send(string)

    def outErrObserver(stdoutOrStderr: StdoutOrStderr): Observer[String] =
      stdoutOrStderr match
        case Stdout => outObserver
        case Stderr => errObserver

    private def outErrTaskObserver(outErr: StdoutOrStderr): TaskObserver[String] =
      outErr match
        case Stdout => outTaskObserver
        case Stderr => errTaskObserver

    def jobResourceVariable(jobResourcePath: JobResourcePath, variableName: String): Checked[Value] =
      jobResourceToVariables
        .rightOr(jobResourcePath, UnknownKeyProblem("JobResource", jobResourcePath.string))
        .flatMap(_.rightOr(variableName, UnknownKeyProblem("JobResource variable", variableName)))
        .flatten
<<<<<<< HEAD
=======

    override def toString = s"Step(${processOrder.order.id} in ${processOrder.jobKey})"
  }
>>>>>>> 832121e3

  abstract class Companion[I <: InternalJob](implicit classTag: ClassTag[I]):
    final def executable(
      script: String = "",
      jobArguments: Map[String, Expression] = Map.empty,
      arguments: Map[String, Expression] = Map.empty)
    : InternalExecutable =
      InternalExecutable(
        implicitClass[I].scalaName,
        script = script,
        jobArguments = jobArguments,
        arguments = arguments)

    final def execute(
      agentPath: AgentPath,
      arguments: Map[String, Expression] = Map.empty,
      subagentSelectionId: Option[Expression] = None,
      processLimit: Int = 1,
      timeout: Option[FiniteDuration] = None,
      jobResourcePaths: Seq[JobResourcePath] = Nil)
    : Execute.Anonymous =
      Execute(workflowJob(
        agentPath, arguments, subagentSelectionId,
        processLimit = processLimit,
        timeout = timeout,
        jobResourcePaths = jobResourcePaths))

    final def workflowJob(
      agentPath: AgentPath,
      arguments: Map[String, Expression] = Map.empty,
      subagentSelectionId: Option[Expression] = None,
      processLimit: Int = 1,
      timeout: Option[FiniteDuration] = None,
      jobResourcePaths: Seq[JobResourcePath] = Nil)
    : WorkflowJob =
      WorkflowJob(
        agentPath,
        executable(arguments = arguments),
        subagentSelectionId = subagentSelectionId,
        processLimit = processLimit,
        timeout = timeout,
        jobResourcePaths = jobResourcePaths)<|MERGE_RESOLUTION|>--- conflicted
+++ resolved
@@ -85,12 +85,8 @@
         .rightOr(jobResourcePath, UnknownKeyProblem("JobResource", jobResourcePath.string))
         .flatMap(_.rightOr(variableName, UnknownKeyProblem("JobResource variable", variableName)))
         .flatten
-<<<<<<< HEAD
-=======
 
     override def toString = s"Step(${processOrder.order.id} in ${processOrder.jobKey})"
-  }
->>>>>>> 832121e3
 
   abstract class Companion[I <: InternalJob](implicit classTag: ClassTag[I]):
     final def executable(
