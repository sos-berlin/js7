package js7.launcher.process

import java.io.{BufferedOutputStream, OutputStream, OutputStreamWriter}
import java.lang.ProcessBuilder.Redirect.INHERIT
import java.nio.charset.StandardCharsets.UTF_8
import java.nio.file.Files.delete
import java.nio.file.Path
import js7.base.io.process.ProcessSignal.SIGKILL
import js7.base.io.process.Processes._
import js7.base.io.process.{JavaProcess, Js7Process, ProcessSignal, ReturnCode, StdoutOrStderr}
import js7.base.log.LogLevel.syntax._
import js7.base.log.{LogLevel, Logger}
import js7.base.system.OperatingSystem.{isMac, isWindows}
import js7.base.thread.IOExecutor
import js7.base.thread.IOExecutor.ioTask
import js7.base.time.ScalaTime._
import js7.base.utils.ScalaUtils.syntax._
import js7.launcher.process.RichProcess._
import monix.eval.Task
import org.jetbrains.annotations.TestOnly
import scala.concurrent.duration.Deadline.now
import scala.jdk.CollectionConverters._
import scala.util.control.NonFatal

/**
  * @author Joacim Zschimmer
  */
class RichProcess protected[process](
  val processConfiguration: ProcessConfiguration,
  process: Js7Process)
  (implicit iox: IOExecutor)
{
  private val runningSince = now
  val pidOption: Option[Pid] = process.pid
  private val logger = Logger.withPrefix[this.type](toString)
  /**
   * UTF-8 encoded stdin.
   */
  final lazy val stdinWriter = new OutputStreamWriter(new BufferedOutputStream(stdin), UTF_8)

  protected def onSigkill(): Unit =
    if (process.isAlive) {
      logger.debug("destroyForcibly")
      process.destroyForcibly()
    }

  private val _terminated: Task[ReturnCode] =
    Task.defer {
      process.returnCode.map(Task.pure)
        .getOrElse(ioTask {
          waitForProcessTermination(process)
        })
    }.memoize

  def duration = runningSince.elapsed

  def terminated: Task[ReturnCode] =
    _terminated

  final def sendProcessSignal(signal: ProcessSignal): Task[Unit] =
    Task.defer {
<<<<<<< HEAD
      _killed = true
      signal match {
        case SIGTERM =>
          if (isWindows)
            Task.raiseError(new UnsupportedOperationException(
              "SIGTERM is a Unix process signal and cannot be handled by Microsoft Windows"))
          else
            destroy(force = false)

        case SIGKILL =>
          ifAlive("sendProcessSignal SIGKILL")(
            processConfiguration
              .toKillScriptCommandArgumentsOption(pidOption)
              .fold(kill)(args =>
                executeKillScript(args ++ pidOption.map(o => s"--pid=${o.string}"))
                  .onErrorHandle(t => logger.error(
                    s"Cannot start kill script command '$args': ${t.toStringWithCauses}"))
                  .tapEval(_ => kill))
          ).guarantee(Task {
            // The process may have terminated
            // while long running child processes inheriting the file handles
            // still use these.
            // So we forcibly close stdout and stderr.
            // The child processes write operations will fail with EPIPE or may block !!!
            // Let destroyForcibly try to close the handles (implementation dependent)
            onSigkill()
          })
      }
=======
      if (signal != SIGKILL && !isWindows)
        destroy(force = false)
      else
        ifAlive("sendProcessSignal SIGKILL")(
          processConfiguration
            .toKillScriptCommandArgumentsOption(pidOption)
            .fold(kill)(args =>
              executeKillScript(args ++ pidOption.map(o => s"--pid=${o.string}"))
                .onErrorHandle(t => logger.error(
                  s"Cannot start kill script command '$args': ${t.toStringWithCauses}"))
                .tapEval(_ => kill))
        ).guarantee(Task {
          // The process may have terminated
          // while long running child processes inheriting the file handles
          // still use these.
          // So we forcibly close stdout and stderr.
          // The child processes write operations will fail with EPIPE or may block !!!
          // Let destroyForcibly try to close the handles (implementation dependent)
          onSigkill()
        })
>>>>>>> d4139b97
    }

  private def executeKillScript(args: Seq[String]): Task[Unit] =
    ifAlive("executeKillScript")(
      if (isMac)
        Task {
          // TODO On MacOS, the kill script may kill a foreign process like the developers IDE
          logger.warn("Execution of kill script is suppressed on MacOS")
        }
      else
        Task.defer {
          logger.info("Executing kill script: " + args.mkString("  "))
          val processBuilder = new ProcessBuilder(args.asJava)
            .redirectOutput(INHERIT)
            .redirectError(INHERIT)
          processBuilder
            .startRobustly()
            .executeOn(iox.scheduler)
            .flatMap(onKillProcess =>
              ioTask {
                waitForProcessTermination(JavaProcess(onKillProcess))
              } >> Task {
                val exitCode = onKillProcess.exitValue
                val logLevel = if (exitCode == 0) LogLevel.Debug else LogLevel.Warn
                logger.log(logLevel, s"Kill script '${args(0)}' has returned exit code $exitCode")
              })
        })

  private def kill: Task[Unit] =
    destroy(force = true)

  private def destroy(force: Boolean): Task[Unit] =
    (process, pidOption) match {
      case (_: JavaProcess, Some(pid)) =>
        // Do not destroy with Java because Java closes stdout and stdin immediately,
        // not allowing a signal handler to write to stdout
        destroyWithUnixCommand(pid, force)

      case _ =>
        Task { destroyWithJava(force) }
    }

  private def destroyWithUnixCommand(pid: Pid, force: Boolean): Task[Unit] =
    ifAlive("destroyWithUnixCommand") {
      val argsPattern =
        if (isWindows) processConfiguration.killForWindows
        else if (force) processConfiguration.killWithSigkill
        else processConfiguration.killWithSigterm
      if (argsPattern.isEmpty)
        Task(destroyWithJava(force))
      else if (!argsPattern.contains("$pid")) {
        logger.error("Missing '$pid' in configured kill command")
        Task(destroyWithJava(force))
      } else {
        val args = argsPattern.map {
          case "$pid" => pid.number.toString
          case o => o
        }
        executeKillCommand(args)
          .flatMap { rc =>
            if (rc.isSuccess)
              Task.unit
            else Task {
              logger.warn(s"Could not kill with unix command: ${args.mkString(" ")} => $rc")
              destroyWithJava(force)
            }
          }
      }
    }

  private def ifAlive(label: String)(body: Task[Unit]): Task[Unit] =
    Task.defer(
      if (!process.isAlive)
        Task(logger.debug(s"$label: Process has already terminated"))
      else
        body)

  private def executeKillCommand(args: Seq[String]): Task[ReturnCode] =
    Task.defer {
      logger.info(args.mkString(" "))

      val processBuilder = new ProcessBuilder(args.asJava)
        .redirectOutput(INHERIT)  // TODO Pipe to stdout
        .redirectError(INHERIT)

      processBuilder
        .startRobustly()
        .executeOn(iox.scheduler)
        .flatMap(killProcess =>
          ioTask {
            waitForProcessTermination(JavaProcess(killProcess))
            ReturnCode(killProcess.exitValue)
          })
    }

  private def destroyWithJava(force: Boolean): Unit =
    if (force) {
      logger.debug("destroyForcibly")
      process.destroyForcibly()
    } else {
      logger.debug("destroy (SIGTERM)")
      process.destroy()
    }

  @TestOnly
  private[process] final def isAlive = process.isAlive

  final def stdin: OutputStream =
    process.stdin

  override def toString =
    process.toString
}

object RichProcess
{
  private val logger = Logger(getClass)

  def createStdFiles(directory: Path, id: String): Map[StdoutOrStderr, Path] =
    (StdoutOrStderr.values map { o => o -> newLogFile(directory, id, o) }).toMap

  private def waitForProcessTermination(process: Js7Process): ReturnCode = {
    logger.trace(s"waitFor $process ...")
    val rc = process.waitFor()
    logger.trace(s"waitFor $process exitCode=$rc")
    rc
  }

  def tryDeleteFile(file: Path) = tryDeleteFiles(file :: Nil)

  def tryDeleteFiles(files: Iterable[Path]): Boolean = {
    var allFilesDeleted = true
    for (file <- files) {
      try {
        logger.debug(s"Delete file '$file'")
        delete(file)
      }
      catch { case NonFatal(t) =>
        allFilesDeleted = false
        logger.warn(s"Cannot delete file '$file': ${t.toStringWithCauses}")
      }
    }
    allFilesDeleted
  }
}<|MERGE_RESOLUTION|>--- conflicted
+++ resolved
@@ -59,36 +59,6 @@
 
   final def sendProcessSignal(signal: ProcessSignal): Task[Unit] =
     Task.defer {
-<<<<<<< HEAD
-      _killed = true
-      signal match {
-        case SIGTERM =>
-          if (isWindows)
-            Task.raiseError(new UnsupportedOperationException(
-              "SIGTERM is a Unix process signal and cannot be handled by Microsoft Windows"))
-          else
-            destroy(force = false)
-
-        case SIGKILL =>
-          ifAlive("sendProcessSignal SIGKILL")(
-            processConfiguration
-              .toKillScriptCommandArgumentsOption(pidOption)
-              .fold(kill)(args =>
-                executeKillScript(args ++ pidOption.map(o => s"--pid=${o.string}"))
-                  .onErrorHandle(t => logger.error(
-                    s"Cannot start kill script command '$args': ${t.toStringWithCauses}"))
-                  .tapEval(_ => kill))
-          ).guarantee(Task {
-            // The process may have terminated
-            // while long running child processes inheriting the file handles
-            // still use these.
-            // So we forcibly close stdout and stderr.
-            // The child processes write operations will fail with EPIPE or may block !!!
-            // Let destroyForcibly try to close the handles (implementation dependent)
-            onSigkill()
-          })
-      }
-=======
       if (signal != SIGKILL && !isWindows)
         destroy(force = false)
       else
@@ -109,7 +79,6 @@
           // Let destroyForcibly try to close the handles (implementation dependent)
           onSigkill()
         })
->>>>>>> d4139b97
     }
 
   private def executeKillScript(args: Seq[String]): Task[Unit] =
