--- conflicted
+++ resolved
@@ -22,18 +22,8 @@
 @RunWith(classOf[JUnitRunner])
 final class TimerWebServiceTest extends FreeSpec with WebServiceTest with TimerWebService {
 
-<<<<<<< HEAD
-  protected implicit lazy val actorRefFactory = ActorSystem()
   protected def executionContext = actorRefFactory.dispatcher
-  protected lazy val timerService = TimerService()
-
-  override protected def afterAll() = {
-    timerService.close()
-    super.afterAll()
-  }
-=======
   protected lazy val timerService = TimerService(Some(5.s)).closeWithCloser
->>>>>>> 6cef7377
 
   "timerService (empty)" in {
     Get(Uri("/jobscheduler/agent/api/timer")) ~> Accept(`application/json`) ~> route ~> check {
