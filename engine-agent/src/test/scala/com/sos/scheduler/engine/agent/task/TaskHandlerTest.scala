--- conflicted
+++ resolved
@@ -239,13 +239,10 @@
   private class TestModule(tasks: List[AgentTask]) extends ScalaAbstractModule {
     private val taskIterator = tasks.iterator
 
-<<<<<<< HEAD
-    def configure() = bindInstance[ExecutionContext](ExecutionContext.global)
-=======
     def configure() = {
       bindInstance[TimerService](TimerService(idleTimeout = Some(1.s))(ExecutionContext.global))
-    }
->>>>>>> 223cff36
+      bindInstance[ExecutionContext](ExecutionContext.global)
+    }
 
     @Provides @Singleton
     private def agentTaskFactory: AgentTaskFactory = new AgentTaskFactory {
@@ -264,6 +261,6 @@
       AgentTaskIds.synchronized { AgentTaskIds.iterator.next }
 
     @Provides @Singleton
-    private def agentConfiguration: AgentConfiguration = AgentConfiguration.forTest()
+    private def agentConfiguration(): AgentConfiguration = AgentConfiguration.forTest()
   }
 }