package com.sos.scheduler.engine.agent.task

import com.sos.scheduler.engine.agent.data.AgentTaskId
import com.sos.scheduler.engine.agent.data.commands.StartTask
import com.sos.scheduler.engine.agent.data.views.TaskOverview
import com.sos.scheduler.engine.base.process.ProcessSignal
import com.sos.scheduler.engine.base.utils.HasKey
import com.sos.scheduler.engine.common.process.Processes.Pid
import com.sos.scheduler.engine.common.scalautil.Closers._
import com.sos.scheduler.engine.common.scalautil.Futures.SynchronousExecutionContext
import com.sos.scheduler.engine.taskserver.TaskServer
import com.sos.scheduler.engine.taskserver.task.TaskArguments
import com.sos.scheduler.engine.tunnel.server.TunnelHandle
import java.time.Instant
import scala.concurrent.Future
import scala.util.Success

/**
* @author Joacim Zschimmer
*/
trait AgentTask
extends AutoCloseable
with HasKey {

  final type Key = AgentTaskId
  final def key = id

  def id: AgentTaskId

  def startMeta: StartTask.Meta

  protected def taskArgumentsFuture: Future[TaskArguments]

<<<<<<< HEAD
  def tunnel: TunnelHandle
=======
  /**
    * ReleaseCall has been called on RemoteModuleInstanceServer.
    */
  protected def taskReleaseFuture: Future[Unit]

  protected def tunnel: TunnelHandle
>>>>>>> ce09be37

  protected def taskServer: TaskServer

  private val startedAt = Instant.now()

  final def closeTunnelAndTaskServer() = closeOrdered(tunnel, taskServer)  // Close tunnel before taskServer

  final def closeTunnel() = tunnel.close()

  final def start(): Unit = taskServer.start()

  final def onTunnelInactivity(callback: Instant ⇒ Unit): Unit = tunnel.onInactivity(callback)

  final def sendProcessSignal(signal: ProcessSignal): Unit = taskServer.sendProcessSignal(signal)

  final def deleteLogFiles(): Unit = taskServer.deleteLogFiles()

  final def terminated: Future[Unit] = taskServer.terminated.map { _ ⇒ () } (SynchronousExecutionContext)

  final def pidOption: Option[Pid] = taskServer.pidOption

  final def overview = TaskOverview(
    id,
    pid = taskServer.pidOption map { _.number },
    tunnel.id,
    startedAt,
    startedByHttpIp = tunnel.startedByHttpIpOption,
    startMeta = AgentTask.this.startMeta,
    arguments = taskArgumentsFuture.value collect {
      case Success(a) ⇒
        TaskOverview.Arguments(
          language = a.rawModuleArguments.language.string,
          javaClassName = a.rawModuleArguments.javaClassNameOption,
          monitorCount = a.rawMonitorArguments.size)
    })

  private[task] final def isReleasedCalled = taskReleaseFuture.isCompleted

  private[task] final def tunnelToken = tunnel.tunnelToken

  override def toString = s"$id: $taskServer"
}<|MERGE_RESOLUTION|>--- conflicted
+++ resolved
@@ -31,16 +31,12 @@
 
   protected def taskArgumentsFuture: Future[TaskArguments]
 
-<<<<<<< HEAD
-  def tunnel: TunnelHandle
-=======
   /**
     * ReleaseCall has been called on RemoteModuleInstanceServer.
     */
   protected def taskReleaseFuture: Future[Unit]
 
-  protected def tunnel: TunnelHandle
->>>>>>> ce09be37
+  def tunnel: TunnelHandle
 
   protected def taskServer: TaskServer
 
