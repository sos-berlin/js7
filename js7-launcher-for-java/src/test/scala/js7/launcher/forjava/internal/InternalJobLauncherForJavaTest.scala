package js7.launcher.forjava.internal

import cats.effect.Resource
import java.lang.System.lineSeparator as nl
import java.nio.charset.StandardCharsets.UTF_8
import java.nio.file.Paths
import js7.base.io.file.FileUtils.temporaryDirectoryResource
import js7.base.problem.Checked.*
import js7.base.problem.{Checked, Problem}
import js7.base.test.OurTestSuite
import js7.base.thread.Futures.implicits.*
import js7.base.thread.IOExecutor.Implicits.globalIOX
import js7.base.thread.MonixBlocking.syntax.*
import js7.base.thread.VirtualThreads
import js7.base.time.AlarmClock
import js7.base.time.ScalaTime.*
import js7.base.utils.ScalaUtils.syntax.{RichEitherF, RichEitherIterable, RichPartialFunction}
import js7.common.http.configuration.RecouplingStreamReaderConf
import js7.common.system.ThreadPools.newUnlimitedNonVirtualScheduler
import js7.data.agent.AgentPath
import js7.data.controller.ControllerId
import js7.data.job.{InternalExecutable, JobConf, JobKey, ShellScriptExecutable}
import js7.data.order.{Order, OrderId, Outcome}
import js7.data.subagent.SubagentId
import js7.data.value.expression.Expression
import js7.data.value.expression.Expression.{NamedValue, NumericConstant, StringConstant}
import js7.data.value.expression.scopes.{FileValueScope, FileValueState}
import js7.data.value.{NamedValues, NumberValue}
import js7.data.workflow.instructions.executable.WorkflowJob
import js7.data.workflow.position.{Position, WorkflowBranchPath}
import js7.data.workflow.{Workflow, WorkflowPath}
import js7.launcher.configuration.JobLauncherConf
import js7.launcher.forjava.internal.InternalJobLauncherForJavaTest.*
import js7.launcher.forjava.internal.tests.{TestBlockingInternalJob, TestJInternalJob}
import js7.launcher.internal.{InternalJobLauncher, JobLauncher}
import js7.launcher.process.ProcessConfiguration
import js7.launcher.{ProcessOrder, StdObservers}
import monix.eval.Task
import monix.execution.Scheduler.Implicits.traced
import monix.reactive.subjects.PublishSubject
import org.scalatest.BeforeAndAfterAll
import scala.concurrent.Future

final class InternalJobLauncherForJavaTest extends OurTestSuite with BeforeAndAfterAll
{
<<<<<<< HEAD
  private val blockingThreadPoolName = "InternalJobLauncherForJavaTest"
  private val blockingJobScheduler = newUnlimitedNonVirtualScheduler(name = blockingThreadPoolName)
=======
  private val blockingThreadPoolName =
    if (VirtualThreads.isEnabled) "" else "InternalJobLauncherForJavaTest"

  private val blockingJobScheduler = newUnlimitedScheduler(name = blockingThreadPoolName)
>>>>>>> 6271d0f3

  override def afterAll() = {
    blockingJobScheduler.shutdown()
    super.afterAll()
  }

  for (testClass <- Seq(classOf[TestJInternalJob], classOf[TestBlockingInternalJob]))
    testClass.getSimpleName - {
      lazy val executable = InternalExecutable(
        testClass.getName,
        script = "TEST SCRIPT",
        jobArguments = Map("blockingThreadPoolName" -> StringConstant(blockingThreadPoolName)),
        arguments = Map("STEP_ARG" -> NamedValue("ORDER_ARG")))

      implicit lazy val executor: InternalJobLauncher = {
        val u = Paths.get("UNUSED")

        val jobLauncherConf = JobLauncherConf(u, u, u, u,
          UTF_8,
          killWithSigterm = ProcessConfiguration.forTest.killWithSigterm,
          killWithSigkill = ProcessConfiguration.forTest.killWithSigkill,
          killForWindows = ProcessConfiguration.forTest.killForWindows,
          None,
          scriptInjectionAllowed = true,
          RecouplingStreamReaderConf.forTest,
          globalIOX, blockingJobScheduler,
          AlarmClock())

        val jobConf = JobConf(
          JobKey(WorkflowBranchPath(WorkflowPath("WORKFLOW") ~ "1", Nil), WorkflowJob.Name("JOB")),
          WorkflowJob(AgentPath("AGENT"), executable),
          workflow,
          ControllerId("CONTROLLER"),
          sigkillDelay = 0.s,
          jobLauncherConf.systemEncoding)

        JobLauncher.checked(jobConf, jobLauncherConf)
          .orThrow.asInstanceOf[InternalJobLauncher]
      }

      "orderProcess" in {
        val (outcomeTask, out, err) = processOrder(NumericConstant(1000)).await(99.s).orThrow
        assert(outcomeTask == Outcome.Succeeded(NamedValues("RESULT" -> NumberValue(1001))))
        assertOutErr(out, err)
      }

      "parallel" in {
        val indices = 1 to 1000
        val processes = for (i <- indices) yield {
          processOrder(NumericConstant(i))
            .map(_.orThrow)
            .flatMap {
              case (outcome: Outcome.Succeeded, _, _) => Task.pure(outcome.namedValues.checked("RESULT"))
              case (outcome: Outcome.NotSucceeded, _, _) => Task.left(Problem(outcome.toString))
              case (outcome, _, _) => Task(fail(s"UNEXPECTED: $outcome"))
            }
        }
        assert(Task.parSequence(processes).await(99.s).reduceLeftEither ==
          Right(indices.map(_ + 1).map(NumberValue(_))))
      }

      "Exception is caught and returned as Left" in {
        val (outcome, out, err) = processOrder(StringConstant("INVALID TYPE")).await(99.s).orThrow
        assert(outcome.asInstanceOf[Outcome.Failed]
          .errorMessage.get startsWith "java.lang.ClassCastException")
        assertOutErr(out, err)
      }

      "stop" in {
        executor.stop.await(99.s)
        if (testClass == classOf[TestJInternalJob]) {
          assert(TestJInternalJob.stoppedCalled.containsKey(blockingThreadPoolName))
        } else if (testClass == classOf[TestBlockingInternalJob]) {
          assert(TestBlockingInternalJob.stoppedCalled.containsKey(blockingThreadPoolName))
        }
      }

      def assertOutErr(out: Future[String], err: Future[String]): Unit = {
        assert(out.await(99.s) == s"TEST FOR OUT${nl}FROM ${testClass.getName}$nl" &&
               err.await(99.s) == s"TEST FOR ERR$nl")
      }
    }

  private def processOrder(arg: Expression)(implicit executor: InternalJobLauncher)
  : Task[Checked[(Outcome, Future[String], Future[String])]] = {
    val out, err = PublishSubject[String]()
    val outFuture = out.fold.lastOrElseL("").runToFuture
    val errFuture = err.fold.lastOrElseL("").runToFuture
    val stdObservers = new StdObservers(out, err, 4096, keepLastErrLine = false)
    temporaryDirectoryResource("InternalJobLauncherForJavaTest-")
      .flatMap(dir => Resource
        .fromAutoCloseable(Task(new FileValueState(dir)))
        .flatMap(fileValueState => FileValueScope.resource(fileValueState)))
      .use(fileValueScope =>
        executor
          .start
          .flatMapT(_ =>
            executor.toOrderProcess(
              ProcessOrder(
                Order(OrderId("TEST"), workflow.id /: Position(0),
                  Order.Processing(SubagentId("SUBAGENT"))),
                workflow,
                executor.jobConf.jobKey,
                WorkflowJob(AgentPath("AGENT"), ShellScriptExecutable("")),
                jobResources = Nil,
                executeArguments = Map.empty,
                jobArguments = Map("ORDER_ARG" -> arg),
                ControllerId("CONTROLLER"),
                stdObservers,
                fileValueScope))
            .await(99.s).orThrow
            .start(stdObservers)
            .flatten
            .guarantee(Task {
              try out.onComplete()
              finally err.onComplete()
            })
            .map(outcome => Right((outcome, outFuture, errFuture)))))
  }
}

object InternalJobLauncherForJavaTest
{
  private val workflow = Workflow(WorkflowPath("WORKFLOW") ~ "1", Vector.empty)
}<|MERGE_RESOLUTION|>--- conflicted
+++ resolved
@@ -43,15 +43,9 @@
 
 final class InternalJobLauncherForJavaTest extends OurTestSuite with BeforeAndAfterAll
 {
-<<<<<<< HEAD
-  private val blockingThreadPoolName = "InternalJobLauncherForJavaTest"
-  private val blockingJobScheduler = newUnlimitedNonVirtualScheduler(name = blockingThreadPoolName)
-=======
   private val blockingThreadPoolName =
     if (VirtualThreads.isEnabled) "" else "InternalJobLauncherForJavaTest"
-
-  private val blockingJobScheduler = newUnlimitedScheduler(name = blockingThreadPoolName)
->>>>>>> 6271d0f3
+  private val blockingJobScheduler = newUnlimitedNonVirtualScheduler(name = blockingThreadPoolName)
 
   override def afterAll() = {
     blockingJobScheduler.shutdown()
