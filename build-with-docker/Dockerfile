--- conflicted
+++ resolved
@@ -15,11 +15,7 @@
   yum clean packages
 
 RUN \
-<<<<<<< HEAD
-  sbtVersion=1.9.1 &&\
-=======
   sbtVersion=1.9.6 &&\
->>>>>>> 970af263
   mkdir --parents /opt/lib/sbt-$sbtVersion &&\
   curl --location https://github.com/sbt/sbt/releases/download/v$sbtVersion/sbt-$sbtVersion.tgz |\
     tar xzf - --directory=/opt/lib/sbt-$sbtVersion --strip-components=1 sbt/ &&\
