#!/bin/sh
set -eu

# USAGE EXAMPLE
# build-with-docker/run sbt ";clean;test"

cd "${0%/*}"/../build-with-docker/..
user=build

<<<<<<< HEAD
if which podman >/dev/null && test "$(uname)" != "Darwin"; then
  docker=podman
  # For proper ownership of mounted volumes
  extras="--userns=keep-id"
else
  docker=docker
  extras=""
fi

$docker rm js7-builder >/dev/null 2>&1 || true
=======
# Let Docker not accumulate old images:
docker rmi js7-builder >/dev/null 2>&1 || true
>>>>>>> 523e5b7e

( cd build-with-docker
  DOCKER_BUILDKIT=1 DOCKER_SCAN_SUGGEST=false $docker build --tag=js7-builder .
)

$docker run \
  $extras \
  --volume=js7-builder:/home/$user/mount \
  --volume="$(pwd)":/home/$user/js7:Z,delegated \
  --workdir="/home/$user/js7" \
  --tty $(if tty -s; then echo "--interactive"; fi) \
  --hostname=js7-builder \
  --name=js7-builder \
  --rm \
  js7-builder \
  "$@"<|MERGE_RESOLUTION|>--- conflicted
+++ resolved
@@ -7,7 +7,6 @@
 cd "${0%/*}"/../build-with-docker/..
 user=build
 
-<<<<<<< HEAD
 if which podman >/dev/null && test "$(uname)" != "Darwin"; then
   docker=podman
   # For proper ownership of mounted volumes
@@ -17,11 +16,8 @@
   extras=""
 fi
 
-$docker rm js7-builder >/dev/null 2>&1 || true
-=======
 # Let Docker not accumulate old images:
 docker rmi js7-builder >/dev/null 2>&1 || true
->>>>>>> 523e5b7e
 
 ( cd build-with-docker
   DOCKER_BUILDKIT=1 DOCKER_SCAN_SUGGEST=false $docker build --tag=js7-builder .
