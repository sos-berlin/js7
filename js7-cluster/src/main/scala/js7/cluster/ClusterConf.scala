package js7.cluster

import cats.instances.either.*
import cats.syntax.traverse.*
import com.typesafe.config.Config
import js7.base.configutils.Configs.*
import js7.base.problem.{Checked, Problem}
import js7.base.time.JavaTimeConverters.AsScalaDuration
import js7.base.web.Uri
import js7.common.http.configuration.{RecouplingStreamReaderConf, RecouplingStreamReaderConfs}
import js7.data.cluster.{ClusterSetting, ClusterTiming, ClusterWatchId}
import js7.data.node.NodeId
import js7.journal.configuration.JournalConf
import scala.jdk.CollectionConverters.*

final case class ClusterConf(
  journalConf: JournalConf,
  ownId: NodeId,
  isBackup: Boolean,
  maybeClusterSetting: Option[ClusterSetting],
  recouplingStreamReader: RecouplingStreamReaderConf,
  timing: ClusterTiming,
  clusterWatchUniquenessMemorySize: Int,
  testHeartbeatLossPropertyKey: Option[String] = None,
  testAckLossPropertyKey: Option[String] = None,
<<<<<<< HEAD
  config: Config):

=======
  testDontHaltWhenPassiveLostRejected: Boolean = false,
  config: Config)
{
>>>>>>> 832121e3
  def isPrimary = !isBackup


object ClusterConf:
  val ClusterProductName = "js7.controller.cluster"

  def fromConfig(config: Config): Checked[ClusterConf] =
    val isBackup = config.getBoolean("js7.journal.cluster.node.is-backup")
    for
      maybeIdToUri <-
        val key = "js7.journal.cluster.nodes"
        if !config.hasPath(key) then
          Right(None)
        else if isBackup then
          Left(Problem(s"Backup cluster node must node have a '$key' configuration"))
        else
          config.getObject(key)
            .asScala
            .map { case (k, v) =>
              v.unwrapped match
                case v: String => NodeId.checked(k).flatMap(id => Uri.checked(v).map(id -> _))
                case _ => Left(Problem(
                  "A cluster node URI is expected to be configured as a string"))
            }
            .toVector
            .sequence
            .map(o => Some(o.toMap))
      nodeId = config.optionAs[NodeId]("js7.journal.cluster.node.id") getOrElse
        NodeId(if isBackup then "Backup" else "Primary")
      recouplingStreamReaderConf <- RecouplingStreamReaderConfs.fromConfig(config)
      heartbeat = config.getDuration("js7.journal.cluster.heartbeat").toFiniteDuration
      heartbeatTimeout = config.getDuration("js7.journal.cluster.heartbeat-timeout").toFiniteDuration
      timing <- ClusterTiming.checked(heartbeat, heartbeatTimeout)
      clusterWatchId = config.optionAs[ClusterWatchId]("clusterWatchId")
      clusterWatchUniquenessMemorySize = config.getInt("js7.journal.cluster.watch.uniqueness-memory-size")
      testHeartbeatLoss = config.optionAs[String]("js7.journal.cluster.TEST-HEARTBEAT-LOSS")
      testAckLoss = config.optionAs[String]("js7.journal.cluster.TEST-ACK-LOSS")
      testDontHaltWhenPassiveLostRejected = config.getBoolean(
        "js7.journal.cluster.dont-halt-when-passive-lost-rejected", false)
      setting <- maybeIdToUri.traverse(ClusterSetting.checked(_, nodeId, timing, clusterWatchId))
    yield
      new ClusterConf(
        JournalConf.fromConfig(config),
        nodeId,
        isBackup = isBackup,
        setting,
        recouplingStreamReaderConf.copy(
          timeout = heartbeat + (heartbeatTimeout - heartbeat) / 2),
        timing,
        clusterWatchUniquenessMemorySize,
        testHeartbeatLoss,
        testAckLoss,
<<<<<<< HEAD
        config = config)
=======
        testDontHaltWhenPassiveLostRejected,
        config = config)
  }
}
>>>>>>> 832121e3
<|MERGE_RESOLUTION|>--- conflicted
+++ resolved
@@ -23,14 +23,9 @@
   clusterWatchUniquenessMemorySize: Int,
   testHeartbeatLossPropertyKey: Option[String] = None,
   testAckLossPropertyKey: Option[String] = None,
-<<<<<<< HEAD
+  testDontHaltWhenPassiveLostRejected: Boolean = false,
   config: Config):
 
-=======
-  testDontHaltWhenPassiveLostRejected: Boolean = false,
-  config: Config)
-{
->>>>>>> 832121e3
   def isPrimary = !isBackup
 
 
@@ -83,11 +78,5 @@
         clusterWatchUniquenessMemorySize,
         testHeartbeatLoss,
         testAckLoss,
-<<<<<<< HEAD
-        config = config)
-=======
         testDontHaltWhenPassiveLostRejected,
-        config = config)
-  }
-}
->>>>>>> 832121e3
+        config = config)