--- conflicted
+++ resolved
@@ -54,13 +54,8 @@
   def start(clusterState: ClusterState, eventId: EventId): Task[Checked[Unit]] =
     clusterState match {
       case ClusterState.Empty => Task.pure(Right(Completed))
-<<<<<<< HEAD
-      case clusterState: HasNodes =>
+      case _: HasNodes =>
         common.requireValidLicense
-=======
-      case _: HasNodes =>
-        Task(common.licenseChecker.checkLicense(ClusterProductName))
->>>>>>> a4018770
           .flatMapT(_ =>
             startActiveClusterNode(eventId))
     }
@@ -119,24 +114,15 @@
     logger.debugTask(
       currentClusterState.flatMap {
         case ClusterState.Empty =>
-<<<<<<< HEAD
           persistence.persistKeyedEvent(NoKey <-: ClusterNodesAppointed(setting))
             .flatMapT { case (_, state) =>
               state.clusterState match {
                 case clusterState: HasNodes =>
-                  startActiveClusterNode(clusterState, state.eventId)
-                case clusterState => Task.pure(Left(Problem.pure(
-                  s"Unexpected ClusterState $clusterState after ClusterNodesAppointed")))
+                  startActiveClusterNode(state.eventId)
+                case clusterState => Task.left(Problem.pure(
+                  s"Unexpected ClusterState $clusterState after ClusterNodesAppointed"))
               }
             }
-=======
-          Task(common.licenseChecker.checkLicense(ClusterProductName))
-            .flatMapT(_ =>
-              persistence.persistKeyedEvent(NoKey <-: ClusterNodesAppointed(setting))
-                .flatMapT { case (_, state) =>
-                  startActiveClusterNode(state.eventId)
-                })
->>>>>>> a4018770
 
         case _: HasNodes =>
           common.requireValidLicense
@@ -144,12 +130,7 @@
             .flatMapT(_.appointNodes(setting))
       })
 
-<<<<<<< HEAD
-  private def startActiveClusterNode(clusterState: HasNodes, eventId: EventId)
-  : Task[Checked[Unit]] =
-=======
-  private def startActiveClusterNode(eventId: EventId): Task[Checked[Completed]] =
->>>>>>> a4018770
+  private def startActiveClusterNode(eventId: EventId): Task[Checked[Unit]] =
     Task.defer {
       val activeClusterNode = new ActiveClusterNode(persistence, common, clusterConf)
       if (_activeClusterNode.trySet(activeClusterNode))
