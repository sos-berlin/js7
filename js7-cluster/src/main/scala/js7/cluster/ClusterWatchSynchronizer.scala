--- conflicted
+++ resolved
@@ -48,15 +48,9 @@
             // The clusterState may have changed due to ClusterWatchRegistered
             .when(clusterState.setting.clusterWatchId.isDefined))
         .flatMapT(_ =>
-<<<<<<< HEAD
-          startHeartbeating(clusterState, registerClusterWatchId)
-            .map(Right.apply))
-=======
-          currentClusterState.flatMap(clusterState =>
-            inlay.value
-              .flatMap(_.startHeartbeating(clusterState, registerClusterWatchId))
+          currentClusterState.flatMap(
+            startHeartbeating(_, registerClusterWatchId)
               .map(Right.apply)))
->>>>>>> a4018770
     })
 
   private def askClusterWatch(
