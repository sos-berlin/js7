--- conflicted
+++ resolved
@@ -62,20 +62,7 @@
 
   import clusterConf.ownId
 
-<<<<<<< HEAD
-  def start(eventId: EventId): Task[Checked[Unit]] =
-    Task.defer {
-      assertThat(initialClusterState.activeId == ownId)
-      clusterStateLock.lock(
-        Task.parMap2(
-          // .start requires a locked clusterStateLock!
-          clusterWatchSynchronizer.start(initialClusterState, registerClusterWatchId),
-          awaitAcknowledgmentIfCoupled(eventId)
-        )(_ |+| _)
-          .flatMapT(_ => proceed(initialClusterState).as(Checked.unit)))
-    }
-=======
-  def start(eventId: EventId): Task[Checked[Completed]] = {
+  def start(eventId: EventId): Task[Checked[Unit]] = {
     // When ClusterWatchId changes at start, an ClusterWatchRegistered event is emitted,
     // changing the ClusterState (the ClusterWatchId part).
     // In this case we continue with the updated ClusterState
@@ -88,41 +75,31 @@
           Task.parMap2(
             // .start requires a locked clusterStateLock!
             Task.defer {
-              clusterWatchSynchronizerOnce := common.initialClusterWatchSynchronizer(initialClusterState)
+              clusterWatchSynchronizerOnce :=
+                common.initialClusterWatchSynchronizer(initialClusterState)
               clusterWatchSynchronizer.start(currentClusterState, registerClusterWatchId)
             },
             awaitAcknowledgmentIfCoupled(initialClusterState, eventId)
           )(_ |+| _)
-            .flatMapT(_ => proceed(initialClusterState) map Right.apply))
+          .flatMapT(_ => proceed(initialClusterState).as(Checked.unit)))
       }
   }
->>>>>>> a4018770
 
   private def awaitAcknowledgmentIfCoupled(initialClusterState: HasNodes, eventId: EventId)
   : Task[Checked[Completed]] =
     initialClusterState match {
       case clusterState @ (_: Coupled | _: ActiveShutDown) =>
-<<<<<<< HEAD
-        Task.defer {
-          logger.info("Requesting the passive node's acknowledgement for the last recovered event")
-          awaitAcknowledgement(clusterState.passiveUri, eventId)
-            .flatTap {
-              case Left(problem) => Task(logger.debug(problem.toString))
-              case Right(Completed) => Task(logger.info("Passive node acknowledged the recovered state"))
-            }
-        }
-=======
-        logger.info(s"Requesting acknowledgement for the last recovered event ($eventId)")
+        logger.info(
+          s"Requesting the passive node's acknowledgement for the last recovered event ($eventId)")
         awaitAcknowledgement(clusterState.passiveUri, eventId)
           .flatMapT(ackEventId =>
             // In case of ClusterWatchRegistered, check persistence.currentState.eventId too
-            if (ackEventId == eventId || ackEventId == persistence.currentState.eventId) {
+            if (ackEventId == eventId || ackEventId == persistence.unsafeCurrentState().eventId) {
               logger.info("Passive node acknowledged the recovered state")
               Task.right(Completed)
             } else
               Task.left(Problem(
                 s"Passive Cluster node acknowledged $ackEventId which is not the expected EventId")))
->>>>>>> a4018770
       case _ => Task.right(Completed)
     }
 
@@ -130,13 +107,8 @@
     logger.debugTask(Task.defer {
       stopRequested = true
       fetchingAcks.cancel()
-<<<<<<< HEAD
-      clusterWatchSynchronizer.stop
+      clusterWatchSynchronizerOnce.toOption.fold(Task.completed)(_.stop)
     })
-=======
-      clusterWatchSynchronizerOnce.toOption.fold(Task.completed)(_.stop)
-    }
->>>>>>> a4018770
 
   def beforeJournalingStarts: Task[Checked[Unit]] =
     Task.defer {
@@ -496,35 +468,19 @@
           logger.debug(s"fetchAndHandleAcknowledgedEventIds ended => $exitCase")))
     }
 
-  private def awaitAcknowledgement(passiveUri: Uri, eventId: EventId)
-<<<<<<< HEAD
-  : Task[Checked[Completed]] =
+  private def awaitAcknowledgement(passiveUri: Uri, eventId: EventId): Task[Checked[EventId]] =
     common
       .clusterNodeApi(passiveUri, "awaitAcknowledgement")
       .use(api =>
         observeEventIds(api, heartbeat = None)
-          .dropWhile(_ != eventId)
+          .dropWhile(_ < eventId)
           .headOptionL
           .map {
-            case Some(`eventId`) => Right(Completed)
+            case Some(eId) => Right(eId)
             case _ => Left(Problem.pure(
               s"awaitAcknowledgement($eventId): Observable ended unexpectedly"))
           })
       .logWhenItTakesLonger("passive cluster node acknowledgement")
-=======
-  : Task[Checked[EventId]] =
-    Observable
-      .fromResource(
-        common.clusterNodeApi(passiveUri, "awaitAcknowledgement"))
-      .flatMap(api => observeEventIds(api, heartbeat = None))
-      .dropWhile(_ < eventId)
-      .headOptionL
-      .map {
-        case Some(eId) => Right(eId)
-        case _ => Left(Problem.pure(s"awaitAcknowledgement($eventId): Observable ended unexpectedly"))
-      }
-      .logWhenItTakesLonger
->>>>>>> a4018770
 
   private def observeEventIds(api: ClusterNodeApi, heartbeat: Option[FiniteDuration]): Observable[EventId] =
     RecouplingStreamReader
