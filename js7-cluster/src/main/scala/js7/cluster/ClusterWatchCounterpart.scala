--- conflicted
+++ resolved
@@ -184,13 +184,8 @@
             Task.right(())
 
           case _ =>
-<<<<<<< HEAD
             for confirmer <- confirm.manualConfirmer do
-              logger.info(s"‼️ ${requested.request.maybeEvent.fold("?")(_.getClass.simpleScalaName)
-=======
-            for (confirmer <- confirm.manualConfirmer) {
               logger.info(s"‼️  ${requested.request.maybeEvent.fold("?")(_.getClass.simpleScalaName)
->>>>>>> 832121e3
                 } has MANUALLY BEEN CONFIRMED by '$confirmer' ‼️")
             requested.confirm(confirmation)
       }
@@ -306,13 +301,8 @@
       confirmation.complete(confirm)
         .materialize/*Ignore duplicate complete*/.as(Checked.unit)
 
-<<<<<<< HEAD
-    override def toString = s"Requested($id,$clusterWatchId)"
-=======
     override def toString =
       s"Requested($id,$clusterWatchId,clusterWatchIdChangeAllowed=$clusterWatchIdChangeAllowed)"
-  }
->>>>>>> 832121e3
 
   private object RequestTimeoutException extends Exception
 
