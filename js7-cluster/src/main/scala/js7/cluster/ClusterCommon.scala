--- conflicted
+++ resolved
@@ -126,22 +126,11 @@
                 .flatMap {
                   case Left(problem) =>
                     if problem.is(ClusterNodeLossNotConfirmedProblem)
-                      || problem.is(ClusterWatchInactiveNodeProblem) then {
+                      || problem.is(ClusterWatchInactiveNodeProblem) then
                       logger.warn(
                         s"⛔ ClusterWatch did not agree to '${event.getClass.simpleScalaName}' event: $problem")
                       testEventBus.publish(ClusterWatchDisagreedToActivation)
-<<<<<<< HEAD
-                      if event.isInstanceOf[ClusterPassiveLost] then {
-                        haltJava(
-                          "🟥 While this node has lost the passive node" +
-                            " and is waiting for ClusterWatch's agreement, " +
-                            "the passive node failed over",
-                          restart = true,
-                          warnOnly = true)
-                      }
-                      Task.right(false)  // Ignore heartbeat loss
-=======
-                      if (event.isInstanceOf[ClusterPassiveLost]) {
+                      if event.isInstanceOf[ClusterPassiveLost] then
                         val msg = "🟥 While this node has lost the passive node" +
                           " and is waiting for ClusterWatch's agreement, " +
                           "the passive node failed over"
@@ -149,10 +138,9 @@
                           Task.left(ClusterPassiveLostWhileFailedOverProblem) // For test only
                         else
                           haltJava(msg, restart = true, warnOnly = true)
-                      } else
+                      else
                         Task.right(false)  // Ignore heartbeat loss
->>>>>>> 832121e3
-                    } else
+                    else
                       Task.left(problem)
 
                   case Right(None) =>
