package js7.cluster

import akka.actor.ActorSystem
import akka.util.Timeout
import cats.effect.Resource
import com.softwaremill.diffx
import com.typesafe.config.Config
import izumi.reflect.Tag
import java.nio.ByteBuffer
import java.nio.channels.FileChannel
import java.nio.file.StandardCopyOption.REPLACE_EXISTING
import java.nio.file.StandardOpenOption.{CREATE, READ, TRUNCATE_EXISTING, WRITE}
import java.nio.file.{Files, Path, Paths}
import js7.base.eventbus.EventPublisher
import js7.base.generic.Completed
import js7.base.io.https.HttpsConfig
import js7.base.log.Logger
import js7.base.problem.{Checked, Problem}
import js7.base.time.ScalaTime.*
import js7.base.utils.Assertions.assertThat
import js7.base.utils.AutoClosing.autoClosing
import js7.base.utils.ScalaUtils.syntax.*
import js7.base.utils.SetOnce
import js7.base.web.Uri
import js7.cluster.Cluster.*
import js7.core.license.LicenseChecker
import js7.data.Problems.{BackupClusterNodeNotAppointed, ClusterNodeIsNotBackupProblem, PrimaryClusterNodeMayNotBecomeBackupProblem}
import js7.data.cluster.ClusterCommand.{ClusterInhibitActivation, ClusterStartBackupNode}
import js7.data.cluster.ClusterState.{Coupled, Empty, FailedOver, HasNodes}
import js7.data.cluster.{ClusterCommand, ClusterNodeApi, ClusterSetting}
import js7.data.controller.ControllerId
import js7.data.event.{EventId, JournalPosition, SnapshotableState}
import js7.journal.EventIdGenerator
import js7.journal.data.JournalMeta
import js7.journal.files.JournalFiles
import js7.journal.recover.{Recovered, StateRecoverer}
import js7.journal.state.FileStatePersistence
import monix.eval.Task
import monix.execution.Scheduler
import scala.concurrent.Promise
<<<<<<< HEAD
=======
import scala.reflect.runtime.universe._
import scala.util.control.NoStackTrace
>>>>>>> e29d7a50

final class Cluster[S <: SnapshotableState[S]: diffx.Diff: Tag] private(
  persistence: FileStatePersistence[S],
  journalMeta: JournalMeta,
  eventIdGenerator: EventIdGenerator,
  common: ClusterCommon,
  val clusterConf: ClusterConf)
  (implicit
    S: SnapshotableState.Companion[S],
    scheduler: Scheduler)
{
  import clusterConf.ownId
  import common.{activationInhibitor, config}
  import persistence.journalConf
  @volatile private var _passiveOrWorkingNode: Option[Either[PassiveClusterNode[S], WorkingClusterNode[S]]] = None
  private val expectingStartBackupCommand = SetOnce[Promise[ClusterStartBackupNode]]

  def stop: Task[Completed] =
    Task.defer {
      if (isActive || isPassive) logger.info("Stop cluster node")
      else logger.debug("Stop cluster node")
      (_passiveOrWorkingNode match {
        case Some(Left(passiveClusterNode)) => passiveClusterNode.onShutDown
        case Some(Right(workingClusterNode)) => workingClusterNode.stop
        case _ => Task.unit
      }) *>
        common.stop
    }

  /**
    * Returns a pair of `Task`s
    * - `(Task[None], _)` no replicated state available, because it's an active node or the backup node has not yet been appointed.
    * - `(Task[Some[Checked[S]]], _)` with the current replicated state if this node has started as a passive node.
    * - `(_, Task[Checked[ClusterFollowUp]]` when this node should be activated
    * @return A pair of `Task`s with maybe the current `S` of this passive node (if so)
    *         and ClusterFollowUp.
    */
  def start(recovered: Recovered[S]): (Task[Option[Checked[S]]], Task[Checked[ClusterFollowUp[S]]]) = {
    if (recovered.clusterState != Empty) logger.info(s"Recovered ClusterState is ${recovered.clusterState}")
    val (currentPassiveReplicatedState, followUp) = startNode(recovered)
    val workingFollowUp = followUp.flatMapT {
      case followUp: ClusterFollowUp.BecomeActive[S] =>
        val workingClusterNode = new WorkingClusterNode(persistence, common, clusterConf)
        assertThat(!_passiveOrWorkingNode.exists(_.isRight))
        _passiveOrWorkingNode = Some(Right(workingClusterNode))
        workingClusterNode.startIfNonEmpty(followUp.recovered.clusterState, followUp.recovered.eventId)
          .map(_.map((_: Completed) => followUp))
      }
    currentPassiveReplicatedState -> workingFollowUp
  }

  private def startNode(recovered: Recovered[S])
  : (Task[Option[Checked[S]]], Task[Checked[ClusterFollowUp[S]]]) =
    recovered.clusterState match {
      case Empty =>
        if (clusterConf.isPrimary) {
          logger.debug(s"Active primary cluster $ownId, no backup node appointed")
          Task.pure(None) ->
            (activationInhibitor.startActive *>
              Task.pure(Right(ClusterFollowUp.BecomeActive(recovered))))
        } else if (recovered.eventId != EventId.BeforeFirst)
          Task.pure(Some(Left(PrimaryClusterNodeMayNotBecomeBackupProblem))) ->
            Task.pure(Left(PrimaryClusterNodeMayNotBecomeBackupProblem))
        else
          startAsBackupNodeWithEmptyClusterState(recovered)

      case clusterState: HasNodes =>
        if (ownId == clusterState.activeId)
          startAsActiveNodeWithBackup(recovered)
        else if (ownId == clusterState.passiveId)
          startAsPassiveNode(recovered, clusterState)
        else
          Task.pure(None) ->
            Task.pure(Left(Problem.pure(s"Own cluster $ownId " +
              s"does not match clusterState=${recovered.clusterState}")))
    }

  private def startAsBackupNodeWithEmptyClusterState(recovered: Recovered[S])
  : (Task[Option[Checked[S]]], Task[Checked[ClusterFollowUp[S]]]) = {
    logger.info(s"Backup cluster $ownId, awaiting appointment from a primary node")
    val startedPromise = Promise[ClusterStartBackupNode]()
    expectingStartBackupCommand := startedPromise
    val passiveClusterNode = Task.deferFuture(startedPromise.future)
      .map(cmd =>
        newPassiveClusterNode(recovered, cmd.setting, initialFileEventId = Some(cmd.fileEventId)))
      .memoize
    val passiveState = Task.defer {
      if (startedPromise.future.isCompleted)
        passiveClusterNode.flatMap(_.state.map(s => Some(Right(s))))
      else
        Task.pure(Some(Left(BackupClusterNodeNotAppointed)))
    }
    val followUp = passiveClusterNode.flatMap(passive =>
      activationInhibitor.startPassive *>
        passive.run(recovered.state))
    passiveState -> followUp
  }

  private def startAsActiveNodeWithBackup(recovered: Recovered[S])
  : (Task[Option[Checked[S]]], Task[Checked[ClusterFollowUp[S]]]) = {
    recovered.clusterState match {
      case recoveredClusterState: Coupled =>
        import recoveredClusterState.passiveId
        logger.info(s"This cluster $ownId was active and coupled before restart - " +
          s"asking '${passiveId.string}' node about its state")
        val failedOver = common.inhibitActivationOfPeer(recoveredClusterState).map {
          case None/*Other node has not failed-over*/ =>
            logger.info(s"The other '${passiveId.string}' cluster node is up and still passive, " +
              "so this node remains the active cluster node")
            None

          case Some(otherFailedOver) =>
            Some(startPassiveAfterFailover(recovered, recoveredClusterState, otherFailedOver))
        }.memoize

        failedOver.flatMap {
          case None => Task.pure(None)
          case Some((_, passiveClusterNode)) => passiveClusterNode.state.map(s => Some(Right(s)))
        } ->
          failedOver.flatMap {
            case None =>
              Task.pure(Right(ClusterFollowUp.BecomeActive(recovered)))
            case Some((ourRecovered, passiveClusterNode)) =>
              passiveClusterNode.run(ourRecovered.state)
          }

      case _ =>
        logger.info("Remaining the active cluster node, not coupled with passive node")
        Task.pure(None) ->
          (activationInhibitor.startActive *>
            Task.pure(Right(ClusterFollowUp.BecomeActive(recovered))))
    }
  }

  def startPassiveAfterFailover(recovered: Recovered[S], coupled: Coupled, otherFailedOver: FailedOver)
  : (Recovered[S], PassiveClusterNode[S]) = {
    logger.warn(s"The other ${otherFailedOver.activeId} failed-over and " +
      s"became active while this node was absent")
    assertThat(otherFailedOver.idToUri == coupled.idToUri &&
               otherFailedOver.activeId == coupled.passiveId)
    // This restarted, previously failed active cluster node may have written one chunk of events more than
    // the passive node, maybe even an extra snapshot in a new journal file.
    // These extra events are not acknowledged. So we truncate our journal.
    val ourRecovered = truncateJournalAndRecoverAgain(otherFailedOver) match {
      case None => recovered
      case Some(truncatedRecovered) =>
        assertThat(truncatedRecovered.state.clusterState == coupled)
        assertThat(!recovered.eventWatch.whenStarted.isCompleted)
        recovered.close()  // Should do nothing, because recovered.eventWatch has not been started
        truncatedRecovered
    }
    ourRecovered -> newPassiveClusterNode(ourRecovered, otherFailedOver.setting, otherFailedOver = true)
  }

  private def truncateJournalAndRecoverAgain(otherFailedOver: FailedOver): Option[Recovered[S]] =
    for (file <- truncateJournal(journalMeta.fileBase, otherFailedOver.failedAt))
      yield recoverFromTruncated(file, otherFailedOver.failedAt)

  private def recoverFromTruncated(file: Path, failedAt: JournalPosition): Recovered[S] = {
    logger.info("Recovering again after unacknowledged events have been deleted properly from journal file")
    throw new RestartAfterJournalTruncationException

    // May take a long time !!!
    val recovered = StateRecoverer.recover[S](journalMeta, config)

    // Assertions
    val recoveredJournalFile = recovered.recoveredJournalFile
      .getOrElse(sys.error(s"Unrecoverable journal file: ${file.getFileName}"))
    assertThat(recoveredJournalFile.file == file)
    assertThat(recoveredJournalFile.journalPosition == failedAt,
      s"${recoveredJournalFile.journalPosition} != $failedAt")

    recovered
  }

  private def startAsPassiveNode(recovered: Recovered[S], clusterState: HasNodes) = {
    logger.info(
      if (clusterState.isInstanceOf[Coupled])
        s"Remaining a passive cluster node following the active ${clusterState.activeId}"
      else
        s"Remaining a passive cluster node trying to follow the active ${clusterState.activeId}")
    val passive = newPassiveClusterNode(recovered, clusterState.setting)
    passive.state.map(s => Some(Right(s))) ->
      passive.run(recovered.state)
  }

  private def newPassiveClusterNode(
    recovered: Recovered[S],
    setting: ClusterSetting,
    otherFailedOver: Boolean = false,
    initialFileEventId: Option[EventId] = None)
  : PassiveClusterNode[S] = {
    assertThat(!_passiveOrWorkingNode.exists(_.isLeft))
    val node = new PassiveClusterNode(ownId, setting,
      recovered, journalConf, eventIdGenerator,
      initialFileEventId, otherFailedOver,
      clusterConf, config, common)
    _passiveOrWorkingNode = Some(Left(node))
    node
  }

  def workingClusterNode: Checked[WorkingClusterNode[S]] =
    _passiveOrWorkingNode
      .flatMap(_.toOption)
      .toRight(Problem.pure(s"This cluster $ownId is not active"))

  def executeCommand(command: ClusterCommand): Task[Checked[ClusterCommand.Response]] =
    command match {
      case command: ClusterCommand.ClusterStartBackupNode =>
        Task {
          expectingStartBackupCommand.toOption match {
            case None =>
              if (!clusterConf.isBackup)
                Left(ClusterNodeIsNotBackupProblem)
              else
                Left(Problem.pure("Cluster node is not ready to accept a backup node configuration"))
            case Some(promise) =>
              if (command.setting.passiveId != ownId)
                Left(Problem.pure(s"$command sent to wrong $ownId"))
              else if (command.setting.activeId == ownId)
                Left(Problem.pure(s"$command must not be sent to the active node"))
              else {
                promise.trySuccess(command)
                Right(ClusterCommand.Response.Accepted)
              }
          }
        }

      case ClusterCommand.ClusterInhibitActivation(duration) =>
        activationInhibitor.inhibitActivation(duration)
          .flatMapT(inhibited =>
            if (inhibited)
              Task.pure(Right(ClusterInhibitActivation.Response(None)))
            else
              // Could not inhibit, so this node is already active.
              // awaitCurrentState will return (maybe almost?) immediately.
              persistence.awaitCurrentState.map(_.clusterState).map {
                case failedOver: FailedOver =>
                  logger.debug(s"inhibitActivation(${duration.pretty}) => $failedOver")
                  Right(ClusterInhibitActivation.Response(Some(failedOver)))
                case clusterState =>
                  Left(Problem.pure("ClusterInhibitActivation command failed " +
                    s"because node is already active but not failed-over: $clusterState"))
              })

      case _: ClusterCommand.ClusterPrepareCoupling |
           _: ClusterCommand.ClusterCouple |
           _: ClusterCommand.ClusterRecouple |
           _: ClusterCommand.ClusterPassiveDown =>
        Task.pure(workingClusterNode)
          .flatMapT(_.executeCommand(command))
    }

  /** Is the active or non-cluster (Empty, isPrimary) node or is becoming active. */
  def isWorkingNode = _passiveOrWorkingNode.exists(_.isRight)

  /** Is active with a backup node. */
  def isActive = _passiveOrWorkingNode.exists(_.exists(_.isActive))

  def isPassive = _passiveOrWorkingNode.exists(_.isLeft)

  def manualClusterWatch =
    common.manualClusterWatch
}

object Cluster
{
  private val logger = Logger(getClass)

  def apply[S <: SnapshotableState[S]: diffx.Diff: Tag](
    persistence: FileStatePersistence[S],
    journalMeta: JournalMeta,
    eventIdGenerator: EventIdGenerator,
    clusterNodeApi: (Uri, String) => Resource[Task, ClusterNodeApi],
    clusterConf: ClusterConf,
    controllerId: ControllerId,
    httpsConfig: HttpsConfig,
    config: Config,
    licenseChecker: LicenseChecker,
    testEventPublisher: EventPublisher[Any],
    journalActorAskTimeout: Timeout)
    (implicit
      S: SnapshotableState.Companion[S],
      scheduler: Scheduler,
      actorSystem: ActorSystem)
  : Cluster[S] =
    new Cluster(
      persistence: FileStatePersistence[S],
      journalMeta: JournalMeta,
      eventIdGenerator: EventIdGenerator,
      new ClusterCommon(controllerId, clusterConf.ownId, clusterNodeApi,
        httpsConfig, config, licenseChecker, testEventPublisher, journalActorAskTimeout),
      clusterConf: ClusterConf)

  private[cluster] def truncateJournal(journalFileBase: Path, failedAt: JournalPosition): Option[Path] = {
    var truncated = false
    val lastTwoJournalFiles = JournalFiles.listJournalFiles(journalFileBase) takeRight 2
    val journalFile =
      if (lastTwoJournalFiles.last.fileEventId == failedAt.fileEventId)
        lastTwoJournalFiles.last
      else if (lastTwoJournalFiles.lengthIs == 2 &&
        lastTwoJournalFiles.head.fileEventId == failedAt.fileEventId &&
        lastTwoJournalFiles.last.fileEventId > failedAt.fileEventId)
      {
        truncated = true
        val deleteFile = lastTwoJournalFiles.last.file
        logger.info(s"Removing journal file written after failover: ${deleteFile.getFileName}")
        // Keep the file for debugging
        Files.move(deleteFile, Paths.get(s"$deleteFile~DELETED-AFTER-FAILOVER"), REPLACE_EXISTING)
        JournalFiles.updateSymbolicLink(journalFileBase, lastTwoJournalFiles.head.file)
        lastTwoJournalFiles.head
      } else
        sys.error(s"Failed-over node's JournalPosition does not match local journal files:" +
          s" $failedAt <-> ${lastTwoJournalFiles.map(_.file.getFileName).mkString(", ")}")
    assertThat(journalFile.fileEventId == failedAt.fileEventId)

    val file = journalFile.file
    val fileSize = Files.size(file)
    if (fileSize != failedAt.position) {
      if (fileSize < failedAt.position)
        sys.error(s"Journal file '${journalFile.file.getFileName} is shorter than the failed-over position ${failedAt.position}")
      logger.info(s"Truncating journal file at failover position ${failedAt.position} " +
        s"(${fileSize - failedAt.position} bytes): ${journalFile.file.getFileName}")
      truncated = true
      truncateFile(file, failedAt.position)
    }
    truncated ? file
  }

<<<<<<< HEAD
  private[cluster] def truncateFile(file: Path, position: Long): Unit =
    autoClosing(FileChannel.open(file, READ, WRITE)) { f =>
      // Safe the truncated part for debugging
      val out = FileChannel.open(Paths.get(s"$file~TRUNCATED-AFTER-FAILOVER"),
        WRITE, CREATE, TRUNCATE_EXISTING)
      autoClosing(out) { _ =>
        val buffer = ByteBuffer.allocate(4096)
        f.position(position - 1)
        f.read(buffer)
        buffer.flip()
        if (!buffer.hasRemaining || buffer.get() != '\n')
          sys.error(s"Invalid failed-over position=$position in '${ file.getFileName } journal file")

        var eof = false
        while (!eof) {
          if (buffer.hasRemaining) out.write(buffer)
          buffer.clear()
          eof = f.read(buffer) <= 0
          buffer.flip()
        }

        f.truncate(position)
      }
    }
=======
  @deprecated("Provisional fix for v2.14", "v2.15")
  final class RestartAfterJournalTruncationException
  extends RuntimeException("Restart after journal truncation")
  with NoStackTrace
>>>>>>> e29d7a50
}<|MERGE_RESOLUTION|>--- conflicted
+++ resolved
@@ -38,11 +38,7 @@
 import monix.eval.Task
 import monix.execution.Scheduler
 import scala.concurrent.Promise
-<<<<<<< HEAD
-=======
-import scala.reflect.runtime.universe._
 import scala.util.control.NoStackTrace
->>>>>>> e29d7a50
 
 final class Cluster[S <: SnapshotableState[S]: diffx.Diff: Tag] private(
   persistence: FileStatePersistence[S],
@@ -372,7 +368,6 @@
     truncated ? file
   }
 
-<<<<<<< HEAD
   private[cluster] def truncateFile(file: Path, position: Long): Unit =
     autoClosing(FileChannel.open(file, READ, WRITE)) { f =>
       // Safe the truncated part for debugging
@@ -397,10 +392,9 @@
         f.truncate(position)
       }
     }
-=======
+
   @deprecated("Provisional fix for v2.14", "v2.15")
   final class RestartAfterJournalTruncationException
-  extends RuntimeException("Restart after journal truncation")
-  with NoStackTrace
->>>>>>> e29d7a50
+    extends RuntimeException("Restart after journal truncation")
+      with NoStackTrace
 }